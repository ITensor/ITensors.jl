pipeline {
  agent none
  options {
    disableConcurrentBuilds()
    buildDiscarder(logRotator(numToKeepStr: '8', daysToKeepStr: '20'))
  }
  stages {
    stage('ITensorGPU test') {
      parallel {
        stage('julia-1.6') {
	  options {
            timeout(time: 45, unit: 'MINUTES')
          }
          agent {
            dockerfile {
              label 'gpu&&v100'
              filename 'Dockerfile'
              dir 'jenkins'
              additionalBuildArgs  '--build-arg JULIA=1.6'
              args '--gpus "device=0"'
            }
          }
          environment {
            HOME = pwd(tmp:true)
            OMP_NUM_THREADS = 4
            JULIA_NUM_THREADS = 4
          }
          steps {
            sh '''
<<<<<<< HEAD
              julia --project=ITensorGPU -e 'using Pkg; Pkg.add("CUDA"); using CUDA; CUDA.set_runtime_version!("11.8"); Pkg.instantiate(); Pkg.test()'
              '''
            sh '''
              julia -e 'using Pkg; Pkg.activate(joinpath(pwd(), "test_ndtensors"));Pkg.develop(path=joinpath(pwd(), "NDTensors")); Pkg.develop(path=joinpath(pwd()));cd(joinpath(pwd(), "NDTensors"));Pkg.instantiate();using NDTensors;Pkg.add("CUDA");using CUDA;Pkg.test("NDTensors"; test_args=["cuda"])'
=======
              julia -e 'using Pkg; Pkg.Registry.update(); Pkg.develop(path="./NDTensors"); Pkg.develop(;path="."); Pkg.develop(; path="./ITensorGPU"); Pkg.add("CUDA"); using CUDA; CUDA.set_runtime_version!("v11.8"); Pkg.test("ITensorGPU");'
>>>>>>> 71200906
            '''
          }
        }
        stage('julia-1.8') {
	  options {
            timeout(time: 45, unit: 'MINUTES')
          }
          agent {
            dockerfile {
              label 'gpu&&v100'
              filename 'Dockerfile'
              dir 'jenkins'
              additionalBuildArgs  '--build-arg JULIA=1.8'
              args '--gpus "device=1"'
            }
          }
          environment {
            HOME = pwd(tmp:true)
            OMP_NUM_THREADS = 4
            JULIA_NUM_THREADS = 4
          }
          steps {
            sh '''
<<<<<<< HEAD
            julia --project=ITensorGPU -e 'using Pkg; Pkg.add("CUDA"); using CUDA; CUDA.set_runtime_version!("11.8"); Pkg.instantiate(); Pkg.test()'
            '''
            sh '''
              julia -e 'using Pkg; Pkg.activate(joinpath(pwd(), "test_ndtensors"));Pkg.develop(path=joinpath(pwd(), "NDTensors"));Pkg.develop(path=joinpath(pwd()));cd(joinpath(pwd(), "NDTensors"));Pkg.instantiate();using NDTensors;Pkg.add("CUDA");using CUDA;Pkg.test("NDTensors"; test_args=["cuda"])'
=======
              julia -e 'using Pkg; Pkg.Registry.update(); Pkg.develop(path="./NDTensors"); Pkg.develop(;path="."); Pkg.develop(; path="./ITensorGPU"); Pkg.add("CUDA"); using CUDA; CUDA.set_runtime_version!("v11.8"); Pkg.test("ITensorGPU");'
>>>>>>> 71200906
            '''
          }
        }
      }
    }
  }
}<|MERGE_RESOLUTION|>--- conflicted
+++ resolved
@@ -27,14 +27,10 @@
           }
           steps {
             sh '''
-<<<<<<< HEAD
-              julia --project=ITensorGPU -e 'using Pkg; Pkg.add("CUDA"); using CUDA; CUDA.set_runtime_version!("11.8"); Pkg.instantiate(); Pkg.test()'
+              julia -e 'using Pkg; Pkg.Registry.update(); Pkg.develop(path="./NDTensors"); Pkg.develop(;path="."); Pkg.develop(; path="./ITensorGPU"); Pkg.add("CUDA"); using CUDA; CUDA.set_runtime_version!("v11.8"); Pkg.test("ITensorGPU");'
               '''
             sh '''
               julia -e 'using Pkg; Pkg.activate(joinpath(pwd(), "test_ndtensors"));Pkg.develop(path=joinpath(pwd(), "NDTensors")); Pkg.develop(path=joinpath(pwd()));cd(joinpath(pwd(), "NDTensors"));Pkg.instantiate();using NDTensors;Pkg.add("CUDA");using CUDA;Pkg.test("NDTensors"; test_args=["cuda"])'
-=======
-              julia -e 'using Pkg; Pkg.Registry.update(); Pkg.develop(path="./NDTensors"); Pkg.develop(;path="."); Pkg.develop(; path="./ITensorGPU"); Pkg.add("CUDA"); using CUDA; CUDA.set_runtime_version!("v11.8"); Pkg.test("ITensorGPU");'
->>>>>>> 71200906
             '''
           }
         }
@@ -58,14 +54,10 @@
           }
           steps {
             sh '''
-<<<<<<< HEAD
-            julia --project=ITensorGPU -e 'using Pkg; Pkg.add("CUDA"); using CUDA; CUDA.set_runtime_version!("11.8"); Pkg.instantiate(); Pkg.test()'
+            julia -e 'using Pkg; Pkg.Registry.update(); Pkg.develop(path="./NDTensors"); Pkg.develop(;path="."); Pkg.develop(; path="./ITensorGPU"); Pkg.add("CUDA"); using CUDA; CUDA.set_runtime_version!("v11.8"); Pkg.test("ITensorGPU");'
             '''
             sh '''
               julia -e 'using Pkg; Pkg.activate(joinpath(pwd(), "test_ndtensors"));Pkg.develop(path=joinpath(pwd(), "NDTensors"));Pkg.develop(path=joinpath(pwd()));cd(joinpath(pwd(), "NDTensors"));Pkg.instantiate();using NDTensors;Pkg.add("CUDA");using CUDA;Pkg.test("NDTensors"; test_args=["cuda"])'
-=======
-              julia -e 'using Pkg; Pkg.Registry.update(); Pkg.develop(path="./NDTensors"); Pkg.develop(;path="."); Pkg.develop(; path="./ITensorGPU"); Pkg.add("CUDA"); using CUDA; CUDA.set_runtime_version!("v11.8"); Pkg.test("ITensorGPU");'
->>>>>>> 71200906
             '''
           }
         }
