pipeline {
  agent none
  options {
    disableConcurrentBuilds()
    buildDiscarder(logRotator(numToKeepStr: '8', daysToKeepStr: '20'))
  }
  stages {
    stage('ITensorGPU test') {
      parallel {
        stage('julia-1.6') {
	  options {
            timeout(time: 45, unit: 'MINUTES')
          }
          agent {
            dockerfile {
              label 'gpu&&v100'
              filename 'Dockerfile'
              dir 'jenkins'
              additionalBuildArgs  '--build-arg JULIA=1.6'
              args '--gpus "device=0"'
            }
          }
          environment {
            HOME = pwd(tmp:true)
            OMP_NUM_THREADS = 4
            JULIA_NUM_THREADS = 4
          }
          steps {
            sh '''
<<<<<<< HEAD
              julia -e 'using Pkg; Pkg.add("CUDA"); using CUDA; CUDA.set_runtime_version!("v11.8"); Pkg.activate("./ITensorGPU"); Pkg.develop(path="."); Pkg.add(name="NDTensors", version="0.1"); Pkg.instantiate(); Pkg.test();' 
              '''
            sh '''
              julia --project=NDTensors -e 'using Pkg; Pkg.develop(path=".");Pkg.test(; test_args=["cuda"])'
=======
              julia -e 'using Pkg; Pkg.add(name="NDTensors", version="0.1"); Pkg.add(name="ITensors"); Pkg.develop(path="./ITensorGPU"); Pkg.instantiate(); Pkg.test("ITensorGPU");'
              '''
            sh '''
              julia --project=NDTensors -e 'using Pkg; Pkg.develop(path="."); Pkg.test(; test_args=["cuda"])'
>>>>>>> b752466a
            '''
          }
        }
        stage('julia-1.8') {
	  options {
            timeout(time: 45, unit: 'MINUTES')
          }
          agent {
            dockerfile {
              label 'gpu&&v100'
              filename 'Dockerfile'
              dir 'jenkins'
              additionalBuildArgs  '--build-arg JULIA=1.8'
              args '--gpus "device=1"'
            }
          }
          environment {
            HOME = pwd(tmp:true)
            OMP_NUM_THREADS = 4
            JULIA_NUM_THREADS = 4
          }
          steps {
            sh '''
<<<<<<< HEAD
            julia --project=ITensorGPU -e 'using Pkg; Pkg.develop(path="."); Pkg.add(name="NDTensors", version="0.1"); Pkg.instantiate(); using CUDA; CUDA.set_runtime_version!("v11.8"); Pkg.test();'
            '''
            sh '''
              julia --project=NDTensors -e 'using Pkg; Pkg.develop(path=".");Pkg.test(; test_args=["cuda"])'
=======
              julia -e 'using Pkg; Pkg.add(name="NDTensors", version="0.1"); Pkg.add(name="ITensors"); Pkg.develop(path="./ITensorGPU"); Pkg.instantiate(); Pkg.test("ITensorGPU");'
            '''
            sh '''
              julia --project=NDTensors -e 'using Pkg; Pkg.develop(path="."); Pkg.test(; test_args=["cuda"])'
>>>>>>> b752466a
            '''
          }
        }
      }
    }
  }
}<|MERGE_RESOLUTION|>--- conflicted
+++ resolved
@@ -27,17 +27,10 @@
           }
           steps {
             sh '''
-<<<<<<< HEAD
-              julia -e 'using Pkg; Pkg.add("CUDA"); using CUDA; CUDA.set_runtime_version!("v11.8"); Pkg.activate("./ITensorGPU"); Pkg.develop(path="."); Pkg.add(name="NDTensors", version="0.1"); Pkg.instantiate(); Pkg.test();' 
-              '''
-            sh '''
-              julia --project=NDTensors -e 'using Pkg; Pkg.develop(path=".");Pkg.test(; test_args=["cuda"])'
-=======
               julia -e 'using Pkg; Pkg.add(name="NDTensors", version="0.1"); Pkg.add(name="ITensors"); Pkg.develop(path="./ITensorGPU"); Pkg.instantiate(); Pkg.test("ITensorGPU");'
               '''
             sh '''
               julia --project=NDTensors -e 'using Pkg; Pkg.develop(path="."); Pkg.test(; test_args=["cuda"])'
->>>>>>> b752466a
             '''
           }
         }
@@ -61,17 +54,10 @@
           }
           steps {
             sh '''
-<<<<<<< HEAD
-            julia --project=ITensorGPU -e 'using Pkg; Pkg.develop(path="."); Pkg.add(name="NDTensors", version="0.1"); Pkg.instantiate(); using CUDA; CUDA.set_runtime_version!("v11.8"); Pkg.test();'
-            '''
-            sh '''
-              julia --project=NDTensors -e 'using Pkg; Pkg.develop(path=".");Pkg.test(; test_args=["cuda"])'
-=======
               julia -e 'using Pkg; Pkg.add(name="NDTensors", version="0.1"); Pkg.add(name="ITensors"); Pkg.develop(path="./ITensorGPU"); Pkg.instantiate(); Pkg.test("ITensorGPU");'
             '''
             sh '''
               julia --project=NDTensors -e 'using Pkg; Pkg.develop(path="."); Pkg.test(; test_args=["cuda"])'
->>>>>>> b752466a
             '''
           }
         }
