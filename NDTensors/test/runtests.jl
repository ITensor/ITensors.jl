using Test
using SafeTestsets

println("Passing arguments ARGS=$(ARGS) to test.")

if isempty(ARGS) || "base" in ARGS
  println(
    """\nArguments ARGS = $(ARGS) are empty, or contain `"base"`. Running cpu NDTensors tests.""",
  )
end
if "cuda" in ARGS || "all" in ARGS
  println("""\nArguments ARGS = $(ARGS) contain `"cuda"`. Running NDTensorCUDA tests.""")
  using CUDA
end
if "metal" in ARGS || "all" in ARGS
  println("""\nArguments ARGS = $(ARGS) contain`"metal"`. Running NDTensorMetal tests.""")
  using Metal
end

@safetestset "NDTensors" begin
  @testset "$filename" for filename in [
    "SetParameters.jl",
<<<<<<< HEAD
    "SortedSets.jl",
    "TagSets.jl",
=======
    "SmallVectors.jl",
>>>>>>> dc548e79
    "linearalgebra.jl",
    "dense.jl",
    "blocksparse.jl",
    "diagblocksparse.jl",
    "diag.jl",
    "emptynumber.jl",
    "emptystorage.jl",
    "combiner.jl",
    "arraytensor/arraytensor.jl",
  ]
    println("Running $filename")
    include(filename)
  end
  if "cuda" in ARGS || "all" in ARGS
    include(joinpath(pkgdir(NDTensors), "ext", "examples", "NDTensorCUDA.jl"))
  end
end

nothing<|MERGE_RESOLUTION|>--- conflicted
+++ resolved
@@ -20,12 +20,9 @@
 @safetestset "NDTensors" begin
   @testset "$filename" for filename in [
     "SetParameters.jl",
-<<<<<<< HEAD
+    "SmallVectors.jl",
     "SortedSets.jl",
     "TagSets.jl",
-=======
-    "SmallVectors.jl",
->>>>>>> dc548e79
     "linearalgebra.jl",
     "dense.jl",
     "blocksparse.jl",
