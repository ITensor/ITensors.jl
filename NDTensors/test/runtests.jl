using Test
using SafeTestsets

<<<<<<< HEAD
devs = Vector{Function}(undef, 0)
test_args = copy(ARGS)

println("Passing arguments ARGS=$(test_args) to test.")
if isempty(test_args) || "base" in test_args
  println(
    """\nArguments ARGS = $(test_args) are empty, or contain `"base"`. Running cpu NDTensors tests.""",
  )
  push!(devs, NDTensors.cpu)
end

if "cuda" in test_args || "all" in test_args
  println(
    """\nArguments ARGS = $(test_args) contain `"cuda"`. Running NDTensorCUDA tests."""
  )
  using CUDA
  CUDA.allowscalar()
  if CUDA.functional()
    push!(devs, NDTensors.cu)
    #include(joinpath(pkgdir(NDTensors), "ext", "examples", "NDTensorCUDA.jl"))
  end
end

if "metal" in test_args || "all" in test_args
  println(
    """\nArguments ARGS = $(test_args) contain`"metal"`. Running NDTensorMetal tests."""
  )
  using Metal
  push!(devs, NDTensors.mtl)
  Metal.allowscalar()
  include(joinpath(pkgdir(NDTensors), "ext", "examples", "NDTensorMetal.jl"))
end

@testset "NDTensors" begin
=======
println("Passing arguments ARGS=$(ARGS) to test.")

if isempty(ARGS) || "base" in ARGS
  println(
    """\nArguments ARGS = $(ARGS) are empty, or contain `"base"`. Running cpu NDTensors tests.""",
  )
end
if "cuda" in ARGS || "all" in ARGS
  println("""\nArguments ARGS = $(ARGS) contain `"cuda"`. Running NDTensorCUDA tests.""")
end
if "metal" in ARGS || "all" in ARGS
  println("""\nArguments ARGS = $(ARGS) contain`"metal"`. Running NDTensorMetal tests.""")
end

@safetestset "NDTensors" begin
>>>>>>> eb8bc224
  @testset "$filename" for filename in [
    "SetParameters.jl",
    "linearalgebra.jl",
    "dense.jl",
    "blocksparse.jl",
    "diag.jl",
    "emptynumber.jl",
    "emptystorage.jl",
    "combiner.jl",
  ]
    println("Running $filename")
    include(filename)
  end
  if "cuda" in ARGS || "all" in ARGS
    include(joinpath(pkgdir(NDTensors), "ext", "examples", "NDTensorCUDA.jl"))
  end
end

nothing<|MERGE_RESOLUTION|>--- conflicted
+++ resolved
@@ -1,42 +1,6 @@
 using Test
 using SafeTestsets
 
-<<<<<<< HEAD
-devs = Vector{Function}(undef, 0)
-test_args = copy(ARGS)
-
-println("Passing arguments ARGS=$(test_args) to test.")
-if isempty(test_args) || "base" in test_args
-  println(
-    """\nArguments ARGS = $(test_args) are empty, or contain `"base"`. Running cpu NDTensors tests.""",
-  )
-  push!(devs, NDTensors.cpu)
-end
-
-if "cuda" in test_args || "all" in test_args
-  println(
-    """\nArguments ARGS = $(test_args) contain `"cuda"`. Running NDTensorCUDA tests."""
-  )
-  using CUDA
-  CUDA.allowscalar()
-  if CUDA.functional()
-    push!(devs, NDTensors.cu)
-    #include(joinpath(pkgdir(NDTensors), "ext", "examples", "NDTensorCUDA.jl"))
-  end
-end
-
-if "metal" in test_args || "all" in test_args
-  println(
-    """\nArguments ARGS = $(test_args) contain`"metal"`. Running NDTensorMetal tests."""
-  )
-  using Metal
-  push!(devs, NDTensors.mtl)
-  Metal.allowscalar()
-  include(joinpath(pkgdir(NDTensors), "ext", "examples", "NDTensorMetal.jl"))
-end
-
-@testset "NDTensors" begin
-=======
 println("Passing arguments ARGS=$(ARGS) to test.")
 
 if isempty(ARGS) || "base" in ARGS
@@ -52,7 +16,6 @@
 end
 
 @safetestset "NDTensors" begin
->>>>>>> eb8bc224
   @testset "$filename" for filename in [
     "SetParameters.jl",
     "linearalgebra.jl",
