--- conflicted
+++ resolved
@@ -10,17 +10,11 @@
 end
 if "cuda" in ARGS || "all" in ARGS
   println("""\nArguments ARGS = $(ARGS) contain `"cuda"`. Running NDTensorCUDA tests.""")
-<<<<<<< HEAD
-end
-if "metal" in ARGS || "all" in ARGS
-  println("""\nArguments ARGS = $(ARGS) contain`"metal"`. Running NDTensorMetal tests.""")
-=======
   using CUDA
 end
 if "metal" in ARGS || "all" in ARGS
   println("""\nArguments ARGS = $(ARGS) contain`"metal"`. Running NDTensorMetal tests.""")
   using Metal
->>>>>>> b752466a
 end
 
 @safetestset "NDTensors" begin
