using NDTensors
using Test
if "cuda" in ARGS || "all" in ARGS
  using CUDA
end
if "metal" in ARGS || "all" in ARGS
  using Metal
end
@testset "DiagTensor basic functionality" begin
  include("device_list.jl")
  devs = devices_list(copy(ARGS))
  @testset "test device: $dev" for dev in devs
    t = dev(tensor(Diag(rand(ComplexF64, 100)), (100, 100)))
    @test conj(data(store(t))) == data(store(conj(t)))
    @test typeof(conj(t)) <: DiagTensor

    d = rand(Float32, 10)
    D = dev(Diag{ComplexF64}(d))
    @test eltype(D) == ComplexF64
    @test dev(Array(dense(D))) == convert.(ComplexF64, d)
    simD = similar(D)
    @test length(simD) == length(D)
    @test eltype(simD) == eltype(D)
    D = dev(Diag(1.0))
    @test eltype(D) == Float64
    @test complex(D) == Diag(one(ComplexF64))
    @test similar(D) == Diag(0.0)

<<<<<<< HEAD
=======
    D = Tensor(Diag(1), (2, 2))
    @test norm(D) == √2
>>>>>>> b752466a
    d = 3
    vr = rand(d)
    D = dev(tensor(Diag(vr), (d, d)))
    @test Array(D) == NDTensors.LinearAlgebra.diagm(0 => vr)
    @test matrix(D) == NDTensors.LinearAlgebra.diagm(0 => vr)
    @test permutedims(D, (2, 1)) == D
  end
end
@testset "DiagTensor contractions" begin
  t = tensor(Diag([1.0, 1.0, 1.0]), (3, 3))
  A = randomTensor(Dense, (3, 3))

  @test contract(t, (1, -2), t, (-2, 3)) == t
  @test contract(A, (1, -2), t, (-2, 3)) == A
  @test contract(A, (-2, 1), t, (-2, 3)) == transpose(A)
end
nothing<|MERGE_RESOLUTION|>--- conflicted
+++ resolved
@@ -26,11 +26,8 @@
     @test complex(D) == Diag(one(ComplexF64))
     @test similar(D) == Diag(0.0)
 
-<<<<<<< HEAD
-=======
     D = Tensor(Diag(1), (2, 2))
     @test norm(D) == √2
->>>>>>> b752466a
     d = 3
     vr = rand(d)
     D = dev(tensor(Diag(vr), (d, d)))
