--- conflicted
+++ resolved
@@ -7,16 +7,6 @@
   using Metal
 end
 
-<<<<<<< HEAD
-@testset "EmptyStorage" for dev in devs
-  T = dev(Tensor(EmptyStorage(NDTensors.EmptyNumber), (2, 2)))
-  @test size(T) == (2, 2)
-  @test eltype(T) == NDTensors.EmptyNumber
-  @test T[1, 1] == NDTensors.EmptyNumber()
-  @test T[1, 2] == NDTensors.EmptyNumber()
-  # TODO: This should fail with an out of bounds error!
-  #@test T[1, 3] == NDTensors.EmptyNumber()
-=======
 @testset "EmptyStorage test" begin
   include("device_list.jl")
   devs = devices_list(copy(ARGS))
@@ -28,7 +18,6 @@
     @test T[1, 2] == NDTensors.EmptyNumber()
     # TODO: This should fail with an out of bounds error!
     #@test T[1, 3] == NDTensors.EmptyNumber()
->>>>>>> eb8bc224
 
     Tc = complex(T)
     @test size(Tc) == (2, 2)
