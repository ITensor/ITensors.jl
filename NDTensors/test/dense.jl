--- conflicted
+++ resolved
@@ -1,14 +1,11 @@
 using NDTensors
 using Test
-<<<<<<< HEAD
-=======
 if "cuda" in ARGS || "all" in ARGS
   using CUDA
 end
 if "metal" in ARGS || "all" in ARGS
   using Metal
 end
->>>>>>> e1b92442
 
 @testset "Dense Tensors" begin
   include("device_list.jl")
@@ -76,11 +73,7 @@
         @test A[I] == Ap[NDTensors.permute(I, (2, 1))]
       end
 
-<<<<<<< HEAD
-      t = dev(Tensor(ComplexF64, (100, 100)))
-=======
       t = Tensor(complex(elt), (100, 100))
->>>>>>> e1b92442
       randn!(t)
       @test conj(data(store(t))) == data(store(conj(t)))
       @test typeof(conj(t)) <: DenseTensor
@@ -88,36 +81,6 @@
       @test Dense(complex(elt)) == Dense{complex(elt)}()
       @test Dense(complex(elt)) == complex(Dense(elt))
 
-<<<<<<< HEAD
-      D = dev(Tensor(ComplexF64, (100, 100)))
-      @test eltype(D) == ComplexF64
-      @test ndims(D) == 2
-      @test dim(D) == 100^2
-
-      E = dev(Tensor(ComplexF64, undef, (100, 100)))
-      @test eltype(E) == ComplexF64
-      @test ndims(E) == 2
-      @test dim(E) == 100^2
-
-      F = dev(Tensor((100, 100)))
-      @test eltype(F) == Float64
-      @test ndims(F) == 2
-      @test dim(F) == 100^2
-
-      G = dev(Tensor(undef, (100, 100)))
-      @test eltype(G) == Float64
-      @test ndims(G) == 2
-      @test dim(G) == 100^2
-
-      H = dev(Tensor(ComplexF64, undef, (100, 100)))
-      @test eltype(H) == ComplexF64
-      @test ndims(H) == 2
-      @test dim(H) == 100^2
-
-      I_arr = rand(10, 10, 10)
-      I = dev(Tensor(I_arr, (10, 10, 10)))
-      @test eltype(I) == Float64
-=======
       D = Tensor(complex(elt), (100, 100))
       @test eltype(D) == complex(elt)
       @test ndims(D) == 2
@@ -146,7 +109,6 @@
       I_arr = rand(elt, 10, 10, 10)
       I = Tensor(I_arr, (10, 10, 10))
       @test eltype(I) == elt
->>>>>>> e1b92442
       @test dim(I) == 1000
       @test Array(I) == I_arr
 
