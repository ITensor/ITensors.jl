using NDTensors
using LinearAlgebra
using Test
if "cuda" in ARGS || "all" in ARGS
  using CUDA
end
if "metal" in ARGS || "all" in ARGS
  using Metal
end

@testset "BlockSparseTensor basic functionality" begin
  C = nothing
<<<<<<< HEAD
  @testset "Test for different backend storage" for dev in devs
=======
  include("device_list.jl")
  devs = devices_list(copy(ARGS))
  @testset "test device: $dev" for dev in devs
>>>>>>> eb8bc224
    # Indices
    indsA = ([2, 3], [4, 5])

    # Locations of non-zero blocks
    locs = [(1, 2), (2, 1)]

    A = dev(BlockSparseTensor(locs, indsA...))
    randn!(A)

    @test blockdims(A, (1, 2)) == (2, 5)
    @test blockdims(A, (2, 1)) == (3, 4)
    @test nnzblocks(A) == 2
    @test nnz(A) == 2 * 5 + 3 * 4
    @test inds(A) == ([2, 3], [4, 5])
    @test isblocknz(A, (2, 1))
    @test isblocknz(A, (1, 2))
    @test !isblocknz(A, (1, 1))
    @test !isblocknz(A, (2, 2))

    # Test different ways of getting nnz
    @test nnz(blockoffsets(A), inds(A)) == nnz(A)

    B = 2 * A
    @test B[1, 1] == 2 * A[1, 1]
    @test nnz(A) == 2 * 5 + 3 * 4
    @test nnz(B) == 2 * 5 + 3 * 4
    @test nnzblocks(A) == 2
    @test nnzblocks(B) == 2

    B = A / 2
    @test B[1, 1] == A[1, 1] / 2
    @test nnz(A) == 2 * 5 + 3 * 4
    @test nnz(B) == 2 * 5 + 3 * 4
    @test nnzblocks(A) == 2
    @test nnzblocks(B) == 2

    A[1, 5] = 15
    A[2, 5] = 25

    @test A[1, 1] == 0
    @test A[1, 5] == 15
    @test A[2, 5] == 25

    D = dense(A)

    @test D == A

    for I in eachindex(A)
      @test D[I] == A[I]
    end

    A12 = blockview(A, (1, 2))

    @test dims(A12) == (2, 5)

    for I in eachindex(A12)
      @test A12[I] == A[I + CartesianIndex(0, 4)]
    end

    B = dev(BlockSparseTensor(undef, locs, indsA))
    randn!(B)

    C = A + B

    for I in eachindex(C)
      @test C[I] == A[I] + B[I]
    end

    Ap = permutedims(A, (2, 1))

    @test blockdims(Ap, (1, 2)) == (4, 3)
    @test blockdims(Ap, (2, 1)) == (5, 2)
    @test nnz(A) == nnz(Ap)
    @test nnzblocks(A) == nnzblocks(Ap)

    for I in eachindex(C)
      @test A[I] == Ap[NDTensors.permute(I, (2, 1))]
    end

    A = dev(BlockSparseTensor(ComplexF64, locs, indsA))
    randn!(A)
    @test conj(data(store(A))) == data(store(conj(A)))
    @test typeof(conj(A)) <: BlockSparseTensor

    @testset "Random constructor" begin
      T = dev(randomBlockSparseTensor([(1, 1), (2, 2)], ([2, 2], [2, 2])))
      @test nnzblocks(T) == 2
      @test nnz(T) == 8
      @test eltype(T) == Float64
      @test norm(T) ≉ 0

      Tc = dev(randomBlockSparseTensor(ComplexF64, [(1, 1), (2, 2)], ([2, 2], [2, 2])))
      @test nnzblocks(Tc) == 2
      @test nnz(Tc) == 8
      @test eltype(Tc) == ComplexF64
      @test norm(Tc) ≉ 0
    end

    @testset "Complex Valued Operations" begin
      T = dev(randomBlockSparseTensor(ComplexF64, [(1, 1), (2, 2)], ([2, 2], [2, 2])))
      rT = real(T)
      @test eltype(rT) == Float64
      @test nnzblocks(rT) == nnzblocks(T)
      iT = imag(T)
      @test eltype(iT) == Float64
      @test nnzblocks(iT) == nnzblocks(T)
      @test norm(rT)^2 + norm(iT)^2 ≈ norm(T)^2

      cT = conj(T)
      @test eltype(cT) == ComplexF64
      @test nnzblocks(cT) == nnzblocks(T)
    end

    @testset "Add with different blocks" begin
      # Indices
      inds = ([2, 3], [4, 5])

      # Locations of non-zero blocks
      locsA = [(1, 1), (1, 2), (2, 2)]
      A = dev(BlockSparseTensor(locsA, inds...))
      randn!(A)

      locsB = [(1, 2), (2, 1)]
      B = dev(BlockSparseTensor(locsB, inds...))
      randn!(B)

      R = A + B

      @test nnz(R) == dim(R)
      for I in eachindex(R)
        @test R[I] == A[I] + B[I]
      end
    end

    @testset "permutedims!! with different blocks" begin
      # Indices
      indsA = ([2, 3], [4, 5])

      # Locations of non-zero blocks
      locsA = [(1, 2), (2, 1)]
      A = dev(BlockSparseTensor(locsA, indsA...))
      randn!(A)

      perm = (2, 1)

      locsB = [(2, 1)]
      indsB = NDTensors.permute(indsA, perm)
      B = dev(BlockSparseTensor(locsB, indsB...))
      randn!(B)

      R = permutedims!!(B, A, perm)

      @test nnz(R) == nnz(A)
      for I in eachindex(A)
        @test R[NDTensors.permute(I, perm)] == A[I]
      end
    end

    @testset "Contract" begin
      indsA = ([2, 3], [4, 5])
      locsA = [(1, 1), (2, 2), (2, 1), (1, 2)]
      A = dev(BlockSparseTensor(locsA, indsA...))
      randn!(A)

      indsB = ([4, 5], [3, 2])
      locsB = [(1, 2), (2, 1), (1, 1)]
      B = dev(BlockSparseTensor(locsB, indsB...))
      randn!(B)

      R = contract(A, (1, -1), B, (-1, 2))

      DA = dense(A)
      DB = dense(B)
      DR = contract(DA, (1, -1), DB, (-1, 2))

      for I in eachindex(R)
        @test R[I] ≈ DR[I]
      end
    end

    @testset "reshape" begin
      indsA = ([2, 3], [4, 5])
      locsA = [(2, 1), (1, 2)]
      A = dev(BlockSparseTensor(locsA, indsA...))
      randn!(A)

      indsB = ([8, 12, 10, 15],)
      B = reshape(A, indsB)

      @test nnzblocks(A) == nnzblocks(B)
      @test nnz(A) == nnz(B)
      for (bA, bB) in zip(eachnzblock(A), eachnzblock(B))
        blockA = blockview(A, bA)
        blockB = blockview(B, bB)
        @test reshape(blockA, size(blockB)) == blockB
      end
    end

    @testset "permute_combine" begin
      indsA = ([2, 3], [4, 5], [6, 7, 8])
      locsA = [(2, 1, 1), (1, 2, 1), (2, 2, 3)]
      A = dev(BlockSparseTensor(locsA, indsA...))
      randn!(A)

      B = NDTensors.permute_combine(A, 3, (2, 1))
<<<<<<< HEAD

      @test nnzblocks(A) == nnzblocks(B)
      @test nnz(A) == nnz(B)

=======

      @test nnzblocks(A) == nnzblocks(B)
      @test nnz(A) == nnz(B)

>>>>>>> eb8bc224
      Ap = permutedims(A, (3, 2, 1))

      for (bAp, bB) in zip(eachnzblock(Ap), eachnzblock(B))
        blockAp = blockview(Ap, bAp)
        blockB = blockview(B, bB)
        @test reshape(blockAp, size(blockB)) == blockB
      end
    end
  end

  @testset "BlockSparseTensor setindex! add block" begin
    T = BlockSparseTensor([2, 3], [4, 5])

    for I in eachindex(C)
      @test T[I] == 0.0
    end
    @test nnz(T) == 0
    @test nnzblocks(T) == 0
    @test !isblocknz(T, (1, 1))
    @test !isblocknz(T, (2, 1))
    @test !isblocknz(T, (1, 2))
    @test !isblocknz(T, (2, 2))

    T[1, 1] = 1.0

    @test T[1, 1] == 1.0
    @test nnz(T) == 8
    @test nnzblocks(T) == 1
    @test isblocknz(T, (1, 1))
    @test !isblocknz(T, (2, 1))
    @test !isblocknz(T, (1, 2))
    @test !isblocknz(T, (2, 2))

    T[4, 8] = 2.0

    @test T[4, 8] == 2.0
    @test nnz(T) == 8 + 15
    @test nnzblocks(T) == 2
    @test isblocknz(T, (1, 1))
    @test !isblocknz(T, (2, 1))
    @test !isblocknz(T, (1, 2))
    @test isblocknz(T, (2, 2))

    T[1, 6] = 3.0

    @test T[1, 6] == 3.0
    @test nnz(T) == 8 + 15 + 10
    @test nnzblocks(T) == 3
    @test isblocknz(T, (1, 1))
    @test !isblocknz(T, (2, 1))
    @test isblocknz(T, (1, 2))
    @test isblocknz(T, (2, 2))

    T[4, 2] = 4.0

    @test T[4, 2] == 4.0
    @test nnz(T) == 8 + 15 + 10 + 12
    @test nnzblocks(T) == 4
    @test isblocknz(T, (1, 1))
    @test isblocknz(T, (2, 1))
    @test isblocknz(T, (1, 2))
    @test isblocknz(T, (2, 2))
  end

  @testset "svd" begin
    @testset "svd example 1" begin
      A = BlockSparseTensor([(2, 1), (1, 2)], [2, 2], [2, 2])
      randn!(A)
      U, S, V = svd(A)
      @test isapprox(norm(array(U) * array(S) * array(V)' - array(A)), 0; atol=1e-14)
    end

    @testset "svd example 2" begin
      A = BlockSparseTensor([(1, 2), (2, 3)], [2, 2], [3, 2, 3])
      randn!(A)
      U, S, V = svd(A)
      @test isapprox(norm(array(U) * array(S) * array(V)' - array(A)), 0.0; atol=1e-14)
    end

    @testset "svd example 3" begin
      A = BlockSparseTensor([(2, 1), (3, 2)], [3, 2, 3], [2, 2])
      randn!(A)
      U, S, V = svd(A)
      @test isapprox(norm(array(U) * array(S) * array(V)' - array(A)), 0.0; atol=1e-14)
    end

    @testset "svd example 4" begin
      A = BlockSparseTensor([(2, 1), (3, 2)], [2, 3, 4], [5, 6])
      randn!(A)
      U, S, V = svd(A)
      @test isapprox(norm(array(U) * array(S) * array(V)' - array(A)), 0.0; atol=1e-13)
    end

    @testset "svd example 5" begin
      A = BlockSparseTensor([(1, 2), (2, 3)], [5, 6], [2, 3, 4])
      randn!(A)
      U, S, V = svd(A)
      @test isapprox(norm(array(U) * array(S) * array(V)' - array(A)), 0.0; atol=1e-13)
    end
  end

  @testset "exp" begin
    A = BlockSparseTensor([(1, 1), (2, 2)], [2, 4], [2, 4])
    randn!(A)
    expT = exp(A)
    @test isapprox(norm(array(expT) - exp(array(A))), 0.0; atol=1e-13)

    # Hermitian case
    A = BlockSparseTensor(ComplexF64, [(1, 1), (2, 2)], ([2, 2], [2, 2]))
    randn!(A)
    Ah = BlockSparseTensor(ComplexF64, undef, [(1, 1), (2, 2)], ([2, 2], [2, 2]))
    for bA in eachnzblock(A)
      b = blockview(A, bA)
      blockview(Ah, bA) .= b + b'
    end
    expTh = exp(Hermitian(Ah))
    @test array(expTh) ≈ exp(Hermitian(array(Ah))) rtol = 1e-13

    A = BlockSparseTensor([(2, 1), (1, 2)], [2, 2], [2, 2])
    @test_throws ErrorException exp(A)
  end
end

nothing<|MERGE_RESOLUTION|>--- conflicted
+++ resolved
@@ -10,13 +10,9 @@
 
 @testset "BlockSparseTensor basic functionality" begin
   C = nothing
-<<<<<<< HEAD
-  @testset "Test for different backend storage" for dev in devs
-=======
   include("device_list.jl")
   devs = devices_list(copy(ARGS))
   @testset "test device: $dev" for dev in devs
->>>>>>> eb8bc224
     # Indices
     indsA = ([2, 3], [4, 5])
 
@@ -222,17 +218,10 @@
       randn!(A)
 
       B = NDTensors.permute_combine(A, 3, (2, 1))
-<<<<<<< HEAD
 
       @test nnzblocks(A) == nnzblocks(B)
       @test nnz(A) == nnz(B)
 
-=======
-
-      @test nnzblocks(A) == nnzblocks(B)
-      @test nnz(A) == nnz(B)
-
->>>>>>> eb8bc224
       Ap = permutedims(A, (3, 2, 1))
 
       for (bAp, bB) in zip(eachnzblock(Ap), eachnzblock(B))
