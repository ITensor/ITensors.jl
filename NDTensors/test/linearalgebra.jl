using NDTensors
using LinearAlgebra
using Test
import NDTensors: rq #Julia ignoring my export ... again!

@testset "random_orthog" begin
  n, m = 10, 4
  O1 = random_orthog(n, m)
  @test eltype(O1) == Float64
  @test norm(transpose(O1) * O1 - Diagonal(fill(1.0, m))) < 1E-14
  O2 = random_orthog(m, n)
  @test norm(O2 * transpose(O2) - Diagonal(fill(1.0, m))) < 1E-14
end

@testset "random_unitary" begin
  n, m = 10, 4
  U1 = random_unitary(n, m)
  @test eltype(U1) == ComplexF64
  @test norm(U1' * U1 - Diagonal(fill(1.0, m))) < 1E-14
  U2 = random_unitary(m, n)
  @test norm(U2 * U2' - Diagonal(fill(1.0, m))) < 1E-14
end

@testset "Dense QR decomposition" begin
  n, m = 4, 8
  nm = min(n, m)
  A = randomTensor(n, m)
  Q, R = qr(A)
  @test A ≈ Q * R atol = 1e-13
  @test array(Q)' * array(Q) ≈ Diagonal(fill(1.0, nm)) atol = 1e-13
end
@testset "Dense RQ decomposition" begin
  n, m = 4, 8
  nm = min(n, m)
  A = randomTensor(n, m)
  R, Q = rq(A)
  @test A ≈ R * Q atol = 1e-13
  @test array(Q) * array(Q)' ≈ Diagonal(fill(1.0, nm)) atol = 1e-13
end

<<<<<<< HEAD
@testset "Dense Rank revealing QR/RQ decomposition" begin
  n, m = 4, 8
  A = randomTensor(n, m)
  # make some columns lineary dependent
  A[2, :] = A[1, :] * 1.1
  A[4, :] = A[1, :] * 2.1
  Q, R = qr(A; epsrr=1e-12)
  @test dim(Q, 2) == n - 2 #make 2 columns actually got removed.
  @test dim(R, 1) == n - 2 #make 2 rows actually got removed.
  @test A ≈ Q * R atol = 1e-12
  nm = dim(Q, 2)
  @test array(Q)' * array(Q) ≈ Diagonal(fill(1.0, nm)) atol = 1e-12

  R, Q = rq(A; epsrr=1e-12)
  @test dim(Q, 1) == n - 2 #make 2 rows actually got removed.
  @test dim(R, 2) == n - 2 #make 2 columns actually got removed.
  @test A ≈ R * Q atol = 1e-12
  nm = dim(Q, 1)
  @test array(Q) * array(Q)' ≈ Diagonal(fill(1.0, nm)) atol = 1e-12
end
=======
>>>>>>> d05220da
nothing<|MERGE_RESOLUTION|>--- conflicted
+++ resolved
@@ -1,7 +1,6 @@
 using NDTensors
 using LinearAlgebra
 using Test
-import NDTensors: rq #Julia ignoring my export ... again!
 
 @testset "random_orthog" begin
   n, m = 10, 4
@@ -38,7 +37,6 @@
   @test array(Q) * array(Q)' ≈ Diagonal(fill(1.0, nm)) atol = 1e-13
 end
 
-<<<<<<< HEAD
 @testset "Dense Rank revealing QR/RQ decomposition" begin
   n, m = 4, 8
   A = randomTensor(n, m)
@@ -59,6 +57,4 @@
   nm = dim(Q, 1)
   @test array(Q) * array(Q)' ≈ Diagonal(fill(1.0, nm)) atol = 1e-12
 end
-=======
->>>>>>> d05220da
 nothing