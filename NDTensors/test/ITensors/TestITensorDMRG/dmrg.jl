<<<<<<< HEAD
include("../../NDTensorsTestUtils/NDTensorsTestUtils.jl")
function test_dmrg(elt, N::Integer; dev::Function, conserve_qns)
=======
using ITensors: MPO, OpSum, dmrg, randomMPS, siteinds
using Random: Random
using Test: @test
# TODO: Include file with `reference_energies`.

function test_dmrg(
  elt, N::Integer; dev::Function, conserve_qns, rtol_scale=true, outputlevel=0
)
>>>>>>> fbf4a1d3
  sites = siteinds("S=1/2", N; conserve_qns)

  os = OpSum()
  for j in 1:(N - 1)
    os += "Sz", j, "Sz", j + 1
    os += 0.5, "S+", j, "S-", j + 1
    os += 0.5, "S-", j, "S+", j + 1
  end

  Random.seed!(1234)
  init = j -> isodd(j) ? "↑" : "↓"
  psi0 = dev(randomMPS(elt, sites, init; linkdims=4))
  H = dev(MPO(elt, os, sites))

  nsweeps = 3
  cutoff = [1e-3, 1e-13]
  noise = [1e-6, 0]
  ## running these with nsweeps = 100 and no maxdim
  ## all problems do not have a maxlinkdim > 32
  maxdim = 32

<<<<<<< HEAD
  energy, psi = dmrg(H, psi0; nsweeps, cutoff, maxdim, noise, outputlevel=0)
  @test energy ≈ reference_energies[N] rtol = NDTensorsTestUtils.default_rtol(elt)
=======
  energy, psi = dmrg(H, psi0; nsweeps, cutoff, maxdim, noise, outputlevel)
  @test energy ≈ reference_energies[N] rtol = rtol_scale * default_rtol(elt)
>>>>>>> fbf4a1d3
end<|MERGE_RESOLUTION|>--- conflicted
+++ resolved
@@ -1,16 +1,12 @@
-<<<<<<< HEAD
-include("../../NDTensorsTestUtils/NDTensorsTestUtils.jl")
-function test_dmrg(elt, N::Integer; dev::Function, conserve_qns)
-=======
 using ITensors: MPO, OpSum, dmrg, randomMPS, siteinds
 using Random: Random
 using Test: @test
+include("../../NDTensorsTestUtils/NDTensorsTestUtils.jl")
 # TODO: Include file with `reference_energies`.
 
 function test_dmrg(
   elt, N::Integer; dev::Function, conserve_qns, rtol_scale=true, outputlevel=0
 )
->>>>>>> fbf4a1d3
   sites = siteinds("S=1/2", N; conserve_qns)
 
   os = OpSum()
@@ -32,11 +28,8 @@
   ## all problems do not have a maxlinkdim > 32
   maxdim = 32
 
-<<<<<<< HEAD
-  energy, psi = dmrg(H, psi0; nsweeps, cutoff, maxdim, noise, outputlevel=0)
-  @test energy ≈ reference_energies[N] rtol = NDTensorsTestUtils.default_rtol(elt)
-=======
   energy, psi = dmrg(H, psi0; nsweeps, cutoff, maxdim, noise, outputlevel)
-  @test energy ≈ reference_energies[N] rtol = rtol_scale * default_rtol(elt)
->>>>>>> fbf4a1d3
+
+  @test energy ≈ reference_energies[N] rtol =
+    rtol_scale * NDTensorsTestUtils.default_rtol(elt)
 end