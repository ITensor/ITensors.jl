module NDTensorsCUDAExt

using NDTensors
using NDTensors.SetParameters
using NDTensors.Unwrap
using Adapt
using Functors
<<<<<<< HEAD
using LinearAlgebra: LinearAlgebra, Adjoint, Transpose, mul!, svd

if isdefined(Base, :get_extension)
  using CUDA
  using CUDA.CUBLAS
  using CUDA.CUSOLVER
else
  using ..CUDA
  using .CUBLAS
  using .CUSOLVER
end
=======
using LinearAlgebra
using CUDA
using CUDA.CUBLAS
using CUDA.CUSOLVER
>>>>>>> 4d3372d1

## TODO I added copyto and permutedims which match the functions in 
## NDTensorsMetalExt because I found similar issues in CUDA
include("imports.jl")
include("default_kwargs.jl")
include("copyto.jl")
include("set_types.jl")
include("iscu.jl")
include("adapt.jl")
include("indexing.jl")
include("linearalgebra.jl")
include("mul.jl")
include("permutedims.jl")
end<|MERGE_RESOLUTION|>--- conflicted
+++ resolved
@@ -5,24 +5,10 @@
 using NDTensors.Unwrap
 using Adapt
 using Functors
-<<<<<<< HEAD
 using LinearAlgebra: LinearAlgebra, Adjoint, Transpose, mul!, svd
-
-if isdefined(Base, :get_extension)
-  using CUDA
-  using CUDA.CUBLAS
-  using CUDA.CUSOLVER
-else
-  using ..CUDA
-  using .CUBLAS
-  using .CUSOLVER
-end
-=======
-using LinearAlgebra
 using CUDA
 using CUDA.CUBLAS
 using CUDA.CUSOLVER
->>>>>>> 4d3372d1
 
 ## TODO I added copyto and permutedims which match the functions in 
 ## NDTensorsMetalExt because I found similar issues in CUDA
