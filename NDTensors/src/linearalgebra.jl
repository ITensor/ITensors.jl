--- conflicted
+++ resolved
@@ -454,18 +454,11 @@
   end
   #
   # Make the new indices to go onto Q and R
-<<<<<<< HEAD
   #
   IndexT = IndsT.parameters[1]
   nq = IndexT(size(RM)[1]) #dim of the link index
   Qinds = IndsT((ind(T, 1), nq))
   Rinds = IndsT((nq, ind(T, 2)))
-=======
-  q, r = inds(T)
-  q = dim(q) < dim(r) ? sim(q) : sim(r)
-  Qinds = IndsT((ind(T, 1), q))
-  Rinds = IndsT((q, ind(T, 2)))
->>>>>>> d05220da
   Q = tensor(Dense(vec(Matrix(QM))), Qinds) #Q was strided
   R = tensor(Dense(vec(RM)), Rinds)
   return Q, R
@@ -481,7 +474,6 @@
     RM, QM = rq(matrix(T))
   end
 
-<<<<<<< HEAD
   #
   #  Do row removal for rank revealing RQ
   #
@@ -498,15 +490,6 @@
   Rinds = IndsT((ind(T, 1), nq))
   Q = NDTensors.tensor(NDTensors.Dense(vec(Matrix(QM))), Qinds) #Q was strided
   R = NDTensors.tensor(NDTensors.Dense(vec(RM)), Rinds)
-=======
-  # Make the new indices to go onto Q and R
-  r, q = inds(T)
-  q = dim(q) < dim(r) ? sim(q) : sim(r)
-  Qinds = IndsT((q, ind(T, 2)))
-  Linds = IndsT((ind(T, 1), q))
-  Q = NDTensors.tensor(NDTensors.Dense(vec(Matrix(QM))), Qinds) #Q was strided
-  R = NDTensors.tensor(NDTensors.Dense(vec(RM)), Linds)
->>>>>>> d05220da
   return R, Q
 end
 
