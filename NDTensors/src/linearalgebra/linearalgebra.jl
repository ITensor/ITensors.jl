export eigs, entropy, polar, random_orthog, random_unitary, Spectrum, svd, truncerror

#
# Linear Algebra of order 2 NDTensors
#
# Even though DenseTensor{_,2} is strided
# and passable to BLAS/LAPACK, it cannot
# be made <: StridedArray

function (
  T1::Tensor{ElT1,2,StoreT1} * T2::Tensor{ElT2,2,StoreT2}
) where {ElT1,StoreT1<:Dense,ElT2,StoreT2<:Dense}
  RM = matrix(T1) * matrix(T2)
  indsR = (ind(T1, 1), ind(T2, 2))
  return tensor(Dense(vec(RM)), indsR)
end

function LinearAlgebra.exp(T::DenseTensor{ElT,2}) where {ElT<:Union{Real,Complex}}
  expTM = exp(matrix(T))
  return tensor(Dense(vec(expTM)), inds(T))
end

function LinearAlgebra.exp(
  T::Hermitian{ElT,<:DenseTensor{ElT,2}}
) where {ElT<:Union{Real,Complex}}
  # exp(::Hermitian/Symmetric) returns Hermitian/Symmetric,
  # so extract the parent matrix
  expTM = parent(exp(matrix(T)))
  return tensor(Dense(vec(expTM)), inds(T))
end

"""
  Spectrum
contains the (truncated) density matrix eigenvalue spectrum which is computed during a
decomposition done by `svd` or `eigen`. In addition stores the truncation error.
"""
struct Spectrum{VecT<:Union{AbstractVector,Nothing},ElT<:Real}
  eigs::VecT
  truncerr::ElT
end

eigs(s::Spectrum) = s.eigs
truncerror(s::Spectrum) = s.truncerr

function entropy(s::Spectrum)
  S = 0.0
  eigs_s = eigs(s)
  isnothing(eigs_s) &&
    error("Spectrum does not contain any eigenvalues, cannot compute the entropy")
  for p in eigs_s
    p > 1e-13 && (S -= p * log(p))
  end
  return S
end

function svd_catch_error(A; kwargs...)
  USV = try
    svd(A; kwargs...)
  catch
    return nothing
  end
  return USV
end

function lapack_svd_error_message(alg)
  return "The SVD algorithm `\"$alg\"` has thrown an error,\n" *
         "likely because of a convergance failure. You can try\n" *
         "other SVD algorithms that may converge better using the\n" *
         "`alg` (or `svd_alg` if called through `factorize` or MPS/MPO functionality) keyword argument:\n\n" *
         " - \"divide_and_conquer\" is a divide-and-conquer algorithm\n" *
         "   (LAPACK's `gesdd`). It is fast, but may lead to some innacurate\n" *
         "   singular values for very ill-conditioned matrices.\n" *
         "   It also may sometimes fail to converge, leading to errors\n" *
         "   (in which case `\"qr_iteration\"` or `\"recursive\"` can be tried).\n\n" *
         " - `\"qr_iteration\"` (LAPACK's `gesvd`) is typically slower \n" *
         "   than \"divide_and_conquer\", especially for large matrices,\n" *
         "   but is more accurate for very ill-conditioned matrices \n" *
         "   compared to `\"divide_and_conquer\"`.\n\n" *
         " - `\"recursive\"` is ITensor's custom SVD algorithm. It is very\n" *
         "   reliable, but may be slow if high precision is needed.\n" *
         "   To get an `svd` of a matrix `A`, an eigendecomposition of\n" *
         "   ``A^{\\dagger} A`` is used to compute `U` and then a `qr` of\n" *
         "   ``A^{\\dagger} U`` is used to compute `V`. This is performed\n" *
         "   recursively to compute small singular values.\n\n" *
         "Returning `nothing`. For an output `F = svd(A, ...)` you can check if\n" *
         "`isnothing(F)` in your code and try a different algorithm.\n\n" *
         "To suppress this message in the future, you can wrap the `svd` call in the\n" *
         "`@suppress` macro from the `Suppressor` package.\n"
end

"""
    svd(T::DenseTensor{<:Number,2}; kwargs...)

svd of an order-2 DenseTensor
"""
function LinearAlgebra.svd(T::DenseTensor{ElT,2,IndsT}; kwargs...) where {ElT,IndsT}
  truncate = haskey(kwargs, :maxdim) || haskey(kwargs, :cutoff)

  #
  # Keyword argument deprecations
  #
  use_absolute_cutoff = false
  if haskey(kwargs, :absoluteCutoff)
    @warn "In svd, keyword argument absoluteCutoff is deprecated in favor of use_absolute_cutoff"
    use_absolute_cutoff = get(kwargs, :absoluteCutoff, use_absolute_cutoff)
  end

  use_relative_cutoff = true
  if haskey(kwargs, :doRelCutoff)
    @warn "In svd, keyword argument doRelCutoff is deprecated in favor of use_relative_cutoff"
    use_relative_cutoff = get(kwargs, :doRelCutoff, use_relative_cutoff)
  end

  if haskey(kwargs, :fastsvd) || haskey(kwargs, :fastSVD)
    error(
      "In svd, fastsvd/fastSVD keyword arguments are removed in favor of alg, see documentation for more details.",
    )
  end

  maxdim::Int = get(kwargs, :maxdim, minimum(dims(T)))
  mindim::Int = get(kwargs, :mindim, 1)
  cutoff = get(kwargs, :cutoff, 0.0)
  use_absolute_cutoff::Bool = get(kwargs, :use_absolute_cutoff, use_absolute_cutoff)
  use_relative_cutoff::Bool = get(kwargs, :use_relative_cutoff, use_relative_cutoff)
  alg::String = get(kwargs, :alg, "divide_and_conquer")

  #@timeit_debug timer "dense svd" begin
  if alg == "divide_and_conquer"
    MUSV = svd_catch_error(matrix(T); alg=LinearAlgebra.DivideAndConquer())
    if isnothing(MUSV)
      # If "divide_and_conquer" fails, try "qr_iteration"
      alg = "qr_iteration"
      MUSV = svd_catch_error(matrix(T); alg=LinearAlgebra.QRIteration())
      if isnothing(MUSV)
        # If "qr_iteration" fails, try "recursive"
        alg = "recursive"
        MUSV = svd_recursive(matrix(T))
      end
    end
  elseif alg == "qr_iteration"
    MUSV = svd_catch_error(matrix(T); alg=LinearAlgebra.QRIteration())
    if isnothing(MUSV)
      # If "qr_iteration" fails, try "recursive"
      alg = "recursive"
      MUSV = svd_recursive(matrix(T))
    end
  elseif alg == "recursive"
    MUSV = svd_recursive(matrix(T))
  else
    error(
      "svd algorithm $alg is not currently supported. Please see the documentation for currently supported algorithms.",
    )
  end
  if isnothing(MUSV)
    if any(isnan, T)
      println("SVD failed, the matrix you were trying to SVD contains NaNs.")
    else
      println(lapack_svd_error_message(alg))
    end
    return nothing
  end
  MU, MS, MV = MUSV
  conj!(MV)
  #end # @timeit_debug

  P = MS .^ 2
  if truncate
    truncerr, _ = truncate!(
      P; mindim, maxdim, cutoff, use_absolute_cutoff, use_relative_cutoff, kwargs...
    )
  else
    truncerr = 0.0
  end
  spec = Spectrum(P, truncerr)
  dS = length(P)
  if dS < length(MS)
    MU = MU[:, 1:dS]
    resize!(MS, dS)
    MV = MV[:, 1:dS]
  end

  # Make the new indices to go onto U and V
  u = eltype(IndsT)(dS)
  v = eltype(IndsT)(dS)
  Uinds = IndsT((ind(T, 1), u))
  Sinds = IndsT((u, v))
  Vinds = IndsT((ind(T, 2), v))
  U = tensor(Dense(vec(MU)), Uinds)
  S = tensor(Diag(MS), Sinds)
  V = tensor(Dense(vec(MV)), Vinds)
  return U, S, V, spec
end

function LinearAlgebra.eigen(
  T::Hermitian{ElT,<:DenseTensor{ElT,2,IndsT}}; kwargs...
) where {ElT<:Union{Real,Complex},IndsT}
  # Keyword argument deprecations
  use_absolute_cutoff = false
  if haskey(kwargs, :absoluteCutoff)
    @warn "In svd, keyword argument absoluteCutoff is deprecated in favor of use_absolute_cutoff"
    use_absolute_cutoff = get(kwargs, :absoluteCutoff, use_absolute_cutoff)
  end
  use_relative_cutoff = true
  if haskey(kwargs, :doRelCutoff)
    @warn "In svd, keyword argument doRelCutoff is deprecated in favor of use_relative_cutoff"
    use_relative_cutoff = get(kwargs, :doRelCutoff, use_relative_cutoff)
  end

  truncate = haskey(kwargs, :maxdim) || haskey(kwargs, :cutoff)
  maxdim::Int = get(kwargs, :maxdim, minimum(dims(T)))
  mindim::Int = get(kwargs, :mindim, 1)
  cutoff::Union{Nothing,Float64} = get(kwargs, :cutoff, 0.0)
  use_absolute_cutoff::Bool = get(kwargs, :use_absolute_cutoff, use_absolute_cutoff)
  use_relative_cutoff::Bool = get(kwargs, :use_relative_cutoff, use_relative_cutoff)

  matrixT = matrix(T)
  if any(!isfinite, matrixT)
    throw(
      ArgumentError(
        "Trying to perform the eigendecomposition of a matrix containing NaNs or Infs"
      ),
    )
  end

  DM, VM = eigen(matrixT)

  # Sort by largest to smallest eigenvalues
  p = sortperm(DM; rev=true, by=abs)
  DM = DM[p]
  VM = VM[:, p]

  if truncate
    truncerr, _ = truncate!(
      DM; mindim, maxdim, cutoff, use_absolute_cutoff, use_relative_cutoff, kwargs...
    )
    dD = length(DM)
    if dD < size(VM, 2)
      VM = VM[:, 1:dD]
    end
  else
    dD = length(DM)
    truncerr = 0.0
  end
  spec = Spectrum(DM, truncerr)

  # Make the new indices to go onto V
  l = eltype(IndsT)(dD)
  r = eltype(IndsT)(dD)
  Vinds = IndsT((dag(ind(T, 2)), dag(r)))
  Dinds = IndsT((l, dag(r)))
  V = tensor(Dense(vec(VM)), Vinds)
  D = tensor(Diag(DM), Dinds)
  return D, V, spec
end

"""
    random_unitary(n::Int,m::Int)::Matrix{ComplexF64}
    random_unitary(::Type{ElT},n::Int,m::Int)::Matrix{ElT}

Return a random matrix U of dimensions (n,m)
such that if n >= m, U'*U is the identity, or if
m > n U*U' is the identity. Optionally can pass a numeric
type as the first argument to obtain a matrix of that type.

Sampling is based on https://arxiv.org/abs/math-ph/0609050
such that in the case `n==m`, the unitary matrix will be sampled
according to the Haar measure.
"""
function random_unitary(::Type{ElT}, n::Int, m::Int) where {ElT<:Number}
  return random_unitary(Random.default_rng(), ElT, n, m)
end

function random_unitary(rng::AbstractRNG, ::Type{ElT}, n::Int, m::Int) where {ElT<:Number}
  if n < m
    return Matrix(random_unitary(rng, ElT, m, n)')
  end
  F = qr(randn(rng, ElT, n, m))
  Q = Matrix(F.Q)
  # The upper triangle of F.factors 
  # are the elements of R.
  # Multiply cols of Q by the signs
  # that would make diagonal of R 
  # non-negative:
  for c in 1:size(Q, 2)
    Q[:, c] .*= sign(F.factors[c, c])
  end
  return Q
end

random_unitary(n::Int, m::Int) = random_unitary(ComplexF64, n, m)

"""
    random_orthog(n::Int,m::Int)::Matrix{Float64}
    random_orthog(::Type{ElT},n::Int,m::Int)::Matrix{ElT}

Return a random, real matrix O of dimensions (n,m)
such that if n >= m, transpose(O)*O is the
identity, or if m > n O*transpose(O) is the
identity. Optionally can pass a real number type
as the first argument to obtain a matrix of that type.
"""
random_orthog(::Type{ElT}, n::Int, m::Int) where {ElT<:Real} = random_unitary(ElT, n, m)

random_orthog(n::Int, m::Int) = random_orthog(Float64, n, m)

function LinearAlgebra.eigen(
  T::DenseTensor{ElT,2,IndsT}; kwargs...
) where {ElT<:Union{Real,Complex},IndsT}
  # Keyword argument deprecations
  use_absolute_cutoff = false
  if haskey(kwargs, :absoluteCutoff)
    @warn "In svd, keyword argument absoluteCutoff is deprecated in favor of use_absolute_cutoff"
    use_absolute_cutoff = get(kwargs, :absoluteCutoff, use_absolute_cutoff)
  end
  use_relative_cutoff = true
  if haskey(kwargs, :doRelCutoff)
    @warn "In svd, keyword argument doRelCutoff is deprecated in favor of use_relative_cutoff"
    use_relative_cutoff = get(kwargs, :doRelCutoff, use_relative_cutoff)
  end

  truncate = haskey(kwargs, :maxdim) || haskey(kwargs, :cutoff)
  maxdim::Int = get(kwargs, :maxdim, minimum(dims(T)))
  mindim::Int = get(kwargs, :mindim, 1)
  cutoff::Float64 = get(kwargs, :cutoff, 0.0)
  use_absolute_cutoff::Bool = get(kwargs, :use_absolute_cutoff, use_absolute_cutoff)
  use_relative_cutoff::Bool = get(kwargs, :use_relative_cutoff, use_relative_cutoff)

  matrixT = matrix(T)
  if any(!isfinite, matrixT)
    throw(
      ArgumentError(
        "Trying to perform the eigendecomposition of a matrix containing NaNs or Infs"
      ),
    )
  end

  DM, VM = eigen(matrixT)

  # Sort by largest to smallest eigenvalues
  #p = sortperm(DM; rev = true)
  #DM = DM[p]
  #VM = VM[:,p]

  if truncate
    truncerr, _ = truncate!(
      DM; maxdim, cutoff, use_absolute_cutoff, use_relative_cutoff, kwargs...
    )
    dD = length(DM)
    if dD < size(VM, 2)
      VM = VM[:, 1:dD]
    end
  else
    dD = length(DM)
    truncerr = 0.0
  end
  spec = Spectrum(abs.(DM), truncerr)

  i1, i2 = inds(T)

  # Make the new indices to go onto D and V
  l = typeof(i1)(dD)
  r = dag(sim(l))
  Dinds = (l, r)
  Vinds = (dag(i2), r)
  D = complex(tensor(Diag(DM), Dinds))
  V = complex(tensor(Dense(vec(VM)), Vinds))
  return D, V, spec
end
#
#  QR rank reduction helpers
#
function find_zero_rows(R::AbstractMatrix, rr_cutoff::Float64)::Array{Bool} 
  nr, nc = size(R)
  return map((r) -> (maximum(abs.(R[r, 1:nc])) <= rr_cutoff), 1:nr)
end

<<<<<<< HEAD
#
#  Trim out zero rows of R within tolerance rr_cutoff. Also trim the corresponding columns
#  of Q.
#
function trim_rows(
  R::AbstractMatrix, Q::AbstractMatrix, rr_cutoff::Float64
) where {ElT,IndsT}
  zeros = find_zero_rows(R, rr_cutoff)
  num_zero_rows = sum(zeros)
  if num_zero_rows == 0
    return R, Q
  end
  #println("Rank Reveal removing $num_zero_rows rows with log10(rr_cutoff)=$(log10(rr_cutoff))")
  Rnr, Rnc = size(R)
  Qnr, Qnc = size(Q)
  #@assert Rnr==Qnc Q is strided so we can't asume this
  R1nr = Rnr - num_zero_rows
  T = eltype(R)
  R1 = Matrix{T}(undef, R1nr, Rnc)
  Q1 = Matrix{T}(undef, Qnr, R1nr)
  r1 = 1
  for r in 1:Rnr
    if zeros[r] == false
      R1[r1, :] = R[r, :] #transfer row
      Q1[:, r1] = Q[:, r] #transfer column
      r1 += 1 #next row in rank reduced matrices.
    end #if zero
  end #for r
  return R1, Q1
end

function qr(T::DenseTensor{<:Any,2,IndsT}; positive=false, kwargs...) where {IndsT}
    qxf = positive ? qr_positive : qr
  return qx(qxf, T; kwargs...)
end
function ql(T::DenseTensor{<:Any,2,IndsT}; positive=false, kwargs...) where {IndsT}
=======
function qr(T::DenseTensor{<:Any,2}; positive=false, kwargs...)
  qxf = positive ? qr_positive : qr
  return qx(qxf, T; kwargs...)
end
function ql(T::DenseTensor{<:Any,2}; positive=false, kwargs...)
>>>>>>> b22f8a35
  qxf = positive ? ql_positive : ql
  return qx(qxf, T; kwargs...)
end

#
#  Generic function for qr and ql decomposition of dense matrix.
#  The X tensor = R or L.
#
<<<<<<< HEAD
function qx(qx::Function, T::DenseTensor{<:Any,2,IndsT}; rr_cutoff=-1.0, kwargs...) where {IndsT}
  QM1, XM = qx(matrix(T))
  QM=convert(Matrix, QM1)
  #
  #  Do row removal for rank revealing QR/QL
  #
  if rr_cutoff >= 0.0
    XM, QM = trim_rows(XM, QM, rr_cutoff)
  end
  #
  # Make the new indices to go onto Q and X
  #
  IndexT = IndsT.parameters[1] #establish the index type.
  q = IndexT(size(XM)[1]) #create the Q--X link index.
=======
function qx(qx::Function, T::DenseTensor{<:Any,2}; kwargs...)
  QM, XM = qx(matrix(T))
  # Be aware that if positive==false, then typeof(QM)=LinearAlgebra.QRCompactWYQ, not Matrix
  # It gets converted to matrix below.
  # Make the new indices to go onto Q and R
  q, r = inds(T)
  q = dim(q) < dim(r) ? sim(q) : sim(r)
  IndsT = indstype(T) #get the index type
>>>>>>> b22f8a35
  Qinds = IndsT((ind(T, 1), q))
  Xinds = IndsT((q, ind(T, 2)))
  Q = tensor(Dense(vec(Matrix(QM))), Qinds) #Q was strided
  X = tensor(Dense(vec(XM)), Xinds)
  return Q, X
end

#
# Just flip signs between Q and R to get all the diagonals of R >=0.
# For rectangular M the indexing for "diagonal" is non-trivial.
#
"""
    qr_positive(M::AbstractMatrix)

Compute the QR decomposition of a matrix M
such that the diagonal elements of R are
non-negative. Such a QR decomposition of a
matrix is unique. Returns a tuple (Q,R).
"""
function qr_positive(M::AbstractMatrix)
  sparseQ, R = qr(M)
  Q = convert(Matrix, sparseQ)
  nc = size(Q, 2)
  for c in 1:nc
<<<<<<< HEAD
    sign_Rc = R[c, c]==0.0 ? 1.0 : sign(R[c, c])
    if !isone(sign_Rc)
      R[c, c:end] *= conj(sign_Rc) #only fip non-zero portion of the row.
      Q[:, c] *= sign_Rc
=======
    if R[c, c] != 0.0 #sign(0.0)==0.0 so we don't want to zero out a column of Q.
      sign_Rc = sign(R[c, c])
      if !isone(sign_Rc)
        R[c, c:end] *= conj(sign_Rc) #only fip non-zero portion of the row.
        Q[:, c] *= sign_Rc
      end
>>>>>>> b22f8a35
    end
  end
  return (Q, R)
end

"""
    ql_positive(M::AbstractMatrix)

Compute the QL decomposition of a matrix M
such that the diagonal elements of L are
non-negative. Such a QL decomposition of a
matrix is unique. Returns a tuple (Q,L).
"""
function ql_positive(M::AbstractMatrix)
  sparseQ, L = ql(M)
  Q = convert(Matrix, sparseQ)
  nr, nc = size(L)
  dc = nc > nr ? nc - nr : 0 #diag is shifted over by dc if nc>nr
  for c in 1:(nc - dc)
<<<<<<< HEAD
    sign_Lc = L[c, c + dc]==0.0 ? 1.0 : sign(L[c, c + dc])
    if c <= nr && !isone(sign_Lc)
      L[c, 1:(c + dc)] *= sign_Lc #only fip non-zero portion of the column.
      Q[:, c] *= conj(sign_Lc)
=======
    if L[c, c + dc] != 0.0 #sign(0.0)==0.0 so we don't want to zero out a column of Q.
      sign_Lc = sign(L[c, c + dc])
      if c <= nr && !isone(sign_Lc)
        L[c, 1:(c + dc)] *= sign_Lc #only fip non-zero portion of the column.
        Q[:, c] *= conj(sign_Lc)
      end
>>>>>>> b22f8a35
    end
  end
  return (Q, L)
end

#
#  Lapack replaces A with Q & R carefully packed together.  So here we just copy a
#  before letting lapack overwirte it. 
#
<<<<<<< HEAD
function ql(A::AbstractMatrix{T}; kwargs...) where {T}
  Base.require_one_based_indexing(A)
=======
function ql(A::AbstractMatrix; kwargs...)
  Base.require_one_based_indexing(A)
  T = eltype(A)
>>>>>>> b22f8a35
  AA = similar(A, LinearAlgebra._qreltype(T), size(A))
  copyto!(AA, A)
  return ql!(AA; kwargs...)
end
#
# This is where the low level call to lapack actually occurs.  Most of the work is
# about unpacking Q and L from the A matrix.
#
function ql!(A::StridedMatrix{<:LAPACK.BlasFloat})
  tau = Base.similar(A, min(size(A)...))
  x = LAPACK.geqlf!(A, tau)
  #save L from the lower portion of A, before orgql! mangles it!
  nr, nc = size(A)
  mn = min(nr, nc)
  L = similar(A, (mn, nc))
  for r in 1:mn
    for c in 1:(r + nc - mn)
      L[r, c] = A[r + nr - mn, c]
    end
    for c in (r + 1 + nc - mn):nc
      L[r, c] = 0.0
    end
  end
  # Now we need shift the orth vectors from the right side of Q over the left side, before
  if (mn < nc)
    for r in 1:nr
      for c in 1:mn
        A[r, c] = A[r, c + nc - mn]
      end
    end
    for r in 1:nr
      A = A[:, 1:mn] #whack the extra columns in A.
    end
  end
  LAPACK.orgql!(A, tau)
  return A, L
end

# TODO: support alg keyword argument to choose the svd algorithm
function polar(T::DenseTensor{ElT,2,IndsT}) where {ElT,IndsT}
  QM, RM = polar(matrix(T))
  dim = size(QM, 2)
  # Make the new indices to go onto Q and R
  q = eltype(IndsT)(dim)
  # TODO: use push/pushfirst instead of a constructor
  # call here
  Qinds = IndsT((ind(T, 1), q))
  Rinds = IndsT((q, ind(T, 2)))
  Q = tensor(Dense(vec(QM)), Qinds)
  R = tensor(Dense(vec(RM)), Rinds)
  return Q, R
end<|MERGE_RESOLUTION|>--- conflicted
+++ resolved
@@ -374,7 +374,6 @@
   return map((r) -> (maximum(abs.(R[r, 1:nc])) <= rr_cutoff), 1:nr)
 end
 
-<<<<<<< HEAD
 #
 #  Trim out zero rows of R within tolerance rr_cutoff. Also trim the corresponding columns
 #  of Q.
@@ -406,18 +405,12 @@
   return R1, Q1
 end
 
-function qr(T::DenseTensor{<:Any,2,IndsT}; positive=false, kwargs...) where {IndsT}
-    qxf = positive ? qr_positive : qr
-  return qx(qxf, T; kwargs...)
-end
-function ql(T::DenseTensor{<:Any,2,IndsT}; positive=false, kwargs...) where {IndsT}
-=======
 function qr(T::DenseTensor{<:Any,2}; positive=false, kwargs...)
   qxf = positive ? qr_positive : qr
   return qx(qxf, T; kwargs...)
 end
+
 function ql(T::DenseTensor{<:Any,2}; positive=false, kwargs...)
->>>>>>> b22f8a35
   qxf = positive ? ql_positive : ql
   return qx(qxf, T; kwargs...)
 end
@@ -426,10 +419,11 @@
 #  Generic function for qr and ql decomposition of dense matrix.
 #  The X tensor = R or L.
 #
-<<<<<<< HEAD
-function qx(qx::Function, T::DenseTensor{<:Any,2,IndsT}; rr_cutoff=-1.0, kwargs...) where {IndsT}
+function qx(qx::Function, T::DenseTensor{<:Any,2}; rr_cutoff=-1.0, kwargs...)
   QM1, XM = qx(matrix(T))
   QM=convert(Matrix, QM1)
+  # Be aware that if positive==false, then typeof(QM)=LinearAlgebra.QRCompactWYQ, not Matrix
+  # It gets converted to matrix below.
   #
   #  Do row removal for rank revealing QR/QL
   #
@@ -439,18 +433,9 @@
   #
   # Make the new indices to go onto Q and X
   #
+  IndsT = indstype(T) #get the index type
   IndexT = IndsT.parameters[1] #establish the index type.
   q = IndexT(size(XM)[1]) #create the Q--X link index.
-=======
-function qx(qx::Function, T::DenseTensor{<:Any,2}; kwargs...)
-  QM, XM = qx(matrix(T))
-  # Be aware that if positive==false, then typeof(QM)=LinearAlgebra.QRCompactWYQ, not Matrix
-  # It gets converted to matrix below.
-  # Make the new indices to go onto Q and R
-  q, r = inds(T)
-  q = dim(q) < dim(r) ? sim(q) : sim(r)
-  IndsT = indstype(T) #get the index type
->>>>>>> b22f8a35
   Qinds = IndsT((ind(T, 1), q))
   Xinds = IndsT((q, ind(T, 2)))
   Q = tensor(Dense(vec(Matrix(QM))), Qinds) #Q was strided
@@ -475,19 +460,12 @@
   Q = convert(Matrix, sparseQ)
   nc = size(Q, 2)
   for c in 1:nc
-<<<<<<< HEAD
-    sign_Rc = R[c, c]==0.0 ? 1.0 : sign(R[c, c])
-    if !isone(sign_Rc)
-      R[c, c:end] *= conj(sign_Rc) #only fip non-zero portion of the row.
-      Q[:, c] *= sign_Rc
-=======
     if R[c, c] != 0.0 #sign(0.0)==0.0 so we don't want to zero out a column of Q.
       sign_Rc = sign(R[c, c])
       if !isone(sign_Rc)
         R[c, c:end] *= conj(sign_Rc) #only fip non-zero portion of the row.
         Q[:, c] *= sign_Rc
       end
->>>>>>> b22f8a35
     end
   end
   return (Q, R)
@@ -507,19 +485,12 @@
   nr, nc = size(L)
   dc = nc > nr ? nc - nr : 0 #diag is shifted over by dc if nc>nr
   for c in 1:(nc - dc)
-<<<<<<< HEAD
-    sign_Lc = L[c, c + dc]==0.0 ? 1.0 : sign(L[c, c + dc])
-    if c <= nr && !isone(sign_Lc)
-      L[c, 1:(c + dc)] *= sign_Lc #only fip non-zero portion of the column.
-      Q[:, c] *= conj(sign_Lc)
-=======
     if L[c, c + dc] != 0.0 #sign(0.0)==0.0 so we don't want to zero out a column of Q.
       sign_Lc = sign(L[c, c + dc])
       if c <= nr && !isone(sign_Lc)
         L[c, 1:(c + dc)] *= sign_Lc #only fip non-zero portion of the column.
         Q[:, c] *= conj(sign_Lc)
       end
->>>>>>> b22f8a35
     end
   end
   return (Q, L)
@@ -529,14 +500,9 @@
 #  Lapack replaces A with Q & R carefully packed together.  So here we just copy a
 #  before letting lapack overwirte it. 
 #
-<<<<<<< HEAD
-function ql(A::AbstractMatrix{T}; kwargs...) where {T}
-  Base.require_one_based_indexing(A)
-=======
 function ql(A::AbstractMatrix; kwargs...)
   Base.require_one_based_indexing(A)
   T = eltype(A)
->>>>>>> b22f8a35
   AA = similar(A, LinearAlgebra._qreltype(T), size(A))
   copyto!(AA, A)
   return ql!(AA; kwargs...)
