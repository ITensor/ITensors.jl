--- conflicted
+++ resolved
@@ -332,24 +332,14 @@
   return D, V, spec
 end
 
-<<<<<<< HEAD
-# NDTensors.Unwrap.qr
-function qr(T::DenseTensor{<:Any,2}; positive=false, kwargs...)
-=======
-# NDTensors.qr
+# LinearAlgebra.qr
 function qr(T::DenseTensor{<:Any,2}; positive=false)
->>>>>>> 70967cd1
   qxf = positive ? qr_positive : qr
   return qx(qxf, T)
 end
 
-<<<<<<< HEAD
 # NDTensors.Unwrap.ql
-function ql(T::DenseTensor{<:Any,2}; positive=false, kwargs...)
-=======
-# NDTensors.ql
 function ql(T::DenseTensor{<:Any,2}; positive=false)
->>>>>>> 70967cd1
   qxf = positive ? ql_positive : ql
   return qx(qxf, T)
 end
@@ -358,13 +348,8 @@
 #  Generic function for qr and ql decomposition of dense matrix.
 #  The X tensor = R or L.
 #
-<<<<<<< HEAD
-function qx(qx::Function, T::DenseTensor{<:Any,2}; kwargs...)
+function qx(qx::Function, T::DenseTensor{<:Any,2})
   QM, XM = qx(expose(matrix(T)))
-=======
-function qx(qx::Function, T::DenseTensor{<:Any,2})
-  QM, XM = qx(matrix(T))
->>>>>>> 70967cd1
   # Be aware that if positive==false, then typeof(QM)=LinearAlgebra.QRCompactWYQ, not Matrix
   # It gets converted to matrix below.
   # Make the new indices to go onto Q and R
