export eigs, entropy, polar, random_orthog, random_unitary, Spectrum, svd, truncerror

#
# Linear Algebra of order 2 NDTensors
#
# Even though DenseTensor{_,2} is strided
# and passable to BLAS/LAPACK, it cannot
# be made <: StridedArray

function (
  T1::Tensor{ElT1,2,StoreT1} * T2::Tensor{ElT2,2,StoreT2}
) where {ElT1,StoreT1<:Dense,ElT2,StoreT2<:Dense}
  RM = matrix(T1) * matrix(T2)
  indsR = (ind(T1, 1), ind(T2, 2))
  return tensor(Dense(vec(RM)), indsR)
end

function LinearAlgebra.exp(T::DenseTensor{ElT,2}) where {ElT<:Union{Real,Complex}}
  expTM = exp(matrix(T))
  return tensor(Dense(vec(expTM)), inds(T))
end

function LinearAlgebra.exp(
  T::Hermitian{ElT,<:DenseTensor{ElT,2}}
) where {ElT<:Union{Real,Complex}}
  # exp(::Hermitian/Symmetric) returns Hermitian/Symmetric,
  # so extract the parent matrix
  expTM = parent(exp(matrix(T)))
  return tensor(Dense(vec(expTM)), inds(T))
end

"""
  Spectrum
contains the (truncated) density matrix eigenvalue spectrum which is computed during a
decomposition done by `svd` or `eigen`. In addition stores the truncation error.
"""
struct Spectrum{VecT<:Union{AbstractVector,Nothing},ElT<:Real}
  eigs::VecT
  truncerr::ElT
end

eigs(s::Spectrum) = s.eigs
truncerror(s::Spectrum) = s.truncerr

function entropy(s::Spectrum)
  S = 0.0
  eigs_s = eigs(s)
  isnothing(eigs_s) &&
    error("Spectrum does not contain any eigenvalues, cannot compute the entropy")
  for p in eigs_s
    p > 1e-13 && (S -= p * log(p))
  end
  return S
end

function svd_catch_error(A; kwargs...)
  USV = try
    svd(A; kwargs...)
  catch
    return nothing
  end
  return USV
end

function lapack_svd_error_message(alg)
  return "The SVD algorithm `\"$alg\"` has thrown an error,\n" *
         "likely because of a convergance failure. You can try\n" *
         "other SVD algorithms that may converge better using the\n" *
         "`alg` (or `svd_alg` if called through `factorize` or MPS/MPO functionality) keyword argument:\n\n" *
         " - \"divide_and_conquer\" is a divide-and-conquer algorithm\n" *
         "   (LAPACK's `gesdd`). It is fast, but may lead to some innacurate\n" *
         "   singular values for very ill-conditioned matrices.\n" *
         "   It also may sometimes fail to converge, leading to errors\n" *
         "   (in which case `\"qr_iteration\"` or `\"recursive\"` can be tried).\n\n" *
         " - `\"qr_iteration\"` (LAPACK's `gesvd`) is typically slower \n" *
         "   than \"divide_and_conquer\", especially for large matrices,\n" *
         "   but is more accurate for very ill-conditioned matrices \n" *
         "   compared to `\"divide_and_conquer\"`.\n\n" *
         " - `\"recursive\"` is ITensor's custom SVD algorithm. It is very\n" *
         "   reliable, but may be slow if high precision is needed.\n" *
         "   To get an `svd` of a matrix `A`, an eigendecomposition of\n" *
         "   ``A^{\\dagger} A`` is used to compute `U` and then a `qr` of\n" *
         "   ``A^{\\dagger} U`` is used to compute `V`. This is performed\n" *
         "   recursively to compute small singular values.\n\n" *
         "Returning `nothing`. For an output `F = svd(A, ...)` you can check if\n" *
         "`isnothing(F)` in your code and try a different algorithm.\n\n" *
         "To suppress this message in the future, you can wrap the `svd` call in the\n" *
         "`@suppress` macro from the `Suppressor` package.\n"
end

"""
    svd(T::DenseTensor{<:Number,2}; kwargs...)

svd of an order-2 DenseTensor
"""
function LinearAlgebra.svd(T::DenseTensor{ElT,2,IndsT}; kwargs...) where {ElT,IndsT}
  truncate = haskey(kwargs, :maxdim) || haskey(kwargs, :cutoff)

  #
  # Keyword argument deprecations
  #
  use_absolute_cutoff = false
  if haskey(kwargs, :absoluteCutoff)
    @warn "In svd, keyword argument absoluteCutoff is deprecated in favor of use_absolute_cutoff"
    use_absolute_cutoff = get(kwargs, :absoluteCutoff, use_absolute_cutoff)
  end

  use_relative_cutoff = true
  if haskey(kwargs, :doRelCutoff)
    @warn "In svd, keyword argument doRelCutoff is deprecated in favor of use_relative_cutoff"
    use_relative_cutoff = get(kwargs, :doRelCutoff, use_relative_cutoff)
  end

  if haskey(kwargs, :fastsvd) || haskey(kwargs, :fastSVD)
    error(
      "In svd, fastsvd/fastSVD keyword arguments are removed in favor of alg, see documentation for more details.",
    )
  end

  maxdim::Int = get(kwargs, :maxdim, minimum(dims(T)))
  mindim::Int = get(kwargs, :mindim, 1)
  cutoff = get(kwargs, :cutoff, 0.0)
  use_absolute_cutoff::Bool = get(kwargs, :use_absolute_cutoff, use_absolute_cutoff)
  use_relative_cutoff::Bool = get(kwargs, :use_relative_cutoff, use_relative_cutoff)
  alg::String = get(kwargs, :alg, "divide_and_conquer")

  #@timeit_debug timer "dense svd" begin
  if alg == "divide_and_conquer"
    MUSV = svd_catch_error(matrix(T); alg=LinearAlgebra.DivideAndConquer())
    if isnothing(MUSV)
      # If "divide_and_conquer" fails, try "qr_iteration"
      alg = "qr_iteration"
      MUSV = svd_catch_error(matrix(T); alg=LinearAlgebra.QRIteration())
      if isnothing(MUSV)
        # If "qr_iteration" fails, try "recursive"
        alg = "recursive"
        MUSV = svd_recursive(matrix(T))
      end
    end
  elseif alg == "qr_iteration"
    MUSV = svd_catch_error(matrix(T); alg=LinearAlgebra.QRIteration())
    if isnothing(MUSV)
      # If "qr_iteration" fails, try "recursive"
      alg = "recursive"
      MUSV = svd_recursive(matrix(T))
    end
  elseif alg == "recursive"
    MUSV = svd_recursive(matrix(T))
  else
    error(
      "svd algorithm $alg is not currently supported. Please see the documentation for currently supported algorithms.",
    )
  end
  if isnothing(MUSV)
    if any(isnan, T)
      println("SVD failed, the matrix you were trying to SVD contains NaNs.")
    else
      println(lapack_svd_error_message(alg))
    end
    return nothing
  end
  MU, MS, MV = MUSV
  conj!(MV)
  #end # @timeit_debug

  P = MS .^ 2
  if truncate
    truncerr, _ = truncate!(
      P; mindim, maxdim, cutoff, use_absolute_cutoff, use_relative_cutoff, kwargs...
    )
  else
    truncerr = 0.0
  end
  spec = Spectrum(P, truncerr)
  dS = length(P)
  if dS < length(MS)
    MU = MU[:, 1:dS]
    resize!(MS, dS)
    MV = MV[:, 1:dS]
  end

  # Make the new indices to go onto U and V
  u = eltype(IndsT)(dS)
  v = eltype(IndsT)(dS)
  Uinds = IndsT((ind(T, 1), u))
  Sinds = IndsT((u, v))
  Vinds = IndsT((ind(T, 2), v))
  U = tensor(Dense(vec(MU)), Uinds)
  S = tensor(Diag(MS), Sinds)
  V = tensor(Dense(vec(MV)), Vinds)
  return U, S, V, spec
end

function LinearAlgebra.eigen(
  T::Hermitian{ElT,<:DenseTensor{ElT,2,IndsT}}; kwargs...
) where {ElT<:Union{Real,Complex},IndsT}
  # Keyword argument deprecations
  use_absolute_cutoff = false
  if haskey(kwargs, :absoluteCutoff)
    @warn "In svd, keyword argument absoluteCutoff is deprecated in favor of use_absolute_cutoff"
    use_absolute_cutoff = get(kwargs, :absoluteCutoff, use_absolute_cutoff)
  end
  use_relative_cutoff = true
  if haskey(kwargs, :doRelCutoff)
    @warn "In svd, keyword argument doRelCutoff is deprecated in favor of use_relative_cutoff"
    use_relative_cutoff = get(kwargs, :doRelCutoff, use_relative_cutoff)
  end

  truncate = haskey(kwargs, :maxdim) || haskey(kwargs, :cutoff)
  maxdim::Int = get(kwargs, :maxdim, minimum(dims(T)))
  mindim::Int = get(kwargs, :mindim, 1)
  cutoff::Union{Nothing,Float64} = get(kwargs, :cutoff, 0.0)
  use_absolute_cutoff::Bool = get(kwargs, :use_absolute_cutoff, use_absolute_cutoff)
  use_relative_cutoff::Bool = get(kwargs, :use_relative_cutoff, use_relative_cutoff)

  matrixT = matrix(T)
  if any(!isfinite, matrixT)
    throw(
      ArgumentError(
        "Trying to perform the eigendecomposition of a matrix containing NaNs or Infs"
      ),
    )
  end

  DM, VM = eigen(matrixT)

  # Sort by largest to smallest eigenvalues
  p = sortperm(DM; rev=true, by=abs)
  DM = DM[p]
  VM = VM[:, p]

  if truncate
    truncerr, _ = truncate!(
      DM; mindim, maxdim, cutoff, use_absolute_cutoff, use_relative_cutoff, kwargs...
    )
    dD = length(DM)
    if dD < size(VM, 2)
      VM = VM[:, 1:dD]
    end
  else
    dD = length(DM)
    truncerr = 0.0
  end
  spec = Spectrum(DM, truncerr)

  # Make the new indices to go onto V
  l = eltype(IndsT)(dD)
  r = eltype(IndsT)(dD)
  Vinds = IndsT((dag(ind(T, 2)), dag(r)))
  Dinds = IndsT((l, dag(r)))
  V = tensor(Dense(vec(VM)), Vinds)
  D = tensor(Diag(DM), Dinds)
  return D, V, spec
end

"""
    random_unitary(n::Int,m::Int)::Matrix{ComplexF64}
    random_unitary(::Type{ElT},n::Int,m::Int)::Matrix{ElT}

Return a random matrix U of dimensions (n,m)
such that if n >= m, U'*U is the identity, or if
m > n U*U' is the identity. Optionally can pass a numeric
type as the first argument to obtain a matrix of that type.

Sampling is based on https://arxiv.org/abs/math-ph/0609050
such that in the case `n==m`, the unitary matrix will be sampled
according to the Haar measure.
"""
function random_unitary(::Type{ElT}, n::Int, m::Int) where {ElT<:Number}
  return random_unitary(Random.default_rng(), ElT, n, m)
end

function random_unitary(rng::AbstractRNG, ::Type{ElT}, n::Int, m::Int) where {ElT<:Number}
  if n < m
    return Matrix(random_unitary(rng, ElT, m, n)')
  end
  F = qr(randn(rng, ElT, n, m))
  Q = Matrix(F.Q)
  # The upper triangle of F.factors 
  # are the elements of R.
  # Multiply cols of Q by the signs
  # that would make diagonal of R 
  # non-negative:
  for c in 1:size(Q, 2)
    Q[:, c] .*= sign(F.factors[c, c])
  end
  return Q
end

random_unitary(n::Int, m::Int) = random_unitary(ComplexF64, n, m)

"""
    random_orthog(n::Int,m::Int)::Matrix{Float64}
    random_orthog(::Type{ElT},n::Int,m::Int)::Matrix{ElT}

Return a random, real matrix O of dimensions (n,m)
such that if n >= m, transpose(O)*O is the
identity, or if m > n O*transpose(O) is the
identity. Optionally can pass a real number type
as the first argument to obtain a matrix of that type.
"""
random_orthog(::Type{ElT}, n::Int, m::Int) where {ElT<:Real} = random_unitary(ElT, n, m)

random_orthog(n::Int, m::Int) = random_orthog(Float64, n, m)

function LinearAlgebra.eigen(
  T::DenseTensor{ElT,2,IndsT}; kwargs...
) where {ElT<:Union{Real,Complex},IndsT}
  # Keyword argument deprecations
  use_absolute_cutoff = false
  if haskey(kwargs, :absoluteCutoff)
    @warn "In svd, keyword argument absoluteCutoff is deprecated in favor of use_absolute_cutoff"
    use_absolute_cutoff = get(kwargs, :absoluteCutoff, use_absolute_cutoff)
  end
  use_relative_cutoff = true
  if haskey(kwargs, :doRelCutoff)
    @warn "In svd, keyword argument doRelCutoff is deprecated in favor of use_relative_cutoff"
    use_relative_cutoff = get(kwargs, :doRelCutoff, use_relative_cutoff)
  end

  truncate = haskey(kwargs, :maxdim) || haskey(kwargs, :cutoff)
  maxdim::Int = get(kwargs, :maxdim, minimum(dims(T)))
  mindim::Int = get(kwargs, :mindim, 1)
  cutoff::Float64 = get(kwargs, :cutoff, 0.0)
  use_absolute_cutoff::Bool = get(kwargs, :use_absolute_cutoff, use_absolute_cutoff)
  use_relative_cutoff::Bool = get(kwargs, :use_relative_cutoff, use_relative_cutoff)

  matrixT = matrix(T)
  if any(!isfinite, matrixT)
    throw(
      ArgumentError(
        "Trying to perform the eigendecomposition of a matrix containing NaNs or Infs"
      ),
    )
  end

  DM, VM = eigen(matrixT)

  # Sort by largest to smallest eigenvalues
  #p = sortperm(DM; rev = true)
  #DM = DM[p]
  #VM = VM[:,p]

  if truncate
    truncerr, _ = truncate!(
      DM; maxdim, cutoff, use_absolute_cutoff, use_relative_cutoff, kwargs...
    )
    dD = length(DM)
    if dD < size(VM, 2)
      VM = VM[:, 1:dD]
    end
  else
    dD = length(DM)
    truncerr = 0.0
  end
  spec = Spectrum(abs.(DM), truncerr)

  i1, i2 = inds(T)

  # Make the new indices to go onto D and V
  l = typeof(i1)(dD)
  r = dag(sim(l))
  Dinds = (l, r)
  Vinds = (dag(i2), r)
  D = complex(tensor(Diag(DM), Dinds))
  V = complex(tensor(Dense(vec(VM)), Vinds))
  return D, V, spec
end
#
#  QR rank reduction helpers
#
function find_zero_rows(R::AbstractMatrix, rr_cutoff::Float64)::Array{Bool} 
  nr, nc = size(R)
  return map((r) -> (maximum(abs.(R[r, 1:nc])) <= rr_cutoff), 1:nr)
end

<<<<<<< HEAD
#
#  Trim out zero rows of R within tolerance rr_cutoff. Also trim the corresponding columns
#  of Q.
#
function trim_rows(
  R::AbstractMatrix, Q::AbstractMatrix, rr_cutoff::Float64
) where {ElT,IndsT}
  zeros = find_zero_rows(R, rr_cutoff)
  num_zero_rows = sum(zeros)
  if num_zero_rows == 0
    return R, Q
  end
  #println("Rank Reveal removing $num_zero_rows rows with log10(rr_cutoff)=$(log10(rr_cutoff))")
  Rnr, Rnc = size(R)
  Qnr, Qnc = size(Q)
  #@assert Rnr==Qnc Q is strided so we can't asume this
  R1nr = Rnr - num_zero_rows
  T = eltype(R)
  R1 = Matrix{T}(undef, R1nr, Rnc)
  Q1 = Matrix{T}(undef, Qnr, R1nr)
  r1 = 1
  for r in 1:Rnr
    if zeros[r] == false
      R1[r1, :] = R[r, :] #transfer row
      Q1[:, r1] = Q[:, r] #transfer column
      r1 += 1 #next row in rank reduced matrices.
    end #if zero
  end #for r
  return R1, Q1
end

=======
>>>>>>> faa8b94d
function qr(T::DenseTensor{<:Any,2}; positive=false, kwargs...)
  qxf = positive ? qr_positive : qr
  return qx(qxf, T; kwargs...)
end
<<<<<<< HEAD

=======
>>>>>>> faa8b94d
function ql(T::DenseTensor{<:Any,2}; positive=false, kwargs...)
  qxf = positive ? ql_positive : ql
  return qx(qxf, T; kwargs...)
end

#
#  Generic function for qr and ql decomposition of dense matrix.
#  The X tensor = R or L.
#
<<<<<<< HEAD
function qx(qx::Function, T::DenseTensor{<:Any,2}; rr_cutoff=-1.0, kwargs...)
  QM1, XM = qx(matrix(T))
  QM=convert(Matrix, QM1)
  # Be aware that if positive==false, then typeof(QM)=LinearAlgebra.QRCompactWYQ, not Matrix
  # It gets converted to matrix below.
  #
  #  Do row removal for rank revealing QR/QL
  #
  if rr_cutoff >= 0.0
    XM, QM = trim_rows(XM, QM, rr_cutoff)
  end
  #
  # Make the new indices to go onto Q and X
  #
  IndsT = indstype(T) #get the index type
  IndexT = IndsT.parameters[1] #establish the index type.
  q = IndexT(size(XM)[1]) #create the Q--X link index.
=======
function qx(qx::Function, T::DenseTensor{<:Any,2}; kwargs...)
  QM, XM = qx(matrix(T))
  # Be aware that if positive==false, then typeof(QM)=LinearAlgebra.QRCompactWYQ, not Matrix
  # It gets converted to matrix below.
  # Make the new indices to go onto Q and R
  q, r = inds(T)
  q = dim(q) < dim(r) ? sim(q) : sim(r)
  IndsT = indstype(T) #get the index type
>>>>>>> faa8b94d
  Qinds = IndsT((ind(T, 1), q))
  Xinds = IndsT((q, ind(T, 2)))
  Q = tensor(Dense(vec(Matrix(QM))), Qinds) #Q was strided
  X = tensor(Dense(vec(XM)), Xinds)
  return Q, X
end

#
# Just flip signs between Q and R to get all the diagonals of R >=0.
# For rectangular M the indexing for "diagonal" is non-trivial.
#
"""
    qr_positive(M::AbstractMatrix)

Compute the QR decomposition of a matrix M
such that the diagonal elements of R are
non-negative. Such a QR decomposition of a
matrix is unique. Returns a tuple (Q,R).
"""
function qr_positive(M::AbstractMatrix)
  sparseQ, R = qr(M)
  Q = convert(Matrix, sparseQ)
  nc = size(Q, 2)
  for c in 1:nc
    if R[c, c] != 0.0 #sign(0.0)==0.0 so we don't want to zero out a column of Q.
      sign_Rc = sign(R[c, c])
      if !isone(sign_Rc)
        R[c, c:end] *= conj(sign_Rc) #only fip non-zero portion of the row.
        Q[:, c] *= sign_Rc
      end
    end
  end
  return (Q, R)
end

"""
    ql_positive(M::AbstractMatrix)

Compute the QL decomposition of a matrix M
such that the diagonal elements of L are
non-negative. Such a QL decomposition of a
matrix is unique. Returns a tuple (Q,L).
"""
function ql_positive(M::AbstractMatrix)
  sparseQ, L = ql(M)
  Q = convert(Matrix, sparseQ)
  nr, nc = size(L)
  dc = nc > nr ? nc - nr : 0 #diag is shifted over by dc if nc>nr
  for c in 1:(nc - dc)
    if L[c, c + dc] != 0.0 #sign(0.0)==0.0 so we don't want to zero out a column of Q.
      sign_Lc = sign(L[c, c + dc])
      if c <= nr && !isone(sign_Lc)
        L[c, 1:(c + dc)] *= sign_Lc #only fip non-zero portion of the column.
        Q[:, c] *= conj(sign_Lc)
      end
    end
  end
  return (Q, L)
end

#
#  Lapack replaces A with Q & R carefully packed together.  So here we just copy a
#  before letting lapack overwirte it. 
#
function ql(A::AbstractMatrix; kwargs...)
  Base.require_one_based_indexing(A)
  T = eltype(A)
  AA = similar(A, LinearAlgebra._qreltype(T), size(A))
  copyto!(AA, A)
  return ql!(AA; kwargs...)
end
#
# This is where the low level call to lapack actually occurs.  Most of the work is
# about unpacking Q and L from the A matrix.
#
function ql!(A::StridedMatrix{<:LAPACK.BlasFloat})
  tau = Base.similar(A, min(size(A)...))
  x = LAPACK.geqlf!(A, tau)
  #save L from the lower portion of A, before orgql! mangles it!
  nr, nc = size(A)
  mn = min(nr, nc)
  L = similar(A, (mn, nc))
  for r in 1:mn
    for c in 1:(r + nc - mn)
      L[r, c] = A[r + nr - mn, c]
    end
    for c in (r + 1 + nc - mn):nc
      L[r, c] = 0.0
    end
  end
  # Now we need shift the orth vectors from the right side of Q over the left side, before
  if (mn < nc)
    for r in 1:nr
      for c in 1:mn
        A[r, c] = A[r, c + nc - mn]
      end
    end
    for r in 1:nr
      A = A[:, 1:mn] #whack the extra columns in A.
    end
  end
  LAPACK.orgql!(A, tau)
  return A, L
end

# TODO: support alg keyword argument to choose the svd algorithm
function polar(T::DenseTensor{ElT,2,IndsT}) where {ElT,IndsT}
  QM, RM = polar(matrix(T))
  dim = size(QM, 2)
  # Make the new indices to go onto Q and R
  q = eltype(IndsT)(dim)
  # TODO: use push/pushfirst instead of a constructor
  # call here
  Qinds = IndsT((ind(T, 1), q))
  Rinds = IndsT((q, ind(T, 2)))
  Q = tensor(Dense(vec(QM)), Qinds)
  R = tensor(Dense(vec(RM)), Rinds)
  return Q, R
end<|MERGE_RESOLUTION|>--- conflicted
+++ resolved
@@ -374,7 +374,6 @@
   return map((r) -> (maximum(abs.(R[r, 1:nc])) <= rr_cutoff), 1:nr)
 end
 
-<<<<<<< HEAD
 #
 #  Trim out zero rows of R within tolerance rr_cutoff. Also trim the corresponding columns
 #  of Q.
@@ -406,16 +405,11 @@
   return R1, Q1
 end
 
-=======
->>>>>>> faa8b94d
 function qr(T::DenseTensor{<:Any,2}; positive=false, kwargs...)
   qxf = positive ? qr_positive : qr
   return qx(qxf, T; kwargs...)
 end
-<<<<<<< HEAD
-
-=======
->>>>>>> faa8b94d
+
 function ql(T::DenseTensor{<:Any,2}; positive=false, kwargs...)
   qxf = positive ? ql_positive : ql
   return qx(qxf, T; kwargs...)
@@ -425,7 +419,6 @@
 #  Generic function for qr and ql decomposition of dense matrix.
 #  The X tensor = R or L.
 #
-<<<<<<< HEAD
 function qx(qx::Function, T::DenseTensor{<:Any,2}; rr_cutoff=-1.0, kwargs...)
   QM1, XM = qx(matrix(T))
   QM=convert(Matrix, QM1)
@@ -443,16 +436,9 @@
   IndsT = indstype(T) #get the index type
   IndexT = IndsT.parameters[1] #establish the index type.
   q = IndexT(size(XM)[1]) #create the Q--X link index.
-=======
-function qx(qx::Function, T::DenseTensor{<:Any,2}; kwargs...)
-  QM, XM = qx(matrix(T))
-  # Be aware that if positive==false, then typeof(QM)=LinearAlgebra.QRCompactWYQ, not Matrix
-  # It gets converted to matrix below.
-  # Make the new indices to go onto Q and R
-  q, r = inds(T)
-  q = dim(q) < dim(r) ? sim(q) : sim(r)
+  # q, r = inds(T)
+  # q = dim(q) < dim(r) ? sim(q) : sim(r)
   IndsT = indstype(T) #get the index type
->>>>>>> faa8b94d
   Qinds = IndsT((ind(T, 1), q))
   Xinds = IndsT((q, ind(T, 2)))
   Q = tensor(Dense(vec(Matrix(QM))), Qinds) #Q was strided
