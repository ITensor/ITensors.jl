abstract type AbstractCategory end

label(c::AbstractCategory) = error("method `label` not defined for type $(typeof(c))")

function dimension(c::AbstractCategory)
  return error("method `dimension` not defined for type $(typeof(c))")
end

function label_fusion_rule(category_type::Type{<:AbstractCategory}, l1, l2)
  return error("`label_fusion_rule` not defined for type $(category_type).")
end

function fusion_rule(c1::AbstractCategory, c2::AbstractCategory)
  category_type = typeof(c1)
  return [category_type(l) for l in label_fusion_rule(category_type, label(c1), label(c2))]
end

⊗(c1::AbstractCategory, c2::AbstractCategory) = fusion_rule(c1, c2)

⊕(c1::AbstractCategory, c2::AbstractCategory) = [c1, c2]
⊕(cs::Vector{<:AbstractCategory}, c::AbstractCategory) = [cs; c]
⊕(c::AbstractCategory, cs::Vector{<:AbstractCategory}) = [c; cs]

function Base.show(io::IO, cs::Vector{<:AbstractCategory})
  (length(cs) <= 1) && print(io, "[")
  symbol = ""
  for c in cs
    print(io, symbol, c)
    symbol = " ⊕ "
  end
  (length(cs) <= 1) && print(io, "]")
  return nothing
<<<<<<< HEAD
end

function trivial(category_type::Type{<:AbstractCategory})
  return error("`trivial` not defined for type $(category_type).")
end

istrivial(c::AbstractCategory) = (c == trivial(typeof(c)))

dual(c::AbstractCategory) = typeof(c)(-label(c))

=======
end

function trivial(category_type::Type{<:AbstractCategory})
  return error("`trivial` not defined for type $(category_type).")
end

istrivial(c::AbstractCategory) = (c == trivial(typeof(c)))

function dual(category_type::Type{<:AbstractCategory})
  return error("`dual` not defined for type $(category_type).")
end

>>>>>>> c04f934b
Base.isless(c1::AbstractCategory, c2::AbstractCategory) = isless(label(c1), label(c2))<|MERGE_RESOLUTION|>--- conflicted
+++ resolved
@@ -30,18 +30,6 @@
   end
   (length(cs) <= 1) && print(io, "]")
   return nothing
-<<<<<<< HEAD
-end
-
-function trivial(category_type::Type{<:AbstractCategory})
-  return error("`trivial` not defined for type $(category_type).")
-end
-
-istrivial(c::AbstractCategory) = (c == trivial(typeof(c)))
-
-dual(c::AbstractCategory) = typeof(c)(-label(c))
-
-=======
 end
 
 function trivial(category_type::Type{<:AbstractCategory})
@@ -54,5 +42,4 @@
   return error("`dual` not defined for type $(category_type).")
 end
 
->>>>>>> c04f934b
 Base.isless(c1::AbstractCategory, c2::AbstractCategory) = isless(label(c1), label(c2))