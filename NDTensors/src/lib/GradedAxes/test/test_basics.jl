--- conflicted
+++ resolved
@@ -10,11 +10,7 @@
   blocklengths,
   blocks
 using NDTensors.GradedAxes:
-<<<<<<< HEAD
   GradedOneTo, GradedUnitRange, OneToOne, blocklabels, gradedisequal, gradedrange
-=======
-  GradedOneTo, GradedUnitRange, blocklabels, labelled_isequal, gradedrange
->>>>>>> 239b64e8
 using NDTensors.LabelledNumbers: LabelledUnitRange, islabelled, label, labelled, unlabel
 using Test: @test, @test_broken, @testset
 
