@eval module $(gensym())
<<<<<<< HEAD
using NDTensors.GradedAxes:
  GradedAxes,
  GradedUnitRange,
  OneToOne,
  fusion_product,
  gradedrange,
  gradedisequal,
  tensor_product
using BlockArrays: blocklength, blocklengths
=======
using NDTensors.GradedAxes: GradedAxes, GradedOneTo, gradedrange, tensor_product
>>>>>>> 87ec605e
using Test: @test, @testset

@testset "GradedAxes.tensor_product" begin
  GradedAxes.fuse_labels(x::String, y::String) = x * y

  g0 = OneToOne()
  @test gradedisequal(tensor_product(g0, g0), g0)

  a = gradedrange(["x" => 2, "y" => 3])
  b = tensor_product(a, a)
<<<<<<< HEAD
  @test b isa GradedUnitRange
  @test length(b) == 25
  @test blocklength(b) == 4
  @test blocklengths(b) == [4, 6, 6, 9]
  @test gradedisequal(b, gradedrange(["xx" => 4, "yx" => 6, "xy" => 6, "yy" => 9]))

  c = tensor_product(a, a, a)
  @test length(c) == 125
  @test c isa GradedUnitRange
  @test blocklength(c) == 8
end

@testset "GradedAxes.fusion_product" begin
  GradedAxes.fuse_labels(i::Int, j::Int) = i + j

  g0 = OneToOne()
  @test gradedisequal(fusion_product(g0, g0), g0)

  a = gradedrange([1 => 1, 2 => 3, 1 => 1])

  b = fusion_product(a)
  @test gradedisequal(b, gradedrange([1 => 2, 2 => 3]))

  c = fusion_product(a, a)
  @test gradedisequal(c, gradedrange([2 => 4, 3 => 12, 4 => 9]))

  d = fusion_product(a, a, a)
  @test gradedisequal(d, gradedrange([3 => 8, 4 => 36, 5 => 54, 6 => 27]))
=======
  @test length(b) == 25
  @test b isa GradedOneTo
>>>>>>> 87ec605e
end
end<|MERGE_RESOLUTION|>--- conflicted
+++ resolved
@@ -1,17 +1,7 @@
 @eval module $(gensym())
-<<<<<<< HEAD
-using NDTensors.GradedAxes:
-  GradedAxes,
-  GradedUnitRange,
-  OneToOne,
-  fusion_product,
-  gradedrange,
-  gradedisequal,
-  tensor_product
+using NDTensors.GradedAxes: GradedAxes, GradedOneTo
+GradedUnitRange, OneToOne, fusion_product, gradedrange, gradedisequal, tensor_product
 using BlockArrays: blocklength, blocklengths
-=======
-using NDTensors.GradedAxes: GradedAxes, GradedOneTo, gradedrange, tensor_product
->>>>>>> 87ec605e
 using Test: @test, @testset
 
 @testset "GradedAxes.tensor_product" begin
@@ -22,8 +12,8 @@
 
   a = gradedrange(["x" => 2, "y" => 3])
   b = tensor_product(a, a)
-<<<<<<< HEAD
   @test b isa GradedUnitRange
+  @test b isa GradedOneTo
   @test length(b) == 25
   @test blocklength(b) == 4
   @test blocklengths(b) == [4, 6, 6, 9]
@@ -51,9 +41,5 @@
 
   d = fusion_product(a, a, a)
   @test gradedisequal(d, gradedrange([3 => 8, 4 => 36, 5 => 54, 6 => 27]))
-=======
-  @test length(b) == 25
-  @test b isa GradedOneTo
->>>>>>> 87ec605e
 end
 end