--- conflicted
+++ resolved
@@ -1,6 +1,5 @@
 @eval module $(gensym())
 using BlockArrays:
-<<<<<<< HEAD
   Block,
   BlockedOneTo,
   blockaxes,
@@ -15,22 +14,12 @@
   GradedAxes,
   GradedUnitRangeDual,
   OneToOne,
-=======
-  Block, blockaxes, blockfirsts, blocklasts, blocklength, blocklengths, blocks, findblock
-using NDTensors.GradedAxes:
-  GradedAxes,
-  UnitRangeDual,
->>>>>>> 239b64e8
   blocklabels,
   blockmergesortperm,
   blocksortperm,
   dual,
   flip,
-<<<<<<< HEAD
-  gradedisequal,
-=======
   space_isequal,
->>>>>>> 239b64e8
   gradedrange,
   isdual,
   nondual
@@ -41,27 +30,26 @@
 end
 GradedAxes.dual(c::U1) = U1(-c.n)
 Base.isless(c1::U1, c2::U1) = c1.n < c2.n
-<<<<<<< HEAD
 
 @testset "AbstractUnitRange" begin
   a0 = OneToOne()
   @test !isdual(a0)
   @test dual(a0) isa OneToOne
-  @test gradedisequal(a0, dual(a0))
+  @test space_isequal(a0, dual(a0))
 
   a = 1:3
   ad = dual(a)
   @test !isdual(a)
   @test !isdual(ad)
   @test ad isa UnitRange
-  @test gradedisequal(ad, a)
+  @test space_isequal(ad, a)
 
   a = blockedrange([2, 3])
   ad = dual(a)
   @test !isdual(a)
   @test !isdual(ad)
   @test ad isa BlockedOneTo
-  @test gradedisequal(ad, a)
+  @test space_isequal(ad, a)
 end
 
 @testset "GradedUnitRangeDual" begin
@@ -71,12 +59,12 @@
     @test ad isa GradedUnitRangeDual
     @test eltype(ad) == LabelledInteger{Int,U1}
 
-    @test gradedisequal(dual(ad), a)
-    @test gradedisequal(nondual(ad), a)
-    @test gradedisequal(nondual(a), a)
-    @test gradedisequal(ad, ad)
-    @test !gradedisequal(a, ad)
-    @test !gradedisequal(ad, a)
+    @test space_isequal(dual(ad), a)
+    @test space_isequal(nondual(ad), a)
+    @test space_isequal(nondual(a), a)
+    @test space_isequal(ad, ad)
+    @test !space_isequal(a, ad)
+    @test !space_isequal(ad, a)
 
     @test isdual(ad)
     @test !isdual(a)
@@ -116,8 +104,8 @@
   for a in
       [gradedrange([U1(0) => 2, U1(1) => 3]), gradedrange([U1(0) => 2, U1(1) => 3])[1:5]]
     ad = dual(a)
-    @test gradedisequal(flip(a), dual(gradedrange([U1(0) => 2, U1(-1) => 3])))
-    @test gradedisequal(flip(ad), gradedrange([U1(0) => 2, U1(-1) => 3]))
+    @test space_isequal(flip(a), dual(gradedrange([U1(0) => 2, U1(-1) => 3])))
+    @test space_isequal(flip(ad), gradedrange([U1(0) => 2, U1(-1) => 3]))
 
     @test blocklabels(a) == [U1(0), U1(1)]
     @test blocklabels(dual(a)) == [U1(0), U1(-1)]
@@ -137,73 +125,5 @@
     @test !isdual(flip(ad))
     @test !isdual(dual(flip(a)))
   end
-=======
-@testset "dual" begin
-  a = gradedrange([U1(0) => 2, U1(1) => 3])
-  ad = dual(a)
-  @test eltype(ad) == LabelledInteger{Int,U1}
-
-  @test space_isequal(dual(ad), a)
-  @test space_isequal(nondual(ad), a)
-  @test space_isequal(nondual(a), a)
-  @test space_isequal(ad, ad)
-  @test !space_isequal(a, ad)
-  @test !space_isequal(ad, a)
-
-  @test isdual(ad)
-  @test !isdual(a)
-
-  @test blockfirsts(ad) == [labelled(1, U1(0)), labelled(3, U1(-1))]
-  @test blocklasts(ad) == [labelled(2, U1(0)), labelled(5, U1(-1))]
-  @test findblock(ad, 4) == Block(2)
-  @test only(blockaxes(ad)) == Block(1):Block(2)
-  @test blocks(ad) == [labelled(1:2, U1(0)), labelled(3:5, U1(-1))]
-  @test ad[4] == 4
-  @test label(ad[4]) == U1(-1)
-  @test ad[2:4] == 2:4
-  @test ad[2:4] isa UnitRangeDual
-  @test label(ad[2:4][Block(2)]) == U1(-1)
-  @test ad[[2, 4]] == [2, 4]
-  @test label(ad[[2, 4]][2]) == U1(-1)
-  @test ad[Block(2)] == 3:5
-  @test label(ad[Block(2)]) == U1(-1)
-  @test ad[Block(1):Block(2)][Block(2)] == 3:5
-  @test label(ad[Block(1):Block(2)][Block(2)]) == U1(-1)
-  @test ad[[Block(2), Block(1)]][Block(1)] == 3:5
-  @test label(ad[[Block(2), Block(1)]][Block(1)]) == U1(-1)
-  @test ad[[Block(2)[1:2], Block(1)[1:2]]][Block(1)] == 3:4
-  @test label(ad[[Block(2)[1:2], Block(1)[1:2]]][Block(1)]) == U1(-1)
-  @test blocksortperm(a) == [Block(1), Block(2)]
-  @test blocksortperm(ad) == [Block(1), Block(2)]
-  @test blocklength(blockmergesortperm(a)) == 2
-  @test blocklength(blockmergesortperm(ad)) == 2
-  @test blockmergesortperm(a) == [Block(1), Block(2)]
-  @test blockmergesortperm(ad) == [Block(1), Block(2)]
-end
-
-@testset "flip" begin
-  a = gradedrange([U1(0) => 2, U1(1) => 3])
-  ad = dual(a)
-  @test space_isequal(flip(a), dual(gradedrange([U1(0) => 2, U1(-1) => 3])))
-  @test space_isequal(flip(ad), gradedrange([U1(0) => 2, U1(-1) => 3]))
-
-  @test blocklabels(a) == [U1(0), U1(1)]
-  @test blocklabels(dual(a)) == [U1(0), U1(-1)]
-  @test blocklabels(flip(a)) == [U1(0), U1(1)]
-  @test blocklabels(flip(dual(a))) == [U1(0), U1(-1)]
-  @test blocklabels(dual(flip(a))) == [U1(0), U1(-1)]
-
-  @test blocklengths(a) == [2, 3]
-  @test blocklengths(dual(a)) == [2, 3]
-  @test blocklengths(flip(a)) == [2, 3]
-  @test blocklengths(flip(dual(a))) == [2, 3]
-  @test blocklengths(dual(flip(a))) == [2, 3]
-
-  @test !isdual(a)
-  @test isdual(dual(a))
-  @test isdual(flip(a))
-  @test !isdual(flip(dual(a)))
-  @test !isdual(dual(flip(a)))
->>>>>>> 239b64e8
 end
 end