--- conflicted
+++ resolved
@@ -30,12 +30,8 @@
   blocktype,
   view!
 using NDTensors.GPUArraysCoreExtensions: cpu
-<<<<<<< HEAD
-using NDTensors.SparseArrayInterface: nstored
+using NDTensors.SparseArrayInterface: stored_length
 using NDTensors.SparseArrayDOKs: SparseArrayDOK, SparseMatrixDOK, SparseVectorDOK
-=======
-using NDTensors.SparseArrayInterface: stored_length
->>>>>>> 7faad336
 using NDTensors.TensorAlgebra: contract
 using Test: @test, @test_broken, @test_throws, @testset
 include("TestBlockSparseArraysUtils.jl")
@@ -109,10 +105,8 @@
         @test blockstype(a) <: SparseMatrixDOK{Matrix{elt}}
         @test blocklengths.(axes(a)) == ([2, 3], [3, 4])
         @test iszero(a)
-        @test_broken iszero(block_stored_length(a))
-        @test iszero(block_nstored(a))
-        @test_broken iszero(stored_length(a))
-        @test iszero(nstored(a))
+        @test iszero(block_stored_length(a))
+        @test iszero(stored_length(a))
       end
     end
 
@@ -143,10 +137,8 @@
         @test blockstype(a) <: SparseVectorDOK{Vector{elt}}
         @test blocklengths.(axes(a)) == ([2, 3],)
         @test iszero(a)
-        @test_broken iszero(block_stored_length(a))
-        @test iszero(block_nstored(a))
-        @test_broken iszero(stored_length(a))
-        @test iszero(nstored(a))
+        @test iszero(block_stored_length(a))
+        @test iszero(stored_length(a))
       end
     end
   end
