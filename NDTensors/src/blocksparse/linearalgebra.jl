
const BlockSparseMatrix{ElT,StoreT,IndsT} = BlockSparseTensor{ElT,2,StoreT,IndsT}
const DiagBlockSparseMatrix{ElT,StoreT,IndsT} = DiagBlockSparseTensor{ElT,2,StoreT,IndsT}
const DiagMatrix{ElT,StoreT,IndsT} = DiagTensor{ElT,2,StoreT,IndsT}

function _truncated_blockdim(
  S::DiagMatrix, docut::Real; singular_values=false, truncate=true, min_blockdim=nothing
)
<<<<<<< HEAD
  # TODO: Replace `cpu` with `unwrap_type` dispatch.
=======
  min_blockdim = replace_nothing(min_blockdim, 0)
  # TODO: Replace `cpu` with `leaf_parenttype` dispatch.
>>>>>>> 70967cd1
  S = cpu(S)
  full_dim = diaglength(S)
  !truncate && return full_dim
  min_blockdim = min(min_blockdim, full_dim)
  newdim = 0
  val = singular_values ? getdiagindex(S, newdim + 1)^2 : abs(getdiagindex(S, newdim + 1))
  while newdim + 1 ≤ full_dim && val > docut
    newdim += 1
    if newdim + 1 ≤ full_dim
      val =
        singular_values ? getdiagindex(S, newdim + 1)^2 : abs(getdiagindex(S, newdim + 1))
    end
  end
  (newdim >= min_blockdim) || (newdim = min_blockdim)
  return newdim
end

"""
    svd(T::BlockSparseTensor{<:Number,2}; kwargs...)

svd of an order-2 BlockSparseTensor.

This function assumes that there is one block
per row/column, otherwise it fails.
This assumption makes it so the result can be
computed from the dense svds of seperate blocks.
"""
function svd(
  T::Tensor{ElT,2,<:BlockSparse};
  min_blockdim=nothing,
  mindim=nothing,
  maxdim=nothing,
  cutoff=nothing,
  alg=nothing,
  use_absolute_cutoff=nothing,
  use_relative_cutoff=nothing,
) where {ElT}
  Us = Vector{DenseTensor{ElT,2}}(undef, nnzblocks(T))
  Ss = Vector{DiagTensor{real(ElT),2}}(undef, nnzblocks(T))
  Vs = Vector{DenseTensor{ElT,2}}(undef, nnzblocks(T))

  # Sorted eigenvalues
  d = Vector{real(ElT)}()

  for (n, b) in enumerate(eachnzblock(T))
    blockT = blockview(T, b)
    USVb = svd(blockT; alg)
    if isnothing(USVb)
      return nothing
    end
    Ub, Sb, Vb = USVb
    Us[n] = Ub
    Ss[n] = Sb
    Vs[n] = Vb
    # Previously this was:
    # vector(diag(Sb))
    # But it broke, did `diag(::Tensor)` change types?
    # TODO: call this a function `diagonal`, i.e.:
    # https://github.com/JuliaLang/julia/issues/30250
    # or make `diag(::Tensor)` return a view by default.
    append!(d, data(Sb))
  end

  # Square the singular values to get
  # the eigenvalues
  d .= d .^ 2
  sort!(d; rev=true)

  # Get the list of blocks of T
  # that are not dropped
  nzblocksT = nzblocks(T)

  dropblocks = Int[]
  if any(!isnothing, (maxdim, cutoff))
    d, truncerr, docut = truncate!!(
      d; mindim, maxdim, cutoff, use_absolute_cutoff, use_relative_cutoff
    )
    for n in 1:nnzblocks(T)
      blockdim = _truncated_blockdim(
        Ss[n], docut; min_blockdim, singular_values=true, truncate=true
      )
      if blockdim == 0
        push!(dropblocks, n)
      else
        # TODO: Replace call to `data` with `diagview`.
        Strunc = tensor(Diag(data(Ss[n])[1:blockdim]), (blockdim, blockdim))
        Us[n] = Us[n][1:dim(Us[n], 1), 1:blockdim]
        Ss[n] = Strunc
        Vs[n] = Vs[n][1:dim(Vs[n], 1), 1:blockdim]
      end
    end
    deleteat!(Us, dropblocks)
    deleteat!(Ss, dropblocks)
    deleteat!(Vs, dropblocks)
    deleteat!(nzblocksT, dropblocks)
  else
    truncerr, docut = 0.0, 0.0
  end

  # The number of non-zero blocks of T remaining
  nnzblocksT = length(nzblocksT)

  #
  # Make indices of U and V 
  # that connect to S
  #
  i1 = ind(T, 1)
  i2 = ind(T, 2)
  uind = dag(sim(i1))
  vind = dag(sim(i2))
  resize!(uind, nnzblocksT)
  resize!(vind, nnzblocksT)
  for (n, blockT) in enumerate(nzblocksT)
    Udim = size(Us[n], 2)
    b1 = block(i1, blockT[1])
    setblock!(uind, resize(b1, Udim), n)
    Vdim = size(Vs[n], 2)
    b2 = block(i2, blockT[2])
    setblock!(vind, resize(b2, Vdim), n)
  end

  #
  # Put the blocks into U,S,V
  # 

  nzblocksU = Vector{Block{2}}(undef, nnzblocksT)
  nzblocksS = Vector{Block{2}}(undef, nnzblocksT)
  nzblocksV = Vector{Block{2}}(undef, nnzblocksT)

  for (n, blockT) in enumerate(nzblocksT)
    blockU = (blockT[1], UInt(n))
    nzblocksU[n] = blockU

    blockS = (n, n)
    nzblocksS[n] = blockS

    blockV = (blockT[2], UInt(n))
    nzblocksV[n] = blockV
  end

  indsU = setindex(inds(T), uind, 2)

  indsV = setindex(inds(T), vind, 1)
  indsV = permute(indsV, (2, 1))

  indsS = setindex(inds(T), dag(uind), 1)
  indsS = setindex(indsS, dag(vind), 2)

  U = BlockSparseTensor(unwrap_type(T), undef, nzblocksU, indsU)
  S = DiagBlockSparseTensor(set_eltype(unwrap_type(T), real(ElT)), undef, nzblocksS, indsS)
  V = BlockSparseTensor(unwrap_type(T), undef, nzblocksV, indsV)

  for n in 1:nnzblocksT
    Ub, Sb, Vb = Us[n], Ss[n], Vs[n]

    blockU = nzblocksU[n]
    blockS = nzblocksS[n]
    blockV = nzblocksV[n]

    if VERSION < v"1.5"
      # In v1.3 and v1.4 of Julia, Ub has
      # a very complicated view wrapper that
      # can't be handled efficiently
      Ub = copy(Ub)
      Vb = copy(Vb)
    end

    # <fermions>
    sU = right_arrow_sign(uind, blockU[2])

    if sU == -1
      Ub *= -1
    end
    copyto!(blockview(U, blockU), Ub)

    blockviewS = blockview(S, blockS)
    # TODO: Replace `data` with `diagview`.
    copyto!(expose(data(blockviewS)), expose(data(Sb)))

    #<fermions>
    sV = left_arrow_sign(vind, blockV[2])
    # This sign (sVP) accounts for the fact that
    # V is transposed, i.e. the index connecting to S
    # is the second index:
    sVP = 1
    if using_auto_fermion()
      sVP = -block_sign(vind, blockV[2])
    end

    if (sV * sVP) == -1
      Vb *= -1
    end
    copyto!(blockview(V, blockV), Vb)
  end
  return U, S, V, Spectrum(d, truncerr)
end

_eigen_eltypes(T::Hermitian{ElT,<:BlockSparseMatrix{ElT}}) where {ElT} = real(ElT), ElT

_eigen_eltypes(T::BlockSparseMatrix{ElT}) where {ElT} = complex(ElT), complex(ElT)

function eigen(
  T::Union{Hermitian{ElT,<:Tensor{ElT,2,<:BlockSparse}},Tensor{ElT,2,<:BlockSparse}};
  min_blockdim=nothing,
  mindim=nothing,
  maxdim=nothing,
  cutoff=nothing,
  use_absolute_cutoff=nothing,
  use_relative_cutoff=nothing,
) where {ElT<:Union{Real,Complex}}
  ElD, ElV = _eigen_eltypes(T)

  # Sorted eigenvalues
  d = Vector{real(ElT)}()

  for b in eachnzblock(T)
    all(==(b[1]), b) || error("Eigen currently only supports block diagonal matrices.")
  end

  b = first(eachnzblock(T))
  blockT = blockview(T, b)
  Db, Vb = eigen(expose(blockT))
  Ds = [Db]
  Vs = [Vb]
  append!(d, abs.(data(Db)))
  for (n, b) in enumerate(eachnzblock(T))
    n == 1 && continue
    blockT = blockview(T, b)
    Db, Vb = eigen(expose(blockT))
    push!(Ds, Db)
    push!(Vs, Vb)
    append!(d, abs.(data(Db)))
  end

  dropblocks = Int[]
  sort!(d; rev=true, by=abs)

  if any(!isnothing, (maxdim, cutoff))
    d, truncerr, docut = truncate!!(
      d; mindim, maxdim, cutoff, use_absolute_cutoff, use_relative_cutoff
    )
    for n in 1:nnzblocks(T)
      blockdim = _truncated_blockdim(
        Ds[n], docut; min_blockdim, singular_values=false, truncate=true
      )
      if blockdim == 0
        push!(dropblocks, n)
      else
        # TODO: Replace call to `data` with `diagview`.
        Dtrunc = tensor(Diag(data(Ds[n])[1:blockdim]), (blockdim, blockdim))
        Ds[n] = Dtrunc
        new_size = (dim(Vs[n], 1), blockdim)
        new_data = array(Vs[n])[1:new_size[1], 1:new_size[2]]
        Vs[n] = tensor(Dense(new_data), new_size)
      end
    end
    deleteat!(Ds, dropblocks)
    deleteat!(Vs, dropblocks)
  else
    truncerr = 0.0
  end

  # Get the list of blocks of T
  # that are not dropped
  nzblocksT = nzblocks(T)
  deleteat!(nzblocksT, dropblocks)

  # The number of blocks of T remaining
  nnzblocksT = nnzblocks(T) - length(dropblocks)

  #
  # Put the blocks into D, V
  #

  i1, i2 = inds(T)
  l = sim(i1)

  lkeepblocks = Int[bT[1] for bT in nzblocksT]
  ldropblocks = setdiff(1:nblocks(l), lkeepblocks)
  deleteat!(l, ldropblocks)

  # l may have too many blocks
  (nblocks(l) > nnzblocksT) && error("New index l in eigen has too many blocks")

  # Truncation may have changed
  # some block sizes
  for n in 1:nnzblocksT
    setblockdim!(l, minimum(dims(Ds[n])), n)
  end

  r = dag(sim(l))

  indsD = (l, r)
  indsV = (dag(i2), r)

  nzblocksD = Vector{Block{2}}(undef, nnzblocksT)
  nzblocksV = Vector{Block{2}}(undef, nnzblocksT)
  for n in 1:nnzblocksT
    blockT = nzblocksT[n]

    blockD = (n, n)
    nzblocksD[n] = blockD

    blockV = (blockT[1], n)
    nzblocksV[n] = blockV
  end

  D = DiagBlockSparseTensor(
    set_ndims(set_eltype(unwrap_type(T), ElD), 1), undef, nzblocksD, indsD
  )
  V = BlockSparseTensor(set_eltype(unwrap_type(T), ElV), undef, nzblocksV, indsV)

  for n in 1:nnzblocksT
    Db, Vb = Ds[n], Vs[n]

    blockD = nzblocksD[n]
    blockviewD = blockview(D, blockD)
    # TODO: Replace `data` with `diagview`.
    copyto!(expose(data(blockviewD)), expose(data(Db)))

    blockV = nzblocksV[n]
    copyto!(blockview(V, blockV), Vb)
  end

  return D, V, Spectrum(d, truncerr)
end

Unwrap.ql(T::BlockSparseTensor{<:Any,2}; kwargs...) = qx(ql, T; kwargs...)
qr(T::BlockSparseTensor{<:Any,2}; kwargs...) = qx(qr, T; kwargs...)
#
#  Generic function to implelement blocks sparse qr/ql decomposition.  It calls
#  the dense qr or ql for each block. The X tensor = R or L. 
#  This code thanks to Niklas Tausendpfund 
#  https://github.com/ntausend/variance_iTensor/blob/main/Hubig_variance_test.ipynb
#
function qx(qx::Function, T::BlockSparseTensor{<:Any,2}; positive=nothing)
  ElT = eltype(T)
  # getting total number of blocks
  nnzblocksT = nnzblocks(T)
  nzblocksT = nzblocks(T)

  Qs = Vector{DenseTensor{ElT,2}}(undef, nnzblocksT)
  Xs = Vector{DenseTensor{ElT,2}}(undef, nnzblocksT)

  for (jj, b) in enumerate(eachnzblock(T))
    blockT = blockview(T, b)
    QXb = qx(blockT; positive)

    if (isnothing(QXb))
      return nothing
    end

    Q, X = QXb
    Qs[jj] = Q
    Xs[jj] = X
  end

  #
  # Make the new index connecting Q and R  
  #
  itl = ind(T, 1) #left index of T
  iq = dag(sim(itl)) #start with similar to the left index of T
  resize!(iq, nnzblocksT)  #adjust the size to match the block count
  for (n, blockT) in enumerate(nzblocksT)
    Qdim = size(Qs[n], 2) #get the block dim on right side of Q.
    b1 = block(itl, blockT[1])
    setblock!(iq, resize(b1, Qdim), n)
  end

  indsQ = setindex(inds(T), iq, 2)
  indsX = setindex(inds(T), dag(iq), 1)

  nzblocksQ = Vector{Block{2}}(undef, nnzblocksT)
  nzblocksX = Vector{Block{2}}(undef, nnzblocksT)

  for n in 1:nnzblocksT
    blockT = nzblocksT[n]
    nzblocksQ[n] = (blockT[1], UInt(n))
    nzblocksX[n] = (UInt(n), blockT[2])
  end

  Q = BlockSparseTensor(unwrap_type(T), undef, nzblocksQ, indsQ)
  X = BlockSparseTensor(unwrap_type(T), undef, nzblocksX, indsX)

  for n in 1:nnzblocksT
    copyto!(blockview(Q, nzblocksQ[n]), Qs[n])
    copyto!(blockview(X, nzblocksX[n]), Xs[n])
  end

  Q = adapt(unwrap_type(T), Q)
  X = adapt(unwrap_type(T), X)
  return Q, X
end

function exp(
  T::Union{BlockSparseMatrix{ElT},Hermitian{ElT,<:BlockSparseMatrix{ElT}}}
) where {ElT<:Union{Real,Complex}}
  expT = BlockSparseTensor(ElT, undef, nzblocks(T), inds(T))
  for b in eachnzblock(T)
    all(==(b[1]), b) || error("exp currently supports only block-diagonal matrices")
  end
  for b in eachdiagblock(T)
    blockT = blockview(T, b)
    if isnothing(blockT)
      # Block was not found in the list, treat as 0
      id_block = Matrix{ElT}(I, blockdims(T, b))
      insertblock!(expT, b)
      blockview(expT, b) .= id_block
    else
      blockview(expT, b) .= exp(blockT)
    end
  end
  return expT
end<|MERGE_RESOLUTION|>--- conflicted
+++ resolved
@@ -6,12 +6,8 @@
 function _truncated_blockdim(
   S::DiagMatrix, docut::Real; singular_values=false, truncate=true, min_blockdim=nothing
 )
-<<<<<<< HEAD
+  min_blockdim = replace_nothing(min_blockdim, 0)
   # TODO: Replace `cpu` with `unwrap_type` dispatch.
-=======
-  min_blockdim = replace_nothing(min_blockdim, 0)
-  # TODO: Replace `cpu` with `leaf_parenttype` dispatch.
->>>>>>> 70967cd1
   S = cpu(S)
   full_dim = diaglength(S)
   !truncate && return full_dim
