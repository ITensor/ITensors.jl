#
# BlockSparseTensor (Tensor using BlockSparse storage)
#

const BlockSparseTensor{ElT,N,StoreT,IndsT} =
  Tensor{ElT,N,StoreT,IndsT} where {StoreT<:BlockSparse}

nonzeros(T::Tensor) = data(T)

function BlockSparseTensor(
  ::Type{ElT}, ::UndefInitializer, boffs::BlockOffsets, inds
) where {ElT<:Number}
  nnz_tot = nnz(boffs, inds)
  storage = BlockSparse(ElT, undef, boffs, nnz_tot)
  return tensor(storage, inds)
end

function BlockSparseTensor(
  ::Type{ElT}, ::UndefInitializer, blocks::Vector{BlockT}, inds
) where {ElT<:Number,BlockT<:Union{Block,NTuple}}
  boffs, nnz = blockoffsets(blocks, inds)
  storage = BlockSparse(ElT, undef, boffs, nnz)
  return tensor(storage, inds)
end

"""
    BlockSparseTensor(::UndefInitializer, blocks, inds)

Construct a block sparse tensor with uninitialized memory
from indices and locations of non-zero blocks.
"""
function BlockSparseTensor(::UndefInitializer, blockoffsets, inds)
  return BlockSparseTensor(Float64, undef, blockoffsets, inds)
end

function BlockSparseTensor(
  datatype::Type{<:AbstractArray}, blockoffsets::BlockOffsets, inds
)
  nnz_tot = nnz(blockoffsets, inds)
  storage = BlockSparse(datatype, blockoffsets, nnz_tot)
  return tensor(storage, inds)
end

function BlockSparseTensor(eltype::Type{<:Number}, blockoffsets::BlockOffsets, inds)
  return BlockSparseTensor(Vector{eltype}, blockoffsets, inds)
end

function BlockSparseTensor(blockoffsets::BlockOffsets, inds)
  return BlockSparseTensor(Float64, blockoffsets, inds)
end

"""
    BlockSparseTensor(inds)

Construct a block sparse tensor with no blocks.
"""
BlockSparseTensor(inds) = BlockSparseTensor(Float64, inds)

function BlockSparseTensor(datatype::Type{<:AbstractArray}, inds)
  return BlockSparseTensor(datatype, BlockOffsets{length(inds)}(), inds)
end

function BlockSparseTensor(eltype::Type{<:Number}, inds)
  return BlockSparseTensor(Vector{eltype}, inds)
end

"""
    BlockSparseTensor(inds)

Construct a block sparse tensor with no blocks.
"""
function BlockSparseTensor(inds::Vararg{DimT,N}) where {DimT,N}
  return BlockSparseTensor(BlockOffsets{N}(), inds)
end

"""
    BlockSparseTensor(blocks::Vector{Block{N}}, inds)

Construct a block sparse tensor with the specified blocks.
Defaults to setting structurally non-zero blocks to zero.
"""
function BlockSparseTensor(blocks::Vector{BlockT}, inds) where {BlockT<:Union{Block,NTuple}}
  return BlockSparseTensor(Float64, blocks, inds)
end

function BlockSparseTensor(
  ::Type{ElT}, blocks::Vector{BlockT}, inds
) where {ElT<:Number,BlockT<:Union{Block,NTuple}}
  boffs, nnz = blockoffsets(blocks, inds)
  storage = BlockSparse(ElT, boffs, nnz)
  return tensor(storage, inds)
end

function BlockSparseTensor(
  x::Number, blocks::Vector{BlockT}, inds
) where {BlockT<:Union{Block,NTuple}}
  boffs, nnz = blockoffsets(blocks, inds)
  storage = BlockSparse(x, boffs, nnz)
  return tensor(storage, inds)
end

#complex(::Type{BlockSparseTensor{ElT,N,StoreT,IndsT}}) where {ElT<:Number,N,StoreT<:BlockSparse
#  = Tensor{ElT,N,StoreT,IndsT} where {StoreT<:BlockSparse}

function randn(
  TensorT::Type{<:BlockSparseTensor{ElT,N}}, blocks::Vector{<:BlockT}, inds
) where {ElT,BlockT<:Union{Block{N},NTuple{N,<:Integer}}} where {N}
  return randn(Random.default_rng(), TensorT, blocks, inds)
end

function randn(
  rng::AbstractRNG, ::Type{<:BlockSparseTensor{ElT,N}}, blocks::Vector{<:BlockT}, inds
) where {ElT,BlockT<:Union{Block{N},NTuple{N,<:Integer}}} where {N}
  boffs, nnz = blockoffsets(blocks, inds)
  storage = randn(rng, BlockSparse{ElT}, boffs, nnz)
  return tensor(storage, inds)
end

function randomBlockSparseTensor(
  ::Type{ElT}, blocks::Vector{<:BlockT}, inds
) where {ElT,BlockT<:Union{Block{N},NTuple{N,<:Integer}}} where {N}
  return randomBlockSparseTensor(Random.default_rng(), ElT, blocks, inds)
end

function randomBlockSparseTensor(
  rng::AbstractRNG, ::Type{ElT}, blocks::Vector{<:BlockT}, inds
) where {ElT,BlockT<:Union{Block{N},NTuple{N,<:Integer}}} where {N}
  return randn(rng, BlockSparseTensor{ElT,N}, blocks, inds)
end

function randomBlockSparseTensor(blocks::Vector, inds)
  return randomBlockSparseTensor(Random.default_rng(), blocks, inds)
end

function randomBlockSparseTensor(rng::AbstractRNG, blocks::Vector, inds)
  return randomBlockSparseTensor(rng, Float64, blocks, inds)
end

"""
BlockSparseTensor(blocks::Vector{Block{N}},
                  inds::BlockDims...)

Construct a block sparse tensor with the specified blocks.
Defaults to setting structurally non-zero blocks to zero.
"""
function BlockSparseTensor(
  blocks::Vector{BlockT}, inds::Vararg{BlockDim,N}
) where {BlockT<:Union{Block{N},NTuple{N,<:Integer}}} where {N}
  return BlockSparseTensor(blocks, inds)
end

function zeros(
  ::BlockSparseTensor{ElT,N}, blockoffsets::BlockOffsets{N}, inds
) where {ElT,N}
  return BlockSparseTensor(ElT, blockoffsets, inds)
end

function zeros(
  ::Type{<:BlockSparseTensor{ElT,N}}, blockoffsets::BlockOffsets{N}, inds
) where {ElT,N}
  return BlockSparseTensor(ElT, blockoffsets, inds)
end

function zeros(tensortype::Type{<:BlockSparseTensor}, inds)
  return BlockSparseTensor(datatype(tensortype), inds)
end

zeros(tensor::BlockSparseTensor, inds) = zeros(typeof(tensor), inds)

# Basic functionality for AbstractArray interface
IndexStyle(::Type{<:BlockSparseTensor}) = IndexCartesian()

# Get the CartesianIndices for the range of indices
# of the specified
function blockindices(T::BlockSparseTensor{ElT,N}, block) where {ElT,N}
  return CartesianIndex(blockstart(T, block)):CartesianIndex(blockend(T, block))
end

"""
indexoffset(T::BlockSparseTensor,i::Int...) -> offset,block,blockoffset

Get the offset in the data of the specified
CartesianIndex. If it falls in a block that doesn't
exist, return nothing for the offset.
Also returns the block the index is found in and the offset
within the block.
"""
function indexoffset(T::BlockSparseTensor{ElT,N}, i::Vararg{Int,N}) where {ElT,N}
  index_within_block, block = blockindex(T, i...)
  block_dims = blockdims(T, block)
  offset_within_block = LinearIndices(block_dims)[CartesianIndex(index_within_block)]
  offset_of_block = offset(T, block)
  offset_of_i = isnothing(offset_of_block) ? nothing : offset_of_block + offset_within_block
  return offset_of_i, block, offset_within_block
end

# TODO: Add a checkbounds
# TODO: write this nicer in terms of blockview?
#       Could write: 
#       block,index_within_block = blockindex(T,i...)
#       return blockview(T,block)[index_within_block]
@propagate_inbounds function getindex(
  T::BlockSparseTensor{ElT,N}, i::Vararg{Int,N}
) where {ElT,N}
  offset, _ = indexoffset(T, i...)
  isnothing(offset) && return zero(ElT)
  return storage(T)[offset]
end

@propagate_inbounds function getindex(T::BlockSparseTensor{ElT,0}) where {ElT}
  nnzblocks(T) == 0 && return zero(ElT)
  return storage(T)[]
end

# These may not be valid if the Tensor has no blocks
#@propagate_inbounds getindex(T::BlockSparseTensor{<:Number,1},ind::Int) = storage(T)[ind]

#@propagate_inbounds getindex(T::BlockSparseTensor{<:Number,0}) = storage(T)[1]

# Add the specified block to the BlockSparseTensor
# Insert it such that the blocks remain ordered.
# Defaults to adding zeros.
# Returns the offset of the new block added.
# XXX rename to insertblock!, no need to return offset
function insertblock_offset!(T::BlockSparseTensor{ElT,N}, newblock::Block{N}) where {ElT,N}
  newdim = blockdim(T, newblock)
  newoffset = nnz(T)
  insert!(blockoffsets(T), newblock, newoffset)
  # Insert new block into data
  # TODO: Make GPU-friendly
  splice!(data(storage(T)), (newoffset + 1):newoffset, zeros(ElT, newdim))
  return newoffset
end

function insertblock!(T::BlockSparseTensor{<:Number,N}, block::Block{N}) where {N}
  insertblock_offset!(T, block)
  return T
end

insertblock!(T::BlockSparseTensor, block) = insertblock!(T, Block(block))

# Insert missing diagonal blocks as zero blocks
function insert_diag_blocks!(T::AbstractArray)
  for b in eachdiagblock(T)
    blockT = blockview(T, b)
    if isnothing(blockT)
      # Block was not found in the list, insert it
      insertblock!(T, b)
    end
  end
end

# TODO: Add a checkbounds
@propagate_inbounds function setindex!(
  T::BlockSparseTensor{ElT,N}, val, i::Vararg{Int,N}
) where {ElT,N}
  offset, block, offset_within_block = indexoffset(T, i...)
  if isnothing(offset)
    offset_of_block = insertblock_offset!(T, block)
    offset = offset_of_block + offset_within_block
  end
  storage(T)[offset] = val
  return T
end

hasblock(T::Tensor, block::Block) = isassigned(blockoffsets(T), block)

@propagate_inbounds function setindex!(
  T::BlockSparseTensor{ElT,N}, val, b::Block{N}
) where {ElT,N}
  if !hasblock(T, b)
    insertblock!(T, b)
  end
  Tb = T[b]
  Tb .= val
  return T
end

getindex(T::BlockSparseTensor, block::Block) = blockview(T, block)

to_indices(T::Tensor{<:Any,N}, b::Tuple{Block{N}}) where {N} = blockindices(T, b...)

function blockview(T::BlockSparseTensor, block::Block)
  return blockview(T, block, offset(T, block))
end

function blockview(T::BlockSparseTensor, block::Block, offset::Integer)
  return blockview(T, BlockOffset(block, offset))
end

# Case where the block isn't found, return nothing
function blockview(T::BlockSparseTensor, block::Block, ::Nothing)
  return nothing
end

blockview(T::BlockSparseTensor, block) = blockview(T, Block(block))

function blockview(T::BlockSparseTensor, bof::BlockOffset)
  blockT, offsetT = bof
  blockdimsT = blockdims(T, blockT)
  blockdimT = prod(blockdimsT)
  dataTslice = @view data(storage(T))[(offsetT + 1):(offsetT + blockdimT)]
  return tensor(Dense(dataTslice), blockdimsT)
end

view(T::BlockSparseTensor, b::Block) = blockview(T, b)

# convert to Dense
function dense(T::TensorT) where {TensorT<:BlockSparseTensor}
  R = zeros(dense(TensorT), inds(T))
  for block in keys(blockoffsets(T))
    # TODO: make sure this assignment is efficient
    R[blockindices(T, block)] = blockview(T, block)
  end
  return R
end

#
# Operations
#

# TODO: extend to case with different block structures
function +(T1::BlockSparseTensor{<:Number,N}, T2::BlockSparseTensor{<:Number,N}) where {N}
  inds(T1) ≠ inds(T2) &&
    error("Cannot add block sparse tensors with different block structure")
  R = copy(T1)
  return permutedims!!(R, T2, ntuple(identity, Val(N)), +)
end

function permutedims(T::BlockSparseTensor{<:Number,N}, perm::NTuple{N,Int}) where {N}
  blockoffsetsR, indsR = permutedims(blockoffsets(T), inds(T), perm)
  R = NDTensors.similar(T, blockoffsetsR, indsR)
  permutedims!(R, T, perm)
  return R
end

function _permute_combdims(combdims::NTuple{NC,Int}, perm::NTuple{NP,Int}) where {NC,NP}
  res = MVector{NC,Int}(undef)
  iperm = invperm(perm)
  for i in 1:NC
    res[i] = iperm[combdims[i]]
  end
  return Tuple(res)
end

#
# These are functions to help with combining and uncombining
#

# Note that combdims is expected to be contiguous and ordered
# smallest to largest
function combine_dims(blocks::Vector{Block{N}}, inds, combdims::NTuple{NC,Int}) where {N,NC}
  nblcks = nblocks(inds, combdims)
  blocks_comb = Vector{Block{N - NC + 1}}(undef, length(blocks))
  for (i, block) in enumerate(blocks)
    blocks_comb[i] = combine_dims(block, inds, combdims)
  end
  return blocks_comb
end

function combine_dims(block::Block, inds, combdims::NTuple{NC,Int}) where {NC}
  nblcks = nblocks(inds, combdims)
  slice = getindices(block, combdims)
  slice_comb = LinearIndices(nblcks)[slice...]
  block_comb = deleteat(block, combdims)
  block_comb = insertafter(block_comb, tuple(slice_comb), minimum(combdims) - 1)
  return block_comb
end

# In the dimension dim, permute the blocks
function perm_blocks(blocks::Blocks{N}, dim::Int, perm) where {N}
  blocks_perm = Blocks{N}(undef, nnzblocks(blocks))
  iperm = invperm(perm)
  for (i, block) in enumerate(blocks)
    blocks_perm[i] = setindex(block, iperm[block[dim]], dim)
  end
  return blocks_perm
end

# In the dimension dim, permute the block
function perm_block(block::Block, dim::Int, perm)
  iperm = invperm(perm)
  return setindex(block, iperm[block[dim]], dim)
end

# In the dimension dim, combine the specified blocks
function combine_blocks(blocks::Blocks, dim::Int, blockcomb::Vector{Int})
  blocks_comb = copy(blocks)
  nnz_comb = nnzblocks(blocks)
  for (i, block) in enumerate(blocks)
    dimval = block[dim]
    blocks_comb[i] = setindex(block, blockcomb[dimval], dim)
  end
  unique!(blocks_comb)
  return blocks_comb
end

function permutedims_combine_output(
  T::BlockSparseTensor{ElT,N},
  is,
  perm::NTuple{N,Int},
  combdims::NTuple{NC,Int},
  blockperm::Vector{Int},
  blockcomb::Vector{Int},
) where {ElT,N,NC}
  # Permute the indices
  indsT = inds(T)
  inds_perm = permute(indsT, perm)

  # Now that the indices are permuted, compute
  # which indices are now combined
  combdims_perm = sort(_permute_combdims(combdims, perm))

  # Permute the nonzero blocks (dimension-wise)
  blocks = nzblocks(T)
  blocks_perm = permutedims(blocks, perm)

  # Combine the nonzero blocks (dimension-wise)
  blocks_perm_comb = combine_dims(blocks_perm, inds_perm, combdims_perm)

  # Permute the blocks (within the newly combined dimension)
  comb_ind_loc = minimum(combdims_perm)
  blocks_perm_comb = perm_blocks(blocks_perm_comb, comb_ind_loc, blockperm)
  blocks_perm_comb = sort(blocks_perm_comb; lt=isblockless)

  # Combine the blocks (within the newly combined and permuted dimension)
  blocks_perm_comb = combine_blocks(blocks_perm_comb, comb_ind_loc, blockcomb)

  return BlockSparseTensor(ElT, blocks_perm_comb, is)
end

function permutedims_combine(
  T::BlockSparseTensor{ElT,N},
  is,
  perm::NTuple{N,Int},
  combdims::NTuple{NC,Int},
  blockperm::Vector{Int},
  blockcomb::Vector{Int},
) where {ElT,N,NC}
  R = permutedims_combine_output(T, is, perm, combdims, blockperm, blockcomb)

  # Permute the indices
  inds_perm = permute(inds(T), perm)

  # Now that the indices are permuted, compute
  # which indices are now combined
  combdims_perm = sort(_permute_combdims(combdims, perm))
  comb_ind_loc = minimum(combdims_perm)

  # Determine the new index before combining
  inds_to_combine = getindices(inds_perm, combdims_perm)
  ind_comb = ⊗(inds_to_combine...)
  ind_comb = permuteblocks(ind_comb, blockperm)

  for bof in pairs(blockoffsets(T))
    Tb = blockview(T, bof)
    b = nzblock(bof)
    b_perm = permute(b, perm)
    b_perm_comb = combine_dims(b_perm, inds_perm, combdims_perm)
    b_perm_comb = perm_block(b_perm_comb, comb_ind_loc, blockperm)
    b_in_combined_dim = b_perm_comb[comb_ind_loc]
    new_b_in_combined_dim = blockcomb[b_in_combined_dim]
    offset = 0
    pos_in_new_combined_block = 1
    while b_in_combined_dim - pos_in_new_combined_block > 0 &&
      blockcomb[b_in_combined_dim - pos_in_new_combined_block] == new_b_in_combined_dim
      offset += blockdim(ind_comb, b_in_combined_dim - pos_in_new_combined_block)
      pos_in_new_combined_block += 1
    end
    b_new = setindex(b_perm_comb, new_b_in_combined_dim, comb_ind_loc)

    Rb_total = blockview(R, b_new)
    dimsRb_tot = dims(Rb_total)
    subind = ntuple(
      i -> if i == comb_ind_loc
        range(1 + offset; stop=offset + blockdim(ind_comb, b_in_combined_dim))
      else
        range(1; stop=dimsRb_tot[i])
      end,
      N - NC + 1,
    )
    Rb = @view array(Rb_total)[subind...]

    # XXX Are these equivalent?
    #Tb_perm = permutedims(Tb,perm)
    #copyto!(Rb,Tb_perm)

    # XXX Not sure what this was for
    Rb = reshape(Rb, permute(dims(Tb), perm))
    Tbₐ = convert(Array, Tb)
    @strided Rb .= permutedims(Tbₐ, perm)
  end

  return R
end

# TODO: optimize by avoiding findfirst
function _number_uncombined(blockval::Integer, blockcomb::Vector)
  if blockval == blockcomb[end]
    return length(blockcomb) - findfirst(==(blockval), blockcomb) + 1
  end
  return findfirst(==(blockval + 1), blockcomb) - findfirst(==(blockval), blockcomb)
end

# TODO: optimize by avoiding findfirst
function _number_uncombined_shift(blockval::Integer, blockcomb::Vector)
  if blockval == 1
    return 0
  end
  ncomb_shift = 0
  for i in 1:(blockval - 1)
    ncomb_shift += findfirst(==(i + 1), blockcomb) - findfirst(==(i), blockcomb) - 1
  end
  return ncomb_shift
end

# Uncombine the blocks along the dimension dim
# according to the pattern in blockcomb (for example, blockcomb
# is [1,2,2,3] and dim = 2, so the blocks (1,2),(2,3) get
# split into (1,2),(1,3),(2,4))
function uncombine_blocks(blocks::Blocks{N}, dim::Int, blockcomb::Vector{Int}) where {N}
  blocks_uncomb = Blocks{N}()
  ncomb_tot = 0
  for i in 1:length(blocks)
    block = blocks[i]
    blockval = block[dim]
    ncomb = _number_uncombined(blockval, blockcomb)
    ncomb_shift = _number_uncombined_shift(blockval, blockcomb)
    push!(blocks_uncomb, setindex(block, blockval + ncomb_shift, dim))
    for j in 1:(ncomb - 1)
      push!(blocks_uncomb, setindex(block, blockval + ncomb_shift + j, dim))
    end
  end
  return blocks_uncomb
end

function uncombine_block(block::Block{N}, dim::Int, blockcomb::Vector{Int}) where {N}
  blocks_uncomb = Blocks{N}()
  ncomb_tot = 0
  blockval = block[dim]
  ncomb = _number_uncombined(blockval, blockcomb)
  ncomb_shift = _number_uncombined_shift(blockval, blockcomb)
  push!(blocks_uncomb, setindex(block, blockval + ncomb_shift, dim))
  for j in 1:(ncomb - 1)
    push!(blocks_uncomb, setindex(block, blockval + ncomb_shift + j, dim))
  end
  return blocks_uncomb
end

function uncombine_output(
  T::BlockSparseTensor{ElT,N},
  is,
  combdim::Int,
  blockperm::Vector{Int},
  blockcomb::Vector{Int},
) where {ElT<:Number,N}
  ind_uncomb_perm = ⊗(setdiff(is, inds(T))...)
  inds_uncomb_perm = insertat(inds(T), ind_uncomb_perm, combdim)
  # Uncombine the blocks of T
  blocks_uncomb = uncombine_blocks(nzblocks(T), combdim, blockcomb)
  blocks_uncomb_perm = perm_blocks(blocks_uncomb, combdim, invperm(blockperm))
  boffs_uncomb_perm, nnz_uncomb_perm = blockoffsets(blocks_uncomb_perm, inds_uncomb_perm)
  T_uncomb_perm = tensor(
    BlockSparse(ElT, boffs_uncomb_perm, nnz_uncomb_perm), inds_uncomb_perm
  )
  R = reshape(T_uncomb_perm, is)
  return R
end

function reshape(blockT::Block{NT}, indsT, indsR) where {NT}
  nblocksT = nblocks(indsT)
  nblocksR = nblocks(indsR)
  blockR = Tuple(
    CartesianIndices(nblocksR)[LinearIndices(nblocksT)[CartesianIndex(blockT)]]
  )
  return blockR
end

function uncombine(
  T::BlockSparseTensor{<:Number,NT},
  is,
  combdim::Int,
  blockperm::Vector{Int},
  blockcomb::Vector{Int},
) where {NT}
  NR = length(is)
  R = uncombine_output(T, is, combdim, blockperm, blockcomb)
  invblockperm = invperm(blockperm)

  # This is needed for reshaping the block
  # It is already calculated in uncombine_output, use it from there
  ind_uncomb_perm = ⊗(setdiff(is, inds(T))...)
  ind_uncomb = permuteblocks(ind_uncomb_perm, blockperm)
  # Same as inds(T) but with the blocks uncombined
  inds_uncomb = insertat(inds(T), ind_uncomb, combdim)
  inds_uncomb_perm = insertat(inds(T), ind_uncomb_perm, combdim)
  for bof in pairs(blockoffsets(T))
    b = nzblock(bof)
    Tb_tot = blockview(T, bof)
    dimsTb_tot = dims(Tb_tot)
    bs_uncomb = uncombine_block(b, combdim, blockcomb)
    offset = 0
    for i in 1:length(bs_uncomb)
      b_uncomb = bs_uncomb[i]
      b_uncomb_perm = perm_block(b_uncomb, combdim, invblockperm)
      b_uncomb_perm_reshape = reshape(b_uncomb_perm, inds_uncomb_perm, is)
      Rb = blockview(R, b_uncomb_perm_reshape)
      b_uncomb_in_combined_dim = b_uncomb_perm[combdim]
      start = offset + 1
      stop = offset + blockdim(ind_uncomb_perm, b_uncomb_in_combined_dim)
      subind = ntuple(
        i -> i == combdim ? range(start; stop=stop) : range(1; stop=dimsTb_tot[i]), NT
      )
      offset = stop
      Tb = @view array(Tb_tot)[subind...]

      # Alternative (but maybe slower):
      #copyto!(Rb,Tb)

      if length(Tb) == 1
        Rb[1] = Tb[1]
      else
        # XXX: this used to be:
        # Rbₐᵣ = ReshapedArray(parent(Rbₐ), size(Tb), ())
        # however that doesn't work with subarrays
        Rbₐ = convert(Array, Rb)
        Rbₐᵣ = ReshapedArray(Rbₐ, size(Tb), ())
        @strided Rbₐᵣ .= Tb
      end
    end
  end
  return R
end

function copyto!(R::BlockSparseTensor, T::BlockSparseTensor)
  for bof in pairs(blockoffsets(T))
    copyto!(blockview(R, nzblock(bof)), blockview(T, bof))
  end
  return R
end

# TODO: handle case where:
# f(zero(ElR),zero(ElT)) != promote_type(ElR,ElT)
function permutedims!!(
  R::BlockSparseTensor{ElR,N},
  T::BlockSparseTensor{ElT,N},
  perm::NTuple{N,Int},
  f::Function=(r, t) -> t,
) where {ElR,ElT,N}
  RR = convert(promote_type(typeof(R), typeof(T)), R)
  #@timeit_debug timer "block sparse permutedims!!" begin
  bofsRR = blockoffsets(RR)
  bofsT = blockoffsets(T)

  # Determine if bofsRR has been copied
  copy_bofsRR = false

  new_nnz = nnz(RR)
  for (blockT, offsetT) in pairs(bofsT)
    blockTperm = permute(blockT, perm)
    if !isassigned(bofsRR, blockTperm)
      if !copy_bofsRR
        bofsRR = deepcopy(bofsRR)
        copy_bofsRR = true
      end
      insert!(bofsRR, blockTperm, new_nnz)
      new_nnz += blockdim(T, blockT)
    end
  end

  ## RR = BlockSparseTensor(promote_type(ElR,ElT), undef,
  ##                        bofsRR, inds(R))
  ## # Directly copy the data since it is the same blocks
  ## # and offsets
  ## copyto!(data(RR), data(R))

  if new_nnz > nnz(RR)
    dataRR = append!(data(RR), zeros(new_nnz - nnz(RR)))
    RR = Tensor(BlockSparse(dataRR, bofsRR), inds(RR))
  end

  permutedims!(RR, T, perm, f)
  return RR
  #end
end

# <fermions>
scale_blocks!(T, compute_fac::Function=(b) -> 1) = T

# <fermions>
function scale_blocks!(
  T::BlockSparseTensor{<:Number,N}, compute_fac::Function=(b) -> 1
) where {N}
  for blockT in keys(blockoffsets(T))
    fac = compute_fac(blockT)
    if fac != 1
      Tblock = blockview(T, blockT)
      scale!(Tblock, fac)
    end
  end
  return T
end

# <fermions>
permfactor(perm, block, inds) = 1

# Version where it is known that R has the same blocks
# as T
function permutedims!(
  R::BlockSparseTensor{<:Number,N},
  T::BlockSparseTensor{<:Number,N},
  perm::NTuple{N,Int},
  f::Function=(r, t) -> t,
) where {N}
  for blockT in keys(blockoffsets(T))
    # Loop over non-zero blocks of T/R
    Tblock = blockview(T, blockT)
    Rblock = blockview(R, permute(blockT, perm))

    # <fermions>
    pfac = permfactor(perm, blockT, inds(T))
    if pfac == 1
      permutedims!(Rblock, Tblock, perm, f)
    else
      fac_f = (r, t) -> f(r, pfac * t)
      permutedims!(Rblock, Tblock, perm, fac_f)
    end
  end
  return R
end

<<<<<<< HEAD
=======
#
# Contraction
#

# TODO: complete this function: determine the output blocks from the input blocks
# Also, save the contraction list (which block-offsets contract with which),
# may not be generic with other contraction functions!
function contraction_output(
  T1::TensorT1, T2::TensorT2, indsR
) where {TensorT1<:BlockSparseTensor,TensorT2<:BlockSparseTensor}
  TensorR = contraction_output_type(TensorT1, TensorT2, indsR)
  return NDTensors.similar(TensorR, blockoffsetsR, indsR)
end

"""
find_matching_positions(t1,t2) -> t1_to_t2

In a tuple of length(t1), store the positions in t2
where the element of t1 is found. Otherwise, store 0
to indicate that the element of t1 is not in t2.

For example, for all t1[pos1] == t2[pos2], t1_to_t2[pos1] == pos2,
otherwise t1_to_t2[pos1] == 0.
"""
function find_matching_positions(t1, t2)
  t1_to_t2 = @MVector zeros(Int, length(t1))
  for pos1 in 1:length(t1)
    for pos2 in 1:length(t2)
      if t1[pos1] == t2[pos2]
        t1_to_t2[pos1] = pos2
      end
    end
  end
  return Tuple(t1_to_t2)
end

function contract_labels(labels1, labels2, labelsR)
  labels1_to_labels2 = find_matching_positions(labels1, labels2)
  labels1_to_labelsR = find_matching_positions(labels1, labelsR)
  labels2_to_labelsR = find_matching_positions(labels2, labelsR)
  return labels1_to_labels2, labels1_to_labelsR, labels2_to_labelsR
end

function are_blocks_contracted(
  block1::Block{N1}, block2::Block{N2}, labels1_to_labels2::NTuple{N1,Int}
) where {N1,N2}
  t1 = Tuple(block1)
  t2 = Tuple(block2)
  for i1 in 1:N1
    i2 = @inbounds labels1_to_labels2[i1]
    if i2 > 0
      # This dimension is contracted
      if @inbounds t1[i1] != @inbounds t2[i2]
        return false
      end
    end
  end
  return true
end

function contract_blocks(
  block1::Block{N1}, labels1_to_labelsR, block2::Block{N2}, labels2_to_labelsR, ::Val{NR}
) where {N1,N2,NR}
  blockR = ntuple(_ -> UInt(0), Val(NR))
  t1 = Tuple(block1)
  t2 = Tuple(block2)
  for i1 in 1:N1
    iR = @inbounds labels1_to_labelsR[i1]
    if iR > 0
      blockR = @inbounds setindex(blockR, t1[i1], iR)
    end
  end
  for i2 in 1:N2
    iR = @inbounds labels2_to_labelsR[i2]
    if iR > 0
      blockR = @inbounds setindex(blockR, t2[i2], iR)
    end
  end
  return Block{NR}(blockR)
end

function _contract_blockoffsets(
  boffs1::BlockOffsets{N1},
  inds1,
  labels1,
  boffs2::BlockOffsets{N2},
  inds2,
  labels2,
  indsR,
  labelsR,
) where {N1,N2}
  NR = length(labelsR)
  ValNR = ValLength(labelsR)
  labels1_to_labels2, labels1_to_labelsR, labels2_to_labelsR = contract_labels(
    labels1, labels2, labelsR
  )
  blockoffsetsR = BlockOffsets{NR}()
  nnzR = 0
  contraction_plan = Tuple{Block{N1},Block{N2},Block{NR}}[]
  # Reserve some capacity
  # In theory the maximum is length(boffs1) * length(boffs2)
  # but in practice that is too much
  sizehint!(contraction_plan, max(length(boffs1), length(boffs2)))
  for block1 in keys(boffs1)
    for block2 in keys(boffs2)
      if are_blocks_contracted(block1, block2, labels1_to_labels2)
        blockR = contract_blocks(
          block1, labels1_to_labelsR, block2, labels2_to_labelsR, ValNR
        )
        push!(contraction_plan, (block1, block2, blockR))
        if !isassigned(blockoffsetsR, blockR)
          insert!(blockoffsetsR, blockR, nnzR)
          nnzR += blockdim(indsR, blockR)
        end
      end
    end
  end
  return blockoffsetsR, contraction_plan
end

function _threaded_contract_blockoffsets(
  boffs1::BlockOffsets{N1},
  inds1,
  labels1,
  boffs2::BlockOffsets{N2},
  inds2,
  labels2,
  indsR,
  labelsR,
) where {N1,N2}
  NR = length(labelsR)
  ValNR = ValLength(labelsR)
  labels1_to_labels2, labels1_to_labelsR, labels2_to_labelsR = contract_labels(
    labels1, labels2, labelsR
  )
  contraction_plans = Vector{Tuple{Block{N1},Block{N2},Block{NR}}}[
    Tuple{Block{N1},Block{N2},Block{NR}}[] for _ in 1:nthreads()
  ]

  #
  # Reserve some capacity
  # In theory the maximum is length(boffs1) * length(boffs2)
  # but in practice that is too much
  #for contraction_plan in contraction_plans
  #  sizehint!(contraction_plan, max(length(boffs1), length(boffs2)))
  #end
  #

  blocks1 = keys(boffs1)
  blocks2 = keys(boffs2)
  if length(blocks1) > length(blocks2)
    @sync for blocks1_partition in
              Iterators.partition(blocks1, max(1, length(blocks1) ÷ nthreads()))
      @spawn for block1 in blocks1_partition
        for block2 in blocks2
          if are_blocks_contracted(block1, block2, labels1_to_labels2)
            blockR = contract_blocks(
              block1, labels1_to_labelsR, block2, labels2_to_labelsR, ValNR
            )
            push!(contraction_plans[threadid()], (block1, block2, blockR))
          end
        end
      end
    end
  else
    @sync for blocks2_partition in
              Iterators.partition(blocks2, max(1, length(blocks2) ÷ nthreads()))
      @spawn for block2 in blocks2_partition
        for block1 in blocks1
          if are_blocks_contracted(block1, block2, labels1_to_labels2)
            blockR = contract_blocks(
              block1, labels1_to_labelsR, block2, labels2_to_labelsR, ValNR
            )
            push!(contraction_plans[threadid()], (block1, block2, blockR))
          end
        end
      end
    end
  end

  contraction_plan = reduce(vcat, contraction_plans)
  blockoffsetsR = BlockOffsets{NR}()
  nnzR = 0
  for (_, _, blockR) in contraction_plan
    if !isassigned(blockoffsetsR, blockR)
      insert!(blockoffsetsR, blockR, nnzR)
      nnzR += blockdim(indsR, blockR)
    end
  end

  return blockoffsetsR, contraction_plan
end

function contract_blockoffsets(args...)
  if using_threaded_blocksparse() && nthreads() > 1
    return _threaded_contract_blockoffsets(args...)
  end
  return _contract_blockoffsets(args...)
end

function contraction_output(
  T1::TensorT1, labelsT1, T2::TensorT2, labelsT2, labelsR
) where {TensorT1<:BlockSparseTensor,TensorT2<:BlockSparseTensor}
  indsR = contract_inds(inds(T1), labelsT1, inds(T2), labelsT2, labelsR)
  TensorR = contraction_output_type(TensorT1, TensorT2, indsR)
  blockoffsetsR, contraction_plan = contract_blockoffsets(
    blockoffsets(T1),
    inds(T1),
    labelsT1,
    blockoffsets(T2),
    inds(T2),
    labelsT2,
    indsR,
    labelsR,
  )
  R = NDTensors.similar(TensorR, blockoffsetsR, indsR)
  return R, contraction_plan
end

function contract(
  T1::BlockSparseTensor{<:Any,N1},
  labelsT1,
  T2::BlockSparseTensor{<:Any,N2},
  labelsT2,
  labelsR=contract_labels(labelsT1, labelsT2),
) where {N1,N2}
  #@timeit_debug timer "Block sparse contract" begin
  R, contraction_plan = contraction_output(T1, labelsT1, T2, labelsT2, labelsR)
  R = contract!(R, labelsR, T1, labelsT1, T2, labelsT2, contraction_plan)
  return R
  #end
end

# <fermions>
function compute_alpha(
  ElR, labelsR, blockR, indsR, labelsT1, blockT1, indsT1, labelsT2, blockT2, indsT2
)
  return one(ElR)
end

# XXX: this is not thread safe, divide into groups of
# contractions that contract into the same block
function _threaded_contract!(
  R::BlockSparseTensor{ElR,NR},
  labelsR,
  T1::BlockSparseTensor{ElT1,N1},
  labelsT1,
  T2::BlockSparseTensor{ElT2,N2},
  labelsT2,
  contraction_plan,
) where {ElR,ElT1,ElT2,N1,N2,NR}
  # Sort the contraction plan by the output blocks
  # This is to help determine which output blocks are the result
  # of multiple contractions
  sort!(contraction_plan; by=last)

  # Ranges of contractions to the same block
  repeats = Vector{UnitRange{Int}}(undef, nnzblocks(R))
  ncontracted = 1
  posR = last(contraction_plan[1])
  posR_unique = posR
  for n in 1:(nnzblocks(R) - 1)
    start = ncontracted
    while posR == posR_unique
      ncontracted += 1
      posR = last(contraction_plan[ncontracted])
    end
    posR_unique = posR
    repeats[n] = start:(ncontracted - 1)
  end
  repeats[end] = ncontracted:length(contraction_plan)

  contraction_plan_blocks = Vector{Tuple{Tensor,Tensor,Tensor}}(
    undef, length(contraction_plan)
  )
  for ncontracted in 1:length(contraction_plan)
    block1, block2, blockR = contraction_plan[ncontracted]
    T1block = T1[block1]
    T2block = T2[block2]
    Rblock = R[blockR]
    contraction_plan_blocks[ncontracted] = (T1block, T2block, Rblock)
  end

  indsR = inds(R)
  indsT1 = inds(T1)
  indsT2 = inds(T2)

  α = one(ElR)
  @sync for repeats_partition in
            Iterators.partition(repeats, max(1, length(repeats) ÷ nthreads()))
    @spawn for ncontracted_range in repeats_partition
      # Overwrite the block since it hasn't been written to
      # R .= α .* (T1 * T2)
      β = zero(ElR)
      for ncontracted in ncontracted_range
        blockT1, blockT2, blockR = contraction_plan_blocks[ncontracted]
        # R .= α .* (T1 * T2) .+ β .* R

        # <fermions>:
        α = compute_alpha(
          ElR, labelsR, blockR, indsR, labelsT1, blockT1, indsT1, labelsT2, blockT2, indsT2
        )

        contract!(blockR, labelsR, blockT1, labelsT1, blockT2, labelsT2, α, β)
        # Now keep adding to the block, since it has
        # been written to
        # R .= α .* (T1 * T2) .+ R
        β = one(ElR)
      end
    end
  end
  return R
end

function contract!(
  R::BlockSparseTensor{ElR,NR},
  labelsR,
  T1::BlockSparseTensor{ElT1,N1},
  labelsT1,
  T2::BlockSparseTensor{ElT2,N2},
  labelsT2,
  contraction_plan,
) where {ElR,ElT1,ElT2,N1,N2,NR}
  if isempty(contraction_plan)
    return R
  end
  if using_threaded_blocksparse() && nthreads() > 1
    _threaded_contract!(R, labelsR, T1, labelsT1, T2, labelsT2, contraction_plan)
    return R
  end
  already_written_to = Dict{Block{NR},Bool}()
  indsR = inds(R)
  indsT1 = inds(T1)
  indsT2 = inds(T2)
  # In R .= α .* (T1 * T2) .+ β .* R
  for (block1, block2, blockR) in contraction_plan

    #<fermions>
    α = compute_alpha(
      ElR, labelsR, blockR, indsR, labelsT1, block1, indsT1, labelsT2, block2, indsT2
    )

    T1block = T1[block1]
    T2block = T2[block2]
    Rblock = R[blockR]
    β = one(ElR)
    if !haskey(already_written_to, blockR)
      already_written_to[blockR] = true
      # Overwrite the block of R
      β = zero(ElR)
    end
    contract!(Rblock, labelsR, T1block, labelsT1, T2block, labelsT2, α, β)
  end
  return R
end

>>>>>>> 3f43e243
const IntTuple = NTuple{N,Int} where {N}
const IntOrIntTuple = Union{Int,IntTuple}

function permute_combine(inds::IndsT, pos::Vararg{IntOrIntTuple,N}) where {IndsT,N}
  IndT = eltype(IndsT)
  # Using SizedVector since setindex! doesn't
  # work for MVector when eltype not isbitstype
  newinds = SizedVector{N,IndT}(undef)
  for i in 1:N
    pos_i = pos[i]
    newind_i = inds[pos_i[1]]
    for p in 2:length(pos_i)
      newind_i = newind_i ⊗ inds[pos_i[p]]
    end
    newinds[i] = newind_i
  end
  IndsR = similartype(IndsT, Val{N})
  indsR = IndsR(Tuple(newinds))
  return indsR
end

"""
Indices are combined according to the grouping of the input,
for example (1,2),3 will combine the first two indices.
"""
function combine(inds::IndsT, com::Vararg{IntOrIntTuple,N}) where {IndsT,N}
  IndT = eltype(IndsT)
  # Using SizedVector since setindex! doesn't
  # work for MVector when eltype not isbitstype
  newinds = SizedVector{N,IndT}(undef)
  i_orig = 1
  for i in 1:N
    newind_i = inds[i_orig]
    i_orig += 1
    for p in 2:length(com[i])
      newind_i = newind_i ⊗ inds[i_orig]
      i_orig += 1
    end
    newinds[i] = newind_i
  end
  IndsR = similartype(IndsT, Val{N})
  indsR = IndsR(Tuple(newinds))
  return indsR
end

function permute_combine(
  boffs::BlockOffsets, inds::IndsT, pos::Vararg{IntOrIntTuple,N}
) where {IndsT,N}
  perm = flatten(pos...)
  boffsp, indsp = permutedims(boffs, inds, perm)
  indsR = combine(indsp, pos...)
  boffsR = reshape(boffsp, indsp, indsR)
  return boffsR, indsR
end

function reshape(boffsT::BlockOffsets{NT}, indsT, indsR) where {NT}
  NR = length(indsR)
  boffsR = BlockOffsets{NR}()
  nblocksT = nblocks(indsT)
  nblocksR = nblocks(indsR)
  for (blockT, offsetT) in pairs(boffsT)
    blockR = Block(
      CartesianIndices(nblocksR)[LinearIndices(nblocksT)[CartesianIndex(blockT)]]
    )
    insert!(boffsR, blockR, offsetT)
  end
  return boffsR
end

function reshape(boffsT::BlockOffsets{NT}, blocksR::Vector{Block{NR}}) where {NR,NT}
  boffsR = BlockOffsets{NR}()
  # TODO: check blocksR is ordered and are properly reshaped
  # versions of the blocks of boffsT
  for (i, (blockT, offsetT)) in enumerate(boffsT)
    blockR = blocksR[i]
    boffsR[blockR] = offsetT
  end
  return boffsR
end

reshape(T::BlockSparse, boffsR::BlockOffsets) = BlockSparse(data(T), boffsR)

function reshape(T::BlockSparseTensor, boffsR::BlockOffsets, indsR)
  storeR = reshape(storage(T), boffsR)
  return tensor(storeR, indsR)
end

function reshape(T::BlockSparseTensor, indsR)
  # TODO: add some checks that the block dimensions
  # are consistent (e.g. nnzblocks(T) == nnzblocks(R), etc.)
  boffsR = reshape(blockoffsets(T), inds(T), indsR)
  R = reshape(T, boffsR, indsR)
  return R
end

function permute_combine(
  T::BlockSparseTensor{ElT,NT,IndsT}, pos::Vararg{IntOrIntTuple,NR}
) where {ElT,NT,IndsT,NR}
  boffsR, indsR = permute_combine(blockoffsets(T), inds(T), pos...)

  perm = flatten(pos...)

  length(perm) ≠ NT && error("Index positions must add up to order of Tensor ($NT)")
  isperm(perm) || error("Index positions must be a permutation")

  if !is_trivial_permutation(perm)
    Tp = permutedims(T, perm)
  else
    Tp = copy(T)
  end
  NR == NT && return Tp
  R = reshape(Tp, boffsR, indsR)
  return R
end

#
# Print block sparse tensors
#

#function summary(io::IO,
#                 T::BlockSparseTensor{ElT,N}) where {ElT,N}
#  println(io,Base.dims2string(dims(T))," ",typeof(T))
#  for (dim,ind) in enumerate(inds(T))
#    println(io,"Dim $dim: ",ind)
#  end
#  println(io,"Number of nonzero blocks: ",nnzblocks(T))
#end

#function summary(io::IO,
#                 T::BlockSparseTensor{ElT,N}) where {ElT,N}
#  println(io,typeof(T))
#  println(io,Base.dims2string(dims(T))," ",typeof(T))
#  for (dim,ind) in enumerate(inds(T))
#    println(io,"Dim $dim: ",ind)
#  end
#  println("Number of nonzero blocks: ",nnzblocks(T))
#end

function _range2string(rangestart::NTuple{N,Int}, rangeend::NTuple{N,Int}) where {N}
  s = ""
  for n in 1:N
    s = string(s, rangestart[n], ":", rangeend[n])
    if n < N
      s = string(s, ", ")
    end
  end
  return s
end

function show(io::IO, mime::MIME"text/plain", T::BlockSparseTensor)
  summary(io, T)
  for (n, block) in enumerate(keys(blockoffsets(T)))
    blockdimsT = blockdims(T, block)
    println(io, block)
    println(io, " [", _range2string(blockstart(T, block), blockend(T, block)), "]")
    print_tensor(io, blockview(T, block))
    n < nnzblocks(T) && print(io, "\n\n")
  end
end

show(io::IO, T::BlockSparseTensor) = show(io, MIME("text/plain"), T)<|MERGE_RESOLUTION|>--- conflicted
+++ resolved
@@ -729,365 +729,6 @@
   return R
 end
 
-<<<<<<< HEAD
-=======
-#
-# Contraction
-#
-
-# TODO: complete this function: determine the output blocks from the input blocks
-# Also, save the contraction list (which block-offsets contract with which),
-# may not be generic with other contraction functions!
-function contraction_output(
-  T1::TensorT1, T2::TensorT2, indsR
-) where {TensorT1<:BlockSparseTensor,TensorT2<:BlockSparseTensor}
-  TensorR = contraction_output_type(TensorT1, TensorT2, indsR)
-  return NDTensors.similar(TensorR, blockoffsetsR, indsR)
-end
-
-"""
-find_matching_positions(t1,t2) -> t1_to_t2
-
-In a tuple of length(t1), store the positions in t2
-where the element of t1 is found. Otherwise, store 0
-to indicate that the element of t1 is not in t2.
-
-For example, for all t1[pos1] == t2[pos2], t1_to_t2[pos1] == pos2,
-otherwise t1_to_t2[pos1] == 0.
-"""
-function find_matching_positions(t1, t2)
-  t1_to_t2 = @MVector zeros(Int, length(t1))
-  for pos1 in 1:length(t1)
-    for pos2 in 1:length(t2)
-      if t1[pos1] == t2[pos2]
-        t1_to_t2[pos1] = pos2
-      end
-    end
-  end
-  return Tuple(t1_to_t2)
-end
-
-function contract_labels(labels1, labels2, labelsR)
-  labels1_to_labels2 = find_matching_positions(labels1, labels2)
-  labels1_to_labelsR = find_matching_positions(labels1, labelsR)
-  labels2_to_labelsR = find_matching_positions(labels2, labelsR)
-  return labels1_to_labels2, labels1_to_labelsR, labels2_to_labelsR
-end
-
-function are_blocks_contracted(
-  block1::Block{N1}, block2::Block{N2}, labels1_to_labels2::NTuple{N1,Int}
-) where {N1,N2}
-  t1 = Tuple(block1)
-  t2 = Tuple(block2)
-  for i1 in 1:N1
-    i2 = @inbounds labels1_to_labels2[i1]
-    if i2 > 0
-      # This dimension is contracted
-      if @inbounds t1[i1] != @inbounds t2[i2]
-        return false
-      end
-    end
-  end
-  return true
-end
-
-function contract_blocks(
-  block1::Block{N1}, labels1_to_labelsR, block2::Block{N2}, labels2_to_labelsR, ::Val{NR}
-) where {N1,N2,NR}
-  blockR = ntuple(_ -> UInt(0), Val(NR))
-  t1 = Tuple(block1)
-  t2 = Tuple(block2)
-  for i1 in 1:N1
-    iR = @inbounds labels1_to_labelsR[i1]
-    if iR > 0
-      blockR = @inbounds setindex(blockR, t1[i1], iR)
-    end
-  end
-  for i2 in 1:N2
-    iR = @inbounds labels2_to_labelsR[i2]
-    if iR > 0
-      blockR = @inbounds setindex(blockR, t2[i2], iR)
-    end
-  end
-  return Block{NR}(blockR)
-end
-
-function _contract_blockoffsets(
-  boffs1::BlockOffsets{N1},
-  inds1,
-  labels1,
-  boffs2::BlockOffsets{N2},
-  inds2,
-  labels2,
-  indsR,
-  labelsR,
-) where {N1,N2}
-  NR = length(labelsR)
-  ValNR = ValLength(labelsR)
-  labels1_to_labels2, labels1_to_labelsR, labels2_to_labelsR = contract_labels(
-    labels1, labels2, labelsR
-  )
-  blockoffsetsR = BlockOffsets{NR}()
-  nnzR = 0
-  contraction_plan = Tuple{Block{N1},Block{N2},Block{NR}}[]
-  # Reserve some capacity
-  # In theory the maximum is length(boffs1) * length(boffs2)
-  # but in practice that is too much
-  sizehint!(contraction_plan, max(length(boffs1), length(boffs2)))
-  for block1 in keys(boffs1)
-    for block2 in keys(boffs2)
-      if are_blocks_contracted(block1, block2, labels1_to_labels2)
-        blockR = contract_blocks(
-          block1, labels1_to_labelsR, block2, labels2_to_labelsR, ValNR
-        )
-        push!(contraction_plan, (block1, block2, blockR))
-        if !isassigned(blockoffsetsR, blockR)
-          insert!(blockoffsetsR, blockR, nnzR)
-          nnzR += blockdim(indsR, blockR)
-        end
-      end
-    end
-  end
-  return blockoffsetsR, contraction_plan
-end
-
-function _threaded_contract_blockoffsets(
-  boffs1::BlockOffsets{N1},
-  inds1,
-  labels1,
-  boffs2::BlockOffsets{N2},
-  inds2,
-  labels2,
-  indsR,
-  labelsR,
-) where {N1,N2}
-  NR = length(labelsR)
-  ValNR = ValLength(labelsR)
-  labels1_to_labels2, labels1_to_labelsR, labels2_to_labelsR = contract_labels(
-    labels1, labels2, labelsR
-  )
-  contraction_plans = Vector{Tuple{Block{N1},Block{N2},Block{NR}}}[
-    Tuple{Block{N1},Block{N2},Block{NR}}[] for _ in 1:nthreads()
-  ]
-
-  #
-  # Reserve some capacity
-  # In theory the maximum is length(boffs1) * length(boffs2)
-  # but in practice that is too much
-  #for contraction_plan in contraction_plans
-  #  sizehint!(contraction_plan, max(length(boffs1), length(boffs2)))
-  #end
-  #
-
-  blocks1 = keys(boffs1)
-  blocks2 = keys(boffs2)
-  if length(blocks1) > length(blocks2)
-    @sync for blocks1_partition in
-              Iterators.partition(blocks1, max(1, length(blocks1) ÷ nthreads()))
-      @spawn for block1 in blocks1_partition
-        for block2 in blocks2
-          if are_blocks_contracted(block1, block2, labels1_to_labels2)
-            blockR = contract_blocks(
-              block1, labels1_to_labelsR, block2, labels2_to_labelsR, ValNR
-            )
-            push!(contraction_plans[threadid()], (block1, block2, blockR))
-          end
-        end
-      end
-    end
-  else
-    @sync for blocks2_partition in
-              Iterators.partition(blocks2, max(1, length(blocks2) ÷ nthreads()))
-      @spawn for block2 in blocks2_partition
-        for block1 in blocks1
-          if are_blocks_contracted(block1, block2, labels1_to_labels2)
-            blockR = contract_blocks(
-              block1, labels1_to_labelsR, block2, labels2_to_labelsR, ValNR
-            )
-            push!(contraction_plans[threadid()], (block1, block2, blockR))
-          end
-        end
-      end
-    end
-  end
-
-  contraction_plan = reduce(vcat, contraction_plans)
-  blockoffsetsR = BlockOffsets{NR}()
-  nnzR = 0
-  for (_, _, blockR) in contraction_plan
-    if !isassigned(blockoffsetsR, blockR)
-      insert!(blockoffsetsR, blockR, nnzR)
-      nnzR += blockdim(indsR, blockR)
-    end
-  end
-
-  return blockoffsetsR, contraction_plan
-end
-
-function contract_blockoffsets(args...)
-  if using_threaded_blocksparse() && nthreads() > 1
-    return _threaded_contract_blockoffsets(args...)
-  end
-  return _contract_blockoffsets(args...)
-end
-
-function contraction_output(
-  T1::TensorT1, labelsT1, T2::TensorT2, labelsT2, labelsR
-) where {TensorT1<:BlockSparseTensor,TensorT2<:BlockSparseTensor}
-  indsR = contract_inds(inds(T1), labelsT1, inds(T2), labelsT2, labelsR)
-  TensorR = contraction_output_type(TensorT1, TensorT2, indsR)
-  blockoffsetsR, contraction_plan = contract_blockoffsets(
-    blockoffsets(T1),
-    inds(T1),
-    labelsT1,
-    blockoffsets(T2),
-    inds(T2),
-    labelsT2,
-    indsR,
-    labelsR,
-  )
-  R = NDTensors.similar(TensorR, blockoffsetsR, indsR)
-  return R, contraction_plan
-end
-
-function contract(
-  T1::BlockSparseTensor{<:Any,N1},
-  labelsT1,
-  T2::BlockSparseTensor{<:Any,N2},
-  labelsT2,
-  labelsR=contract_labels(labelsT1, labelsT2),
-) where {N1,N2}
-  #@timeit_debug timer "Block sparse contract" begin
-  R, contraction_plan = contraction_output(T1, labelsT1, T2, labelsT2, labelsR)
-  R = contract!(R, labelsR, T1, labelsT1, T2, labelsT2, contraction_plan)
-  return R
-  #end
-end
-
-# <fermions>
-function compute_alpha(
-  ElR, labelsR, blockR, indsR, labelsT1, blockT1, indsT1, labelsT2, blockT2, indsT2
-)
-  return one(ElR)
-end
-
-# XXX: this is not thread safe, divide into groups of
-# contractions that contract into the same block
-function _threaded_contract!(
-  R::BlockSparseTensor{ElR,NR},
-  labelsR,
-  T1::BlockSparseTensor{ElT1,N1},
-  labelsT1,
-  T2::BlockSparseTensor{ElT2,N2},
-  labelsT2,
-  contraction_plan,
-) where {ElR,ElT1,ElT2,N1,N2,NR}
-  # Sort the contraction plan by the output blocks
-  # This is to help determine which output blocks are the result
-  # of multiple contractions
-  sort!(contraction_plan; by=last)
-
-  # Ranges of contractions to the same block
-  repeats = Vector{UnitRange{Int}}(undef, nnzblocks(R))
-  ncontracted = 1
-  posR = last(contraction_plan[1])
-  posR_unique = posR
-  for n in 1:(nnzblocks(R) - 1)
-    start = ncontracted
-    while posR == posR_unique
-      ncontracted += 1
-      posR = last(contraction_plan[ncontracted])
-    end
-    posR_unique = posR
-    repeats[n] = start:(ncontracted - 1)
-  end
-  repeats[end] = ncontracted:length(contraction_plan)
-
-  contraction_plan_blocks = Vector{Tuple{Tensor,Tensor,Tensor}}(
-    undef, length(contraction_plan)
-  )
-  for ncontracted in 1:length(contraction_plan)
-    block1, block2, blockR = contraction_plan[ncontracted]
-    T1block = T1[block1]
-    T2block = T2[block2]
-    Rblock = R[blockR]
-    contraction_plan_blocks[ncontracted] = (T1block, T2block, Rblock)
-  end
-
-  indsR = inds(R)
-  indsT1 = inds(T1)
-  indsT2 = inds(T2)
-
-  α = one(ElR)
-  @sync for repeats_partition in
-            Iterators.partition(repeats, max(1, length(repeats) ÷ nthreads()))
-    @spawn for ncontracted_range in repeats_partition
-      # Overwrite the block since it hasn't been written to
-      # R .= α .* (T1 * T2)
-      β = zero(ElR)
-      for ncontracted in ncontracted_range
-        blockT1, blockT2, blockR = contraction_plan_blocks[ncontracted]
-        # R .= α .* (T1 * T2) .+ β .* R
-
-        # <fermions>:
-        α = compute_alpha(
-          ElR, labelsR, blockR, indsR, labelsT1, blockT1, indsT1, labelsT2, blockT2, indsT2
-        )
-
-        contract!(blockR, labelsR, blockT1, labelsT1, blockT2, labelsT2, α, β)
-        # Now keep adding to the block, since it has
-        # been written to
-        # R .= α .* (T1 * T2) .+ R
-        β = one(ElR)
-      end
-    end
-  end
-  return R
-end
-
-function contract!(
-  R::BlockSparseTensor{ElR,NR},
-  labelsR,
-  T1::BlockSparseTensor{ElT1,N1},
-  labelsT1,
-  T2::BlockSparseTensor{ElT2,N2},
-  labelsT2,
-  contraction_plan,
-) where {ElR,ElT1,ElT2,N1,N2,NR}
-  if isempty(contraction_plan)
-    return R
-  end
-  if using_threaded_blocksparse() && nthreads() > 1
-    _threaded_contract!(R, labelsR, T1, labelsT1, T2, labelsT2, contraction_plan)
-    return R
-  end
-  already_written_to = Dict{Block{NR},Bool}()
-  indsR = inds(R)
-  indsT1 = inds(T1)
-  indsT2 = inds(T2)
-  # In R .= α .* (T1 * T2) .+ β .* R
-  for (block1, block2, blockR) in contraction_plan
-
-    #<fermions>
-    α = compute_alpha(
-      ElR, labelsR, blockR, indsR, labelsT1, block1, indsT1, labelsT2, block2, indsT2
-    )
-
-    T1block = T1[block1]
-    T2block = T2[block2]
-    Rblock = R[blockR]
-    β = one(ElR)
-    if !haskey(already_written_to, blockR)
-      already_written_to[blockR] = true
-      # Overwrite the block of R
-      β = zero(ElR)
-    end
-    contract!(Rblock, labelsR, T1block, labelsT1, T2block, labelsT2, α, β)
-  end
-  return R
-end
-
->>>>>>> 3f43e243
 const IntTuple = NTuple{N,Int} where {N}
 const IntOrIntTuple = Union{Int,IntTuple}
 
