--- conflicted
+++ resolved
@@ -33,15 +33,14 @@
 # TODO: Delete once `Diag` is removed.
 function to_arraystorage(x::DiagTensor)
   return tensor(DiagonalArray(data(x), size(x)), inds(x))
-<<<<<<< HEAD
 end
 
 # TODO: Delete once `BlockSparse` is removed.
 function to_arraystorage(x::BlockSparseTensor)
   blockinds = map(i -> [blockdim(i, b) for b in 1:nblocks(i)], inds(x))
   blocktype = set_ndims(datatype(x), ndims(x))
+  # TODO: Make a simpler constructor:
+  # BlockSparseArray(blocktype, blockinds)
   arraystorage = BlockSparseArray{eltype(x),ndims(x),blocktype}(blockinds)
   return tensor(arraystorage, inds(x))
-=======
->>>>>>> 70967cd1
 end