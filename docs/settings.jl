using Documenter, ITensors

DocMeta.setdocmeta!(ITensors, :DocTestSetup, :(using ITensors); recursive=true)

sitename = "ITensors.jl"

settings = Dict(
  :modules => [ITensors],
  :pages => [
    "Introduction" => "index.md",
    "Getting Started with ITensor" => [
      "Installing Julia and ITensor" => "getting_started/Installing.md",
      "Running ITensor and Julia Codes" => "getting_started/RunningCodes.md",
      "Tutorials" => "getting_started/Tutorials.md",
      "Next Steps" => "getting_started/NextSteps.md",
    ],
    "Code Examples" => [
      "ITensor Examples" => "examples/ITensor.md",
      "MPS and MPO Examples" => "examples/MPSandMPO.md",
      "DMRG Examples" => "examples/DMRG.md",
      "Physics System Examples" => "examples/Physics.md",
    ],
    "Documentation" => [
      "Index" => "IndexType.md",
<<<<<<< HEAD
      #"IndexVal" => "IndexValType.md",
      "IndexSet" => "IndexSetType.md",
=======
      "IndexVal" => "IndexValType.md",
      "Index collections" => "IndexSetType.md",
>>>>>>> 6b321144
      "ITensor" => "ITensorType.md",
      "MPS and MPO" => "MPSandMPO.md",
      "QN" => "QN.md",
      "SiteType and op" => "SiteType.md",
      "DMRG" => [
        "DMRG.md",
        "Sweeps.md",
        "ProjMPO.md",
        "ProjMPOSum.md",
        "Observer.md",
        "DMRGObserver.md",
      ],
      "OpSum" => "OpSum.md",
    ],
    "Advanced usage guide" => [
      "Advanced usage guide" => "AdvancedUsageGuide.md",
      "Multithreading" => "Multithreading.md",
      "Symmetric tensor background and usage" => "QNTricks.md",
      "Timing and profiling" => "CodeTiming.md",
      "Contraction sequence optimization" => "ContractionSequenceOptimization.md",
    ],
  ],
  :format => Documenter.HTML(; assets=["assets/favicon.ico"], prettyurls=false),
  :doctest => true,
  :checkdocs => :none,
)<|MERGE_RESOLUTION|>--- conflicted
+++ resolved
@@ -22,13 +22,7 @@
     ],
     "Documentation" => [
       "Index" => "IndexType.md",
-<<<<<<< HEAD
-      #"IndexVal" => "IndexValType.md",
-      "IndexSet" => "IndexSetType.md",
-=======
-      "IndexVal" => "IndexValType.md",
       "Index collections" => "IndexSetType.md",
->>>>>>> 6b321144
       "ITensor" => "ITensorType.md",
       "MPS and MPO" => "MPSandMPO.md",
       "QN" => "QN.md",
