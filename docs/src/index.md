# Introduction

| **Documentation**                                                               |
|:-------------------------------------------------------------------------------:|
| [![](https://img.shields.io/badge/docs-stable-blue.svg)](https://itensor.github.io/ITensors.jl/stable/) [![](https://img.shields.io/badge/docs-dev-blue.svg)](https://itensor.github.io/ITensors.jl/dev/) |

|**Build Status**                                                                                |
:-----------------------------------------------------------------------------------------------:|
| [![Tests](https://github.com/ITensor/ITensors.jl/workflows/Tests/badge.svg)](https://github.com/ITensor/ITensors.jl/actions?query=workflow%3ATests) [![codecov](https://codecov.io/gh/ITensor/ITensors.jl/branch/master/graph/badge.svg)](https://codecov.io/gh/ITensor/ITensors.jl) |

|**Citation**                                                                    |
|:-------------------------------------------------------------------------------:|
|[![arXiv](https://img.shields.io/badge/arXiv-2007.14822-b31b1b.svg)](https://arxiv.org/abs/2007.14822)|

ITensors is a library for rapidly creating correct and efficient
tensor network algorithms. 

The source code for ITensors can be found here: [https://github.com/ITensor/ITensors.jl](https://github.com/ITensor/ITensors.jl).  

Additional documentation can be found on the ITensor website [itensor.org](https://itensor.org/).

An ITensor is a tensor whose interface 
is independent of its memory layout. ITensor indices are
objects which carry extra information and which
'recognize' each other (compare equal to each other).

The ITensor library also includes composable and extensible 
algorithms for optimizing and transforming tensor networks, such as 
matrix product state and matrix product operators, such as
the DMRG algorithm.

Development of ITensor is supported by the Flatiron Institute, a division of the Simons Foundation.


## Installation

The ITensors package can be installed with the Julia package manager.
From the Julia REPL, type `]` to enter the Pkg REPL mode and run:

```
~ julia
```

```julia
julia> ]

pkg> add ITensors
```

Or, equivalently, via the `Pkg` API:

```julia
julia> import Pkg; Pkg.add("ITensors")
```
Please note that right now, ITensors.jl requires that you use Julia v1.3 or later (since ITensors.jl relies on a feature that was introduced in Julia v1.3).

We recommend using ITensors.jl with Intel MKL in order to get the best possible performance. If you have not done so already, you can replace your current BLAS and LAPACK implementation with MKL by using the MKL.jl package. Please follow the instructions [here](https://github.com/JuliaComputing/MKL.jl).

<<<<<<< HEAD
The MKL.jl package doesn't work by default for Julia v1.6 right now, but can be patched with the workaround described [here](https://github.com/JuliaLinearAlgebra/MKL.jl/issues/60#issuecomment-808329869).
=======
Also note that the MKL.jl package currently doesn't work if you are using Julia v1.6, but you can patch it with the instructions described [here](https://github.com/JuliaLinearAlgebra/MKL.jl/issues/60#issuecomment-808329869).
>>>>>>> 4fb5b17f

## Documentation

- [**STABLE**](https://itensor.github.io/ITensors.jl/stable/) --  **documentation of the most recently tagged version.**
- [**DEVEL**](https://itensor.github.io/ITensors.jl/dev/) -- *documentation of the in-development version.*

## Citation

If you use ITensors.jl in your work, for now please cite the [arXiv preprint](https://arxiv.org/abs/2007.14822):

```
@misc{itensor,
    title={The \mbox{ITensor} Software Library for Tensor Network Calculations},
    author={Matthew Fishman and Steven R. White and E. Miles Stoudenmire},
    year={2020},
    eprint={2007.14822},
    archivePrefix={arXiv}
}
```

## Full Example Codes

The ITensors.jl package contains a directory of examples, which we
will continue to add to. You can find them online [here](https://github.com/ITensor/ITensors.jl/tree/master/examples).
Additionally, once you have installed ITensors.jl you can find a local version
of the examples in the directory `ITensors.examples_dir()`, and you can run them
as follows from the Julia REPL:
```julia
julia> using ITensors

julia> cd(ITensors.examples_dir())

julia> readdir()
7-element Array{String,1}:
 "basic_ops"
 "ctmrg"
 "dmrg"
 "gate_evolution"
 "krylov_methods"
 "src"
 "trg"

julia> cd("dmrg")

julia> readdir()
8-element Array{String,1}:
 "1d_heisenberg.jl"
 "1d_heisenberg_conserve_spin.jl"
 "1d_hubbard_extended.jl"
 "1d_ising_with_observer.jl"
 "2d_heisenberg_conserve_spin.jl"
 "2d_hubbard_conserve_momentum.jl"
 "2d_hubbard_conserve_particles.jl"
 "input_files"

julia> include("1d_heisenberg.jl")
sweeps = Sweeps
1 cutoff=1.0E-11, maxdim=10, mindim=1, noise=0.0E+00
2 cutoff=1.0E-11, maxdim=20, mindim=1, noise=0.0E+00
3 cutoff=1.0E-11, maxdim=100, mindim=1, noise=0.0E+00
4 cutoff=1.0E-11, maxdim=100, mindim=1, noise=0.0E+00
5 cutoff=1.0E-11, maxdim=200, mindim=1, noise=0.0E+00

After sweep 1 energy=-138.837988775764 maxlinkdim=10 time=13.760
After sweep 2 energy=-138.937408365962 maxlinkdim=20 time=0.249
After sweep 3 energy=-138.940084788852 maxlinkdim=100 time=1.867
After sweep 4 energy=-138.940086091070 maxlinkdim=100 time=3.824
After sweep 5 energy=-138.940086113999 maxlinkdim=122 time=4.527
Final energy = -138.940086113999

julia> pwd()
"[path_to_package_installation]/ITensors/examples/dmrg"
```
You can use your favorite text editor to view these examples. If you
would like to modify them, either copy them into your own directory,
or checkout ITensors.jl in development mode using the instructions
in [Developing ITensors.jl](@ref).

## ITensor Code Samples

### Basic Overview

ITensor construction, setting of elements, contraction, and addition.
Before constructing an ITensor, one constructs Index objects
representing tensor indices.

```jldoctest; output=false
using ITensors
let
  i = Index(3)
  j = Index(5)
  k = Index(2)
  l = Index(7)

  A = ITensor(i,j,k)
  B = ITensor(j,l)

  # Set elements of A
  A[i=>1,j=>1,k=>1] = 11.1
  A[i=>2,j=>1,k=>2] = -21.2
  A[k=>1,i=>3,j=>1] = 31.1  # can provide Index values in any order
  # ...

  # A[k(1),i(3),j(1)] = 31.1  # alternative notation

  # Contract over shared index j
  C = A * B

  @show hasinds(C,i,k,l) # = true

  D = randomITensor(k,j,i) # ITensor with random elements

  # Add two ITensors
  # must have same set of indices
  # but can be in any order
  R = A + D

  nothing
end

# output

hasinds(C, i, k, l) = true
```


### Singular Value Decomposition (SVD) of a Matrix

In this example, we create a random 10x20 matrix 
and compute its SVD. The resulting factors can 
be simply multiplied back together using the
ITensor `*` operation, which automatically recognizes
the matching indices between U and S, and between S and V
and contracts (sums over) them.

```jldoctest; output=false
using ITensors
let
  i = Index(10)           # index of dimension 10
  j = Index(20)           # index of dimension 20
  M = randomITensor(i,j)  # random matrix, indices i,j
  U,S,V = svd(M,i)        # compute SVD with i as row index
  @show M ≈ U*S*V         # = true

  nothing
end

# output

M ≈ U * S * V = true
```

### Singular Value Decomposition (SVD) of a Tensor

In this example, we create a random 4x4x4x4 tensor 
and compute its SVD, temporarily treating the indices i and k
together as the "row" index and j and l as the "column" index 
for the purposes of the SVD. The resulting factors can 
be simply multiplied back together using the
ITensor `*` operation, which automatically recognizes
the matching indices between U and S, and between S and V
and contracts (sums over) them.

![](svd_tensor.png)

```jldoctest; output=false
using ITensors
let
  i = Index(4,"i")
  j = Index(4,"j")
  k = Index(4,"k")
  l = Index(4,"l")
  T = randomITensor(i,j,k,l)
  U,S,V = svd(T,i,k)   # compute SVD with (i,k) as row indices (indices of U)
  @show hasinds(U,i,k) # = true
  @show hasinds(V,j,l) # = true
  @show T ≈ U*S*V      # = true

  nothing
end

# output

hasinds(U, i, k) = true
hasinds(V, j, l) = true
T ≈ U * S * V = true
```

### Tensor Indices: Tags and Prime Levels

Before making an ITensor, you have to define its indices.
Tensor Index objects carry extra information beyond just their dimension.

All Index objects carry a permanent, immutable id number which is 
determined when it is constructed, and allow it to be matched
(compare equal) with copies of itself.

Additionally, an Index can have up to four tag strings, and an
integer primelevel. If two Index objects have different tags or 
different prime levels, they do not compare equal even if they
have the same id.

Tags are also useful for identifying Index objects when printing
tensors, and for performing certain Index manipulations (e.g.
priming indices having certain sets of tags).

```jldoctest; output=false, filter=r"0x[0-9a-f]{16}"
using ITensors
let
  i = Index(3)     # Index of dimension 3
  @show dim(i)     # = 3
  @show id(i)      # = 0x5d28aa559dd13001 or similar

  ci = copy(i)
  @show ci == i    # = true

  j = Index(5,"j") # Index with a tag "j"

  @show j == i     # = false

  s = Index(2,"n=1,Site") # Index with two tags,
                          # "Site" and "n=1"
  @show hastags(s,"Site") # = true
  @show hastags(s,"n=1")  # = true

  i1 = prime(i) # i1 has a "prime level" of 1
                # but otherwise same properties as i
  @show i1 == i # = false, prime levels do not match

  nothing
end

# output

dim(i) = 3
id(i) = 0x5d28aa559dd13001
ci == i = true
j == i = false
hastags(s, "Site") = true
hastags(s, "n=1") = true
i1 == i = false
```

### DMRG Calculation

DMRG is an iterative algorithm for finding the dominant
eigenvector of an exponentially large, Hermitian matrix.
It originates in physics with the purpose of finding
eigenvectors of Hamiltonian (energy) matrices which model
the behavior of quantum systems.

```jldoctest; output=false, filter=[r"After sweep [1-5] energy=\-[0-9]{3}\.[0-9]{10,16} maxlinkdim=[0-9]{1,3} maxerr=[0-9]{1,2}\.[0-9]{1,3}E\-[0-9]{1,2} time=[0-9]{1,2}\.[0-9]{3}", r"Final energy = \-138\.[0-9]{10,16}"]
using ITensors
let
  # Create 100 spin-one indices
  N = 100
  sites = siteinds("S=1",N)

  # Input operator terms which define 
  # a Hamiltonian matrix, and convert
  # these terms to an MPO tensor network
  # (here we make the 1D Heisenberg model)
  ampo = AutoMPO()
  for j=1:N-1
    ampo += "Sz",j,"Sz",j+1
    ampo += 0.5,"S+",j,"S-",j+1
    ampo += 0.5,"S-",j,"S+",j+1
  end
  H = MPO(ampo,sites)

  # Create an initial random matrix product state
  psi0 = randomMPS(sites)

  # Plan to do 5 passes or 'sweeps' of DMRG,
  # setting maximum MPS internal dimensions 
  # for each sweep and maximum truncation cutoff
  # used when adapting internal dimensions:
  sweeps = Sweeps(5)
  setmaxdim!(sweeps, 10,20,100,100,200)
  setcutoff!(sweeps, 1E-10)
  @show sweeps

  # Run the DMRG algorithm, returning energy 
  # (dominant eigenvalue) and optimized MPS
  energy, psi = dmrg(H,psi0, sweeps)
  println("Final energy = $energy")

  nothing
end

# output

sweeps = Sweeps
1 cutoff=1.0E-10, maxdim=10, mindim=1, noise=0.0E+00
2 cutoff=1.0E-10, maxdim=20, mindim=1, noise=0.0E+00
3 cutoff=1.0E-10, maxdim=100, mindim=1, noise=0.0E+00
4 cutoff=1.0E-10, maxdim=100, mindim=1, noise=0.0E+00
5 cutoff=1.0E-10, maxdim=200, mindim=1, noise=0.0E+00

After sweep 1 energy=-137.954199761732 maxlinkdim=9 maxerr=2.43E-16 time=9.356
After sweep 2 energy=-138.935058943878 maxlinkdim=20 maxerr=4.97E-06 time=0.671
After sweep 3 energy=-138.940080155429 maxlinkdim=92 maxerr=1.00E-10 time=4.522
After sweep 4 energy=-138.940086009318 maxlinkdim=100 maxerr=1.05E-10 time=11.644
After sweep 5 energy=-138.940086058840 maxlinkdim=96 maxerr=1.00E-10 time=12.771
Final energy = -138.94008605883985
```<|MERGE_RESOLUTION|>--- conflicted
+++ resolved
@@ -56,11 +56,7 @@
 
 We recommend using ITensors.jl with Intel MKL in order to get the best possible performance. If you have not done so already, you can replace your current BLAS and LAPACK implementation with MKL by using the MKL.jl package. Please follow the instructions [here](https://github.com/JuliaComputing/MKL.jl).
 
-<<<<<<< HEAD
-The MKL.jl package doesn't work by default for Julia v1.6 right now, but can be patched with the workaround described [here](https://github.com/JuliaLinearAlgebra/MKL.jl/issues/60#issuecomment-808329869).
-=======
 Also note that the MKL.jl package currently doesn't work if you are using Julia v1.6, but you can patch it with the instructions described [here](https://github.com/JuliaLinearAlgebra/MKL.jl/issues/60#issuecomment-808329869).
->>>>>>> 4fb5b17f
 
 ## Documentation
 
