name = "ITensors"
uuid = "9136182c-28ba-11e9-034c-db9fb085ebd5"
<<<<<<< HEAD
authors = ["Matthew Fishman <mfishman@flatironinstitute.org>", "Miles Stoudenmire <mstoudenmire@flatironinstitute.org>"]
version = "0.1.34"
=======
authors = ["Matthew Fishman <mfishman@flatironinstitute.org>",
           "Miles Stoudenmire <mstoudenmire@flatironinstitute.org>"]
version = "0.1.35"
>>>>>>> 36cee94b

[deps]
Compat = "34da2185-b29b-5c13-b0c7-acf172513d20"
HDF5 = "f67ccb44-e63f-5c2f-98bd-6dc0ccc4ba2f"
KrylovKit = "0b1a1467-8014-51b9-945f-bf0ae24f4b77"
LinearAlgebra = "37e2e46d-f89d-539d-b4ee-838fcccc9c8e"
NDTensors = "23ae76d9-e61a-49c4-8f12-3f1a16adf9cf"
PackageCompiler = "9b87118b-4619-50d2-8e1e-99f35a4d4d9d"
Pkg = "44cfe95a-1eb2-52ea-b672-e2afdf69b78f"
Printf = "de0858da-6303-5e67-8744-51eddeeeb8d7"
Random = "9a3f8284-a2c9-5f02-9a11-845980a1fd5c"
StaticArrays = "90137ffa-7385-5640-81b9-e52037218182"
TimerOutputs = "a759f4b9-e2f1-59dc-863e-4aeb61b1ea8f"

[compat]
Compat = "2.1, 3"
HDF5 = "0.14,0.15"
KrylovKit = "0.4.2, 0.5"
NDTensors = "= 0.1.21"
PackageCompiler = "1.0.0"
StaticArrays = "0.12.3"
TimerOutputs = "0.5.5"
julia = "1.3"<|MERGE_RESOLUTION|>--- conflicted
+++ resolved
@@ -1,13 +1,8 @@
 name = "ITensors"
 uuid = "9136182c-28ba-11e9-034c-db9fb085ebd5"
-<<<<<<< HEAD
-authors = ["Matthew Fishman <mfishman@flatironinstitute.org>", "Miles Stoudenmire <mstoudenmire@flatironinstitute.org>"]
-version = "0.1.34"
-=======
 authors = ["Matthew Fishman <mfishman@flatironinstitute.org>",
            "Miles Stoudenmire <mstoudenmire@flatironinstitute.org>"]
-version = "0.1.35"
->>>>>>> 36cee94b
+version = "0.1.36"
 
 [deps]
 Compat = "34da2185-b29b-5c13-b0c7-acf172513d20"
@@ -26,7 +21,7 @@
 Compat = "2.1, 3"
 HDF5 = "0.14,0.15"
 KrylovKit = "0.4.2, 0.5"
-NDTensors = "= 0.1.21"
+NDTensors = "= 0.1.22"
 PackageCompiler = "1.0.0"
 StaticArrays = "0.12.3"
 TimerOutputs = "0.5.5"
