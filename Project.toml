--- conflicted
+++ resolved
@@ -34,10 +34,7 @@
 IsApprox = "0.1.4"
 KrylovKit = "0.4.2, 0.5"
 LinearMaps = "3"
-<<<<<<< HEAD
-=======
 NDTensors = "0.1.35"
->>>>>>> ce8cf2a0
 PackageCompiler = "1.0.0, 2"
 Requires = "1.1"
 SerializedElementArrays = "0.1"
