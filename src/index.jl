--- conflicted
+++ resolved
@@ -276,19 +276,11 @@
 
 Base.show(io::IO,iv::IndexVal) = print(io,ind(iv),"=$(val(iv))")
 
-<<<<<<< HEAD
-function readCpp(io::IO,::Type{Index}; kwargs...)
-  format = get(kwargs,:format,"v3")
-  i = Index()
-  if format=="v3"
-    tags = read(io,TagSet;kwargs...)
-=======
 function readcpp(io::IO,::Type{Index}; kwargs...)
   format = get(kwargs,:format,"v3")
   i = Index()
   if format=="v3"
     tags = readcpp(io,TagSet;kwargs...)
->>>>>>> 34985383
     id = read(io,IDType)
     dim = convert(Int64,read(io,Int32))
     dir_int = read(io,Int32)
