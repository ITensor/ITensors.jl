export factorize

function LinearAlgebra.qr(A::ITensor,
                          Linds...;
                          kwargs...)
  tags::TagSet = get(kwargs,:tags,"Link,qr")
  Lis = commoninds(inds(A),IndexSet(Linds...))
  Ris = uniqueinds(inds(A),Lis)
  Lpos,Rpos = getperms(inds(A),Lis,Ris)
  QT,RT = qr(tensor(A),Lpos,Rpos)
  Q,R = ITensor(QT),ITensor(RT)
  q = commonindex(Q,R)
  settags!(Q,tags,q)
  settags!(R,tags,q)
  q = settags(q,tags)
  return Q,R,q
end

# TODO: allow custom tags in internal indices?
function Tensors.polar(A::ITensor,
                       Linds...;
                       kwargs...)
  Lis = commoninds(inds(A),IndexSet(Linds...))
  Ris = uniqueinds(inds(A),Lis)
  Lpos,Rpos = getperms(inds(A),Lis,Ris)
  UT,PT = polar(tensor(A),Lpos,Rpos)
  U,P = ITensor(UT),ITensor(PT)
  u = commoninds(U,P)
  p = uniqueinds(P,U)
  replaceinds!(U,u,p')
  replaceinds!(P,u,p')
  return U,P,commoninds(U,P)
end
"""
  TruncSVD{N}
ITensor factorization type for a truncated singular-value decomposition, returned by
`svd`.
"""
struct TruncSVD{N1,N2}
  U::ITensor{N1}
  S::ITensor{2}
  V::ITensor{N2}
  spec::Spectrum
  u::Index
  v::Index
end

# iteration for destructuring into components `U,S,V,spec,u,v = S`
Base.iterate(S::TruncSVD) = (S.U, Val(:S))
Base.iterate(S::TruncSVD, ::Val{:S}) = (S.S, Val(:V))
Base.iterate(S::TruncSVD, ::Val{:V}) = (S.V, Val(:spec))
Base.iterate(S::TruncSVD, ::Val{:spec}) = (S.spec, Val(:u))
Base.iterate(S::TruncSVD, ::Val{:u}) = (S.u, Val(:v))
Base.iterate(S::TruncSVD, ::Val{:v}) = (S.v, Val(:done))
Base.iterate(S::TruncSVD, ::Val{:done}) = nothing

"""
    svd(A::ITensor,
        leftind1::Index,
        leftind2::Index,
        ...
        ;kwargs...)

Singular value decomposition (SVD) of an ITensor A, computed
by treating the "left indices" provided collectively
as a row index, and the remaining "right indices" as a
column index (matricization of a tensor).

Whether the SVD performs a trunction depends on the keyword
arguments provided. The following keyword arguments are recognized:
* `maxdim` [Int]
* `mindim` [Int]
* `cutoff` [Float64]
* `absoluteCutoff` [Bool] Default value: false.
* `doRelCutoff` [Bool] Default value: true.
* `utags` [String] Default value: "Link,u".
* `vtags` [String] Default value: "Link,v".
* `fastSVD` [Bool] Defaut value: false.
"""
function LinearAlgebra.svd(A::ITensor,
                           Linds...;
                           kwargs...)
  utags::TagSet = get(kwargs,:utags,"Link,u")
  vtags::TagSet = get(kwargs,:vtags,"Link,v")
  Lis = commoninds(inds(A),IndexSet(Linds...))
  Ris = uniqueinds(inds(A),Lis)
  Lpos,Rpos = getperms(inds(A),Lis,Ris)
  UT,ST,VT,spec = svd(tensor(A),Lpos,Rpos;kwargs...)
  U,S,V = ITensor(UT),ITensor(ST),ITensor(VT)
  u₀ = commonindex(U,S)
  v₀ = commonindex(S,V)

  u = settags(u₀,utags)
  v = settags(u₀,vtags)

  U *= δ(dag(u₀),u)
  S = δ(dag(u₀),u)*S*δ(dag(v₀),v)
  V *= δ(dag(v₀),v)

  return TruncSVD(U,S,V,spec,u,v)
end

function _factorize_center(A::ITensor,
                           Linds...;
                           kwargs...)
  tags::TagSet = get(kwargs,:tags,"Link,u")
  U,S,V,spec = svd(A,Linds...;kwargs...)
  u = commonindex(U,S)
  v = commonindex(S,V)
  for ss = 1:dim(u)
    S[ss,ss] = sqrt(S[ss,ss])
  end
  FU = settags(U*S,tags,v)
  FV = settags(S*V,tags,u)
  return FU,FV,spec,commonindex(FU,FV)
end

function _factorize_from_left_svd(A::ITensor,
                                  Linds...;
                                  kwargs...)
  tags::TagSet = get(kwargs,:tags,"Link,u")
  U,S,V,spec = svd(A,Linds...;kwargs...)
  u = commonindex(U,S)
  FU = settags(U,tags,u)
  FV = settags(S*V,tags,u)
  return FU,FV,spec,commonindex(FU,FV)
end

function _factorize_from_right_svd(A::ITensor,
                                   Linds...;
                                   kwargs...)
  tags::TagSet = get(kwargs,:tags,"Link,u")
  U,S,V,spec = svd(A,Linds...;kwargs...)
  v = commonindex(S,V)
  FU = settags(U*S,tags,v)
  FV = settags(V,tags,v)
  return FU,FV,spec,commonindex(FU,FV)
end

function _factorize_from_left_eigen(A::ITensor,
                                    Linds...;
                                    kwargs...)
  Lis = commoninds(inds(A),IndexSet(Linds...))
  A² = A*prime(dag(A),Lis)
  FU,D,spec = eigenHermitian(A²,Lis,prime(Lis); ispossemidef=true,
                                           kwargs...)
  FV = dag(FU)*A
  return FU,FV,spec,commonindex(FU,FV)
end

function _factorize_from_right_eigen(A::ITensor,
                                     Linds...;
                                     kwargs...)
  Ris = uniqueinds(inds(A),IndexSet(Linds...))
  A² = A*prime(dag(A),Ris)
  FV,D,spec = eigenHermitian(A²,Ris,prime(Ris); ispossemidef=true,
                             kwargs...)
  FU = A*dag(FV)
  return FU,FV,spec,commonindex(FU,FV)
end

"""
factorize(A::ITensor, Linds...; dir = "center", which_factorization = "svd", cutoff = 0.0)

Do a low rank factorization of A either using an SVD or an eigendecomposition of A'A or AA'.
"""
function LinearAlgebra.factorize(A::ITensor,
                                 Linds...;
                                 kwargs...)
  dir::String = get(kwargs,:dir,"center")
  if dir == "center"
    return _factorize_center(A,Linds...;kwargs...)
  end
  which_factorization::String = get(kwargs,:which_factorization,"svd")
  cutoff::Float64 = get(kwargs,:cutoff,0.0)
  use_eigen = false
  if which_factorization == "eigen" || (which_factorization == "automatic" && cutoff > 1e-12)
    use_eigen = true
  end
  if dir == "fromleft"
    if use_eigen
      return _factorize_from_left_eigen(A,Linds...;kwargs...)
    else
      return _factorize_from_left_svd(A,Linds...;kwargs...)
    end
  elseif dir == "fromright"
    if use_eigen
      return _factorize_from_right_eigen(A,Linds...;kwargs...)
    else
      return _factorize_from_right_svd(A,Linds...;kwargs...)
    end
  end
  throw(ArgumentError("In factorize, no dir = $dir supported. Use center, fromleft or fromright."))
end

<<<<<<< HEAD
function Tensors.eigenHermitian(A::ITensor,
                                Linds=findinds(A,("",0)),
                                Rinds=prime(IndexSet(Linds));
                                kwargs...)
=======
"""
  TruncEigen{N}
ITensor factorization type for a truncated eigenvalue decomposition, returned by
`eigenHermitian`.
"""
struct TruncEigen{N}
  U::ITensor{N}
  D::ITensor{2}
  spec::Spectrum
  u::Index
  v::Index
end

# iteration for destructuring into components `U,D,spec,u,v = E`
Base.iterate(E::TruncEigen) = (E.U, Val(:D))
Base.iterate(E::TruncEigen, ::Val{:D}) = (E.D, Val(:spec))
Base.iterate(E::TruncEigen, ::Val{:spec}) = (E.spec, Val(:u))
Base.iterate(E::TruncEigen, ::Val{:u}) = (E.u, Val(:v))
Base.iterate(E::TruncEigen, ::Val{:v}) = (E.v, Val(:done))
Base.iterate(E::TruncEigen, ::Val{:done}) = nothing

function eigenHermitian(A::ITensor,
                        Linds=findinds(A,("",0)),
                        Rinds=prime(IndexSet(Linds));
                        kwargs...)
>>>>>>> 72b0bd9b
  tags::TagSet = get(kwargs,:tags,"Link,eigen")
  lefttags::TagSet = get(kwargs,:lefttags,tags)
  righttags::TagSet = get(kwargs,:righttags,prime(tags))
  Lis = commoninds(inds(A),IndexSet(Linds))
  Ris = uniqueinds(inds(A),Lis)
  Lpos,Rpos = getperms(inds(A),Lis,Ris)
  UT,DT,spec = eigenHermitian(tensor(A),Lpos,Rpos;kwargs...)
  U,D = ITensor(UT),ITensor(DT)
  u = commonindex(U,D)
  settags!(U,lefttags,u)
  settags!(D,lefttags,u)
  u = settags(u,lefttags)
  v = uniqueindex(D,U)
  D *= δ(v,settags(u,righttags))
  return TruncEigen(U,D,spec,u,v)
end

function LinearAlgebra.eigen(A::ITensor,
                             Linds=findinds(A,("",0)),
                             Rinds=prime(IndexSet(Linds));
                             kwargs...)
  tags::TagSet = get(kwargs,:tags,"Link,eigen")
  Lis = commoninds(inds(A),IndexSet(Linds))
  Ris = uniqueinds(inds(A),Lis)
  Lpos,Rpos = getperms(inds(A),Lis,Ris)
  UT,DT = eigen(tensor(A),Lpos,Rpos;kwargs...)
  U,D = ITensor(UT),ITensor(DT)
  u = commonindex(U,D)
  settags!(U,tags,u)
  settags!(D,tags,u)
  u = settags(u,tags)
  v = uniqueindex(D,U)
  D *= δ(v,u')
  return U,D,u
end
<|MERGE_RESOLUTION|>--- conflicted
+++ resolved
@@ -193,12 +193,6 @@
   throw(ArgumentError("In factorize, no dir = $dir supported. Use center, fromleft or fromright."))
 end
 
-<<<<<<< HEAD
-function Tensors.eigenHermitian(A::ITensor,
-                                Linds=findinds(A,("",0)),
-                                Rinds=prime(IndexSet(Linds));
-                                kwargs...)
-=======
 """
   TruncEigen{N}
 ITensor factorization type for a truncated eigenvalue decomposition, returned by
@@ -224,7 +218,6 @@
                         Linds=findinds(A,("",0)),
                         Rinds=prime(IndexSet(Linds));
                         kwargs...)
->>>>>>> 72b0bd9b
   tags::TagSet = get(kwargs,:tags,"Link,eigen")
   lefttags::TagSet = get(kwargs,:lefttags,tags)
   righttags::TagSet = get(kwargs,:righttags,prime(tags))
