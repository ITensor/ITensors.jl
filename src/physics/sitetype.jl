--- conflicted
+++ resolved
@@ -428,32 +428,21 @@
 state(::StateName,::SiteType,::Index) = nothing
 state!(::ITensor,::StateName,::SiteType,::Index) = nothing
 
-<<<<<<< HEAD
 function state(s::Index,
                name::AbstractString;
                kwargs...)::ITensor
   stypes  = _sitetypes(s)
-=======
-function state(s::Index, name::AbstractString)::IndexVal
-  stypes = _sitetypes(s)
->>>>>>> 0fb1c0ea
   sname = StateName(name)
 
   # Try calling state(::StateName"Name",::SiteType"Tag",s::Index)
   for st in stypes
-<<<<<<< HEAD
     res = state(sname,st,s;kwargs...)
     !isnothing(res) && return res
-=======
-    res = state(st, sname)
-    !isnothing(res) && return s(res)
->>>>>>> 0fb1c0ea
   end
 
   # Try calling state!(::ITensor,::StateName"Name",::SiteType"Tag",s::Index)
   T = emptyITensor(s)
   for st in stypes
-<<<<<<< HEAD
     state!(T,sname,st,s)
     !isempty(T) && return T
   end
@@ -472,18 +461,6 @@
 end
 
 state(s::Index,n::Integer) = onehot(s=>n)
-=======
-    res = state(st, name)
-    !isnothing(res) && return s(res)
-  end
-
-  return throw(
-    ArgumentError("Overload of \"state\" function not found for Index tags $(tags(s))")
-  )
-end
-
-state(s::Index, n::Integer) = s[n]
->>>>>>> 0fb1c0ea
 
 state(sset::Vector{<:Index}, j::Integer, st) = state(sset[j], st)
 
