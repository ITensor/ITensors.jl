--- conflicted
+++ resolved
@@ -66,7 +66,6 @@
 end
 combiner(inds::Tuple{Vararg{QNIndex}}; kwargs...) = combiner(inds...; kwargs...)
 
-<<<<<<< HEAD
 #
 # DiagBlockSparse ITensor constructors
 #
@@ -189,7 +188,7 @@
   T = DiagBlockSparseTensor(one(ElT),blocks,is)
   return itensor(T)
 end
-=======
+
 function replaceindex!(A::ITensor,i::QNIndex,j::QNIndex)
   space(i) != space(j) && error("Indices must have the same spaces to be replaced")
   pos = indexpositions(A,i)
@@ -197,5 +196,4 @@
   curdir = dir(inds(A)[pos[1]])
   inds(A)[pos[1]] = setdir(j,curdir)
   return A
-end
->>>>>>> 16bdfc54
+end