
function ITensor(::Type{ElT},
                 flux::QN,
                 inds::IndexSet) where {ElT<:Number}
  blocks = nzblocks(flux,inds)
  T = BlockSparseTensor(ElT,blocks,inds)
  return itensor(T)
end

function ITensor(inds::QNIndex...)
  T = BlockSparseTensor(IndexSet(inds))
  return itensor(T)
end

ITensor(::Type{T},
        flux::QN,
        inds::Index...) where {T<:Number} = ITensor(T,flux,IndexSet(inds...))

ITensor(flux::QN,inds::IndexSet) = ITensor(Float64,flux::QN,inds...)

ITensor(flux::QN,
        inds::Index...) = ITensor(flux,IndexSet(inds...))

function randomITensor(::Type{ElT},
                       flux::QN,
                       inds::IndexSet) where {ElT<:Number}
  T = ITensor(ElT,flux,inds)
  randn!(T)
  return T
end

function randomITensor(::Type{T},
                       flux::QN,
                       inds::Index...) where {T<:Number}
  return randomITensor(T,flux,IndexSet(inds...))
end

randomITensor(flux::QN,inds::IndexSet) = randomITensor(Float64,flux::QN,inds...)

randomITensor(flux::QN,
              inds::Index...) = randomITensor(flux,IndexSet(inds...))

Tensors.blockoffsets(T::ITensor) = blockoffsets(tensor(T))

<<<<<<< HEAD
=======
Tensors.nnzblocks(T::ITensor) = nnzblocks(tensor(T))

Tensors.nnz(T::ITensor) = nnz(tensor(T))

>>>>>>> b3d0bb54
flux(T::ITensor,block) = flux(inds(T),block)

function flux(T::ITensor)
  nnzblocks(T) == 0 && return nothing
  bofs = blockoffsets(T)
  block1 = block(bofs,1)
  return flux(T,block1)
end

function combiner(inds::QNIndex...; kwargs...)
  # TODO: support combining multiple set of indices
  tags = get(kwargs, :tags, "CMB,Link")
  new_ind = ⊗(inds...)
  if all(i->dir(i)!=Out,inds)
    new_ind = dag(new_ind)
    new_ind = replaceqns(new_ind,-qnblocks(new_ind))
  end
  new_ind = settags(new_ind,tags)
  comb_ind,perm,comb = combineblocks(new_ind)
  return ITensor(Combiner(perm,comb),IndexSet(comb_ind,dag.(inds)...)),comb_ind
end
combiner(inds::Tuple{Vararg{QNIndex}}; kwargs...) = combiner(inds...; kwargs...)
<|MERGE_RESOLUTION|>--- conflicted
+++ resolved
@@ -41,14 +41,9 @@
               inds::Index...) = randomITensor(flux,IndexSet(inds...))
 
 Tensors.blockoffsets(T::ITensor) = blockoffsets(tensor(T))
-
-<<<<<<< HEAD
-=======
 Tensors.nnzblocks(T::ITensor) = nnzblocks(tensor(T))
-
 Tensors.nnz(T::ITensor) = nnz(tensor(T))
 
->>>>>>> b3d0bb54
 flux(T::ITensor,block) = flux(inds(T),block)
 
 function flux(T::ITensor)
