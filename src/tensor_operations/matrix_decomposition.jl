--- conflicted
+++ resolved
@@ -387,18 +387,6 @@
   end
   return Q, R
 end
-<<<<<<< HEAD
-
-#Force users to knowingly ask for zero indices using qr(A,()) syntax
-LinearAlgebra.qr(A::ITensor; kwargs...) = error(noinds_error_message("qr"))
-rq(A::ITensor; kwargs...) = error(noinds_error_message("rq"))
-LinearAlgebra.lq(A::ITensor; kwargs...) = error(noinds_error_message("lq"))
-ql(A::ITensor; kwargs...) = error(noinds_error_message("ql"))
-
-# qr is exported by the LinearAlgebra module so we need acknowledge that to avoid
-# intermitent run time errors.
-function LinearAlgebra.qr(A::ITensor, Linds...; kwargs...)
-=======
 
 #Force users to knowingly ask for zero indices using qr(A,()) syntax
 qr(A::ITensor; kwargs...) = error(noinds_error_message("qr"))
@@ -409,7 +397,6 @@
 # qr is exported by the LinearAlgebra module so we need acknowledge that to avoid
 # intermitent run time errors.
 function qr(A::ITensor, Linds...; kwargs...)
->>>>>>> d05220da
   qtag::TagSet = get(kwargs, :tags, "Link,qr") #tag for new index between Q and R
   Lis = commoninds(A, indices(Linds...))
   Ris = uniqueinds(A, Lis)
@@ -418,7 +405,6 @@
   # be empty.  A essentially becomes 1D after collection.
   if (lre)
     A, vαl, vαr, Lis, Ris = add_trivial_index(A, Lis, Ris)
-<<<<<<< HEAD
   end
 
   #
@@ -430,9 +416,7 @@
   #
   #  Make sure we don't accidentally pass the transpose into the matrix qr routine.
   #
-  if inds(AC) != IndexSet(cL, cR)
-    AC = permute(AC, cL, cR)
-  end
+  AC = permute(AC, cL, cR; allow_alias=true)
   # qr the matrix.
   QT, RT = qr(tensor(AC); kwargs...)
 
@@ -459,46 +443,6 @@
   if (lre)
     Q, R = remove_trivial_index(Q, R, vαl, vαr)
   end
-=======
-  end
-
-  #
-  #  Use combiners to render A down to a rank 2 tensor ready matrix QR routine.
-  #
-  CL, CR = combiner(Lis...), combiner(Ris...)
-  cL, cR = combinedind(CL), combinedind(CR)
-  AC = A * CR * CL
-  #
-  #  Make sure we don't accidentally pass the transpose into the matrix qr routine.
-  #
-  AC = permute(AC, cL, cR; allow_alias=true)
-  # qr the matrix.
-  QT, RT = qr(tensor(AC); kwargs...)
-
-  # We need a use case that fails without this code.
-  # correcting the fluxes of the two tensors, such that Q has 0 flux for all blocks
-  # and R has the total flux of the system
-  # if hasqns(AC)
-  # for b in nzblocks(QT)
-  #     i1 = inds(QT)[1]
-  #     i2 = inds(QT)[2]
-  #     r1 = inds(RT)[1]
-  #     newqn = -dir(i2) * flux(i1 => Block(b[1]))
-  #     ITensors.setblockqn!(i2, newqn, b[2])
-  #     ITensors.setblockqn!(r1, newqn, b[2])
-  # end
-  # end
-
-  #
-  #  Undo the combine oepration, to recover all tensor indices.
-  #
-  Q, R = itensor(QT) * dag(CL), itensor(RT) * dag(CR)
-
-  # Conditionally remove dummy indices.
-  if (lre)
-    Q, R = remove_trivial_index(Q, R, vαl, vαr)
-  end
->>>>>>> d05220da
   #
   # fix up the tag name for the index between Q and R.
   #  
@@ -530,10 +474,7 @@
   #
   #  Make sure we don't accidentally pass the transpose into the matrix qr routine.
   #
-<<<<<<< HEAD
-  if inds(AC) != IndexSet(cL, cR)
-    AC = permute(AC, cL, cR)
-  end
+  AC = permute(AC, cL, cR; allow_alias=true)
   # qr the matrix.
   RT, QT = NDTensors.rq(tensor(AC); kwargs...)
 
@@ -554,39 +495,12 @@
   settags!(R, qtag, q)
   q = settags(q, qtag)
 
-=======
-  AC = permute(AC, cL, cR; allow_alias=true)
-  # qr the matrix.
-  RT, QT = NDTensors.rq(tensor(AC); kwargs...)
-
-  #
-  #  Undo the combine oepration, to recover all tensor indices.
-  #
-  R, Q = itensor(RT) * dag(CL), itensor(QT) * dag(CR)
-
-  # Conditionally remove dummy indices.
-  if (lre)
-    R, Q = remove_trivial_index(R, Q, vαl, vαr)
-  end
-  #
-  # fix up the tag name for the index between Q and R.
-  #  
-  q = commonind(Q, R)
-  settags!(Q, qtag, q)
-  settags!(R, qtag, q)
-  q = settags(q, qtag)
-
->>>>>>> d05220da
   return R, Q, q
 end
 
 # lq is exported by the LinearAlgebra module so we need acknowledge that to avoid
 # intermitent run time errors.
-<<<<<<< HEAD
-function LinearAlgebra.lq(A::ITensor, Linds...; kwargs...)
-=======
 function lq(A::ITensor, Linds...; kwargs...)
->>>>>>> d05220da
   Q, L, q = qr(A, uniqueinds(A, Linds...); kwargs...)
   #
   # fix up the tag name for the index between Q and R.
