--- conflicted
+++ resolved
@@ -39,36 +39,6 @@
  
 end
 
-<<<<<<< HEAD
-  function MPO(sites::SiteSet,
-               ops::Vector{String})
-    N = length(sites)
-    its = Vector{ITensor}(undef, N)
-    links = Vector{Index}(undef, N)
-    @inbounds for ii ∈ eachindex(sites)
-        si = sites[ii]
-        dimi = dim(si)
-        spin_op = op(sites, ops[ii], ii)
-        links[ii] = Index(1, "Link,n=$ii")
-        local this_it
-        if ii == 1
-            this_it = ITensor(links[ii], si, si')
-            for i = 1:dimi, j = 1:dimi
-              this_it[links[ii](1), si(i), si'(j)] = spin_op[si(i), si'(j)]
-            end
-        elseif ii == N
-            this_it = ITensor(links[ii-1], si, si')
-            for i = 1:dimi, j = 1:dimi
-              this_it[links[ii-1](1), si(i), si'(j)] = spin_op[si(i), si'(j)]
-            end
-        else
-            this_it = ITensor(links[ii-1], links[ii], si, si')
-            for i = 1:dimi, j = 1:dimi
-              this_it[links[ii-1](1), links[ii](1), si(i), si'(j)] = spin_op[si(i), si'(j)]
-            end
-        end
-        its[ii] = this_it
-=======
 MPO(N::Int) = MPO(N,Vector{ITensor}(undef,N))
 
 function MPO(sites,
@@ -78,19 +48,25 @@
   links = Vector{Index}(undef, N)
   for ii ∈ eachindex(sites)
     si = sites[ii]
+    d = dim(si)
     spin_op = op(sites, ops[ii], ii)
     links[ii] = Index(1, "Link,n=$ii")
     local this_it
     if ii == 1
       this_it = ITensor(links[ii], si, si')
-      this_it[links[ii](1), si[:], si'[:]] = spin_op[si[:], si'[:]]
+      for jj in 1:d, jjp in 1:d
+        this_it[links[ii](1), si[jj], si'[jjp]] = spin_op[si[jj], si'[jjp]]
+      end
     elseif ii == N
       this_it = ITensor(links[ii-1], si, si')
-      this_it[links[ii-1](1), si[:], si'[:]] = spin_op[si[:], si'[:]]
+      for jj in 1:d, jjp in 1:d
+        this_it[links[ii-1](1), si[jj], si'[jjp]] = spin_op[si[jj], si'[jjp]]
+      end
     else
       this_it = ITensor(links[ii-1], links[ii], si, si')
-      this_it[links[ii-1](1), links[ii](1), si[:], si'[:]] = spin_op[si[:], si'[:]]
->>>>>>> 29e4530e
+      for jj in 1:d, jjp in 1:d
+        this_it[links[ii-1](1), links[ii](1), si[jj], si'[jjp]] = spin_op[si[jj], si'[jjp]]
+      end
     end
     its[ii] = this_it
   end
