export MPO,
       randomMPO,
       applyMPO,
       nmultMPO,
       errorMPOProd,
       maxLinkDim,
       orthogonalize!,
       truncate!

mutable struct MPO
  N_::Int
  A_::Vector{ITensor}
  llim_::Int
  rlim_::Int

  MPO() = new(0,Vector{ITensor}(), 0, 0)

  function MPO(N::Int, A::Vector{<:ITensor}, llim::Int=0, rlim::Int=N+1)
    new(N, A, llim, rlim)
  end

  function MPO(sites::SiteSet)
    N = length(sites)
    v = Vector{ITensor}(undef, N)
    l = [Index(1, "Link,l=$ii") for ii ∈ 1:N-1]
    @inbounds for ii ∈ eachindex(sites)
      s = sites[ii]
      sp = prime(s)
      if ii == 1
        v[ii] = ITensor(s, sp, l[ii])
      elseif ii == N
        v[ii] = ITensor(l[ii-1], s, sp)
      else
        v[ii] = ITensor(l[ii-1], s, sp, l[ii])
      end
    end
    new(N,v,0,N+1)
  end

  function MPO(sites::SiteSet,
               ops::Vector{String})
    N = length(sites)
    its = Vector{ITensor}(undef, N)
    links = Vector{Index}(undef, N)
    @inbounds for ii ∈ eachindex(sites)
        si = sites[ii]
        dimi = dim(si)
        spin_op = op(sites, ops[ii], ii)
        links[ii] = Index(1, "Link,n=$ii")
        local this_it
        if ii == 1
            this_it = ITensor(links[ii], si, si')
            for i = 1:dimi, j = 1:dimi
              this_it[links[ii](1), si(i), si'(j)] = spin_op[si(i), si'(j)]
            end
        elseif ii == N
            this_it = ITensor(links[ii-1], si, si')
            for i = 1:dimi, j = 1:dimi
              this_it[links[ii-1](1), si(i), si'(j)] = spin_op[si(i), si'(j)]
            end
        else
            this_it = ITensor(links[ii-1], links[ii], si, si')
            for i = 1:dimi, j = 1:dimi
              this_it[links[ii-1](1), links[ii](1), si(i), si'(j)] = spin_op[si(i), si'(j)]
            end
        end
        its[ii] = this_it
    end
    new(N,its,0,N+1)
  end

  MPO(sites::SiteSet, ops::String) = MPO(sites, fill(ops, length(sites)))
end
MPO(N::Int) = MPO(N,Vector{ITensor}(undef,N))

function randomMPO(sites, m::Int=1)
  M = MPO(sites)
  @inbounds for i ∈ eachindex(sites)
    randn!(M[i])
    normalize!(M[i])
  end
  m > 1 && throw(ArgumentError("randomMPO: currently only m==1 supported"))
  return M
end

length(m::MPO) = m.N_
tensors(m::MPO) = m.A_
leftLim(m::MPO) = m.llim_
rightLim(m::MPO) = m.rlim_

function setLeftLim!(m::MPO,new_ll::Int)
  m.llim_ = new_ll
end

function setRightLim!(m::MPO,new_rl::Int)
  m.rlim_ = new_rl
end

getindex(m::MPO, n::Integer) = getindex(tensors(m), n)

function setindex!(M::MPO,T::ITensor,n::Integer)
  (n <= leftLim(M)) && setLeftLim!(M,n-1)
  (n >= rightLim(M)) && setRightLim!(M,n+1)
  setindex!(tensors(M),T,n)
end

copy(m::MPO) = MPO(m.N_, copy(tensors(m)))
similar(m::MPO) = MPO(m.N_, similar(tensors(m)), 0, m.N_)

function deepcopy(m::T) where {T <: Union{MPO,MPS}}
    res = similar(m)
    # otherwise we will end up modifying the elements of A!
    res.A_ = deepcopy(tensors(m))
    return res
end

eachindex(m::MPO) = 1:length(m)

# TODO: optimize finding the index a little bit
# First do: scom = commonindex(A[j],x[j])
# Then do: uniqueindex(A[j],A[j-1],A[j+1],(scom,))
function siteindex(A::MPO,x::MPS,j::Integer)
  N = length(A)
  if j == 1
    si = uniqueindex(A[j],(A[j+1],x[j]))
  elseif j == N
    si = uniqueindex(A[j],(A[j-1],x[j]))
  else
    si = uniqueindex(A[j],(A[j-1],A[j+1],x[j]))
  end
  return si
end

siteinds(A::MPO,x::MPS) = [siteindex(A,x,j) for j ∈ 1:length(A)]

"""
    dag(m::MPS)
    dag(m::MPO)

Hermitian conjugation of a matrix product state or operator `m`.
"""

function dag(m::T) where {T <: Union{MPS, MPO}}
  N = length(m)
  mdag = T(N)
  @inbounds for i ∈ eachindex(m)
    mdag[i] = dag(m[i])
  end
  return mdag
end

function prime!(M::T,vargs...) where {T <: Union{MPS,MPO}}
  @inbounds for i ∈ eachindex(M)
    prime!(M[i],vargs...)
  end
end

function primelinks!(M::T, plinc::Integer = 1) where {T <: Union{MPS,MPO}}
  @inbounds for i ∈ eachindex(M)[1:end-1]
    l = linkindex(M,i)
    prime!(M[i],plinc,l)
    prime!(M[i+1],plinc,l)
  end
end

function simlinks!(M::T) where {T <: Union{MPS,MPO}}
  @inbounds for i ∈ eachindex(M)[1:end-1]
    l = linkindex(M,i)
    l̃ = sim(l)
    #M[i] *= δ(l,l̃)
    replaceindex!(M[i],l,l̃)
    #M[i+1] *= δ(l,l̃)
    replaceindex!(M[i+1],l,l̃)
  end
end

"""
maxLinkDim(M::MPS)
maxLinkDim(M::MPO)

Get the maximum link dimension of the MPS or MPO.
"""
function maxLinkDim(M::T) where {T <: Union{MPS,MPO}}
  md = 0
  for b ∈ eachindex(M)[1:end-1]
    md = max(md,dim(linkindex(M,b)))
  end
  md
end

function show(io::IO, W::MPO)
  print(io,"MPO")
  (length(W) > 0) && print(io,"\n")
  @inbounds for (i, A) ∈ enumerate(tensors(W))
    println(io,"$i  $(inds(A))")
  end
end

function linkindex(M::MPO,j::Integer)
  N = length(M)
  j ≥ length(M) && error("No link index to the right of site $j (length of MPO is $N)")
  li = commonindex(M[j],M[j+1])
  if isnothing(li)
    error("linkindex: no MPO link index at link $j")
  end
  return li
end


"""
inner(y::MPS, A::MPO, x::MPS)

Compute <y|A|x>
"""
function inner(y::MPS,
               A::MPO,
               x::MPS)::Number
  N = length(A)
  if length(y) != N || length(x) != N
      throw(DimensionMismatch("inner: mismatched lengths $N and $(length(x)) or $(length(y))"))
  end
  ydag = dag(y)
  simlinks!(ydag)
  sAx = siteinds(A,x)
  replacesites!(ydag,sAx)
  O = ydag[1]*A[1]*x[1]
  @inbounds for j ∈ eachindex(y)[2:end]
    O = O*ydag[j]*A[j]*x[j]
  end
  return O[]
end

"""
inner(B::MPO, y::MPS, A::MPO, x::MPS)

Compute <By|A|x>
"""
function inner(B::MPO,
               y::MPS,
               A::MPO,
               x::MPS)::Number
  N = length(B)
  if length(y) != N || length(x) != N || length(A) != N
      throw(DimensionMismatch("inner: mismatched lengths $N and $(length(x)) or $(length(y)) or $(length(A))"))
  end
  ydag = dag(y)
  prime!(ydag, 2)
  Bdag = dag(B)
  prime!(Bdag)
  # Swap prime levels 1 -> 2 and 2 -> 1.
  @inbounds for j ∈ eachindex(Bdag)
    swapprime!(inds(Bdag[j]),2,3)
    swapprime!(inds(Bdag[j]),1,2)
    swapprime!(inds(Bdag[j]),3,1)
  end
  O = ydag[1]*Bdag[1]*A[1]*x[1]
  @inbounds for j ∈ eachindex(y)[2:end]
    O = O*ydag[j]*Bdag[j]*A[j]*x[j]
  end
  return O[]
end


"""
errorMPOProd(y::MPS, A::MPO, x::MPS)

Compute the distance between A|x> and an approximation MPS y:
| |y> - A|x> |/| A|x> | = √(1 + (<y|y> - 2*real(<y|A|x>))/<Ax|A|x>)
"""
function errorMPOProd(y::MPS, A::MPO, x::MPS)
  N = length(A)
  if length(y) != N || length(x) != N
      throw(DimensionMismatch("inner: mismatched lengths $N and $(length(x)) or $(length(y))"))
  end
  return sqrt(abs(1. + (inner(y,y) - 2*real(inner(y,A,x)))/inner(A,x,A,x)))
end

function plussers(left_ind::Index, right_ind::Index, sum_ind::Index)
    #if dir(left_ind) == dir(right_ind) == Neither
        total_dim    = dim(left_ind) + dim(right_ind)
        total_dim    = max(total_dim, 1)
        # TODO: I am not sure if we should be using delta
        # tensors for this purpose? I think we should consider
        # not allowing them to be made with different index sizes
        #left_tensor  = δ(left_ind, sum_ind)
        left_tensor  = diagITensor(1.0,left_ind, sum_ind)
        right_tensor = ITensor(right_ind, sum_ind)
        for i in 1:dim(right_ind)
            right_tensor[right_ind(i), sum_ind(dim(left_ind) + i)] = 1
        end
        return left_tensor, right_tensor
    #else # tensors have QNs
    #    throw(ArgumentError("support for adding MPOs with defined quantum numbers not implemented yet."))
    #end
end

function sum(A::T, B::T; kwargs...) where {T <: Union{MPS, MPO}}
    n = A.N_
    length(B) =! n && throw(DimensionMismatch("lengths of MPOs A ($n) and B ($(length(B))) do not match"))
    orthogonalize!(A, 1; kwargs...)
    orthogonalize!(B, 1; kwargs...)
    C = similar(A)
    rand_plev = 13124
    lAs = [linkindex(A, i) for i in 1:n-1]
    prime!(A, rand_plev, "Link")

    first  = Vector{ITensor{2}}(undef,n-1)
    second = Vector{ITensor{2}}(undef,n-1)
    for i in 1:n-1
        lA = linkindex(A, i)
        lB = linkindex(B, i)
        r  = Index(dim(lA) + dim(lB), tags(lA))
        f, s = plussers(lA, lB, r)
        first[i]  = f
        second[i] = s
    end
    C[1] = A[1] * first[1] + B[1] * second[1]
    for i in 2:n-1
        C[i] = dag(first[i-1]) * A[i] * first[i] + dag(second[i-1]) * B[i] * second[i]
    end
    C[n] = dag(first[n-1]) * A[n] + dag(second[n-1]) * B[n]
    prime!(C, -rand_plev, "Link")
    truncate!(C; kwargs...)
    return C
end

function applyMPO(A::MPO, psi::MPS; kwargs...)::MPS
  method = get(kwargs, :method, "DensityMatrix")
  if method == "DensityMatrix" || method == "densitymatrix"
    return densityMatrixApplyMPO(A, psi; kwargs...)
  elseif method == "naive" || method == "Naive"
    return naiveApplyMPO(A, psi; kwargs...)
  end
  throw(ArgumentError("Method $method not supported"))
end

function densityMatrixApplyMPO(A::MPO, psi::MPS; kwargs...)::MPS
    n = length(A)
    n != length(psi) && throw(DimensionMismatch("lengths of MPO ($n) and MPS ($(length(psi))) do not match"))
    psi_out         = similar(psi)
    cutoff::Float64 = get(kwargs, :cutoff, 1e-13)

    maxdim::Int     = get(kwargs,:maxdim,maxLinkDim(psi))
    mindim::Int     = max(get(kwargs,:mindim,1), 1)
    normalize::Bool = get(kwargs, :normalize, false) 
    all(x -> x != Index(), [siteindex(A, psi, j) for j in 1:n]) || throw(ErrorException("MPS and MPO have different site indices in applyMPO method 'DensityMatrix'"))

    rand_plev = 14741
    psi_c     = dag(deepcopy(psi))
    A_c       = dag(deepcopy(A))
    prime!(psi_c, rand_plev)
    prime!(A_c, rand_plev)
    for j in 1:n-1
        unique_site_ind = setdiff(findinds(A_c[j], "Site"), findindex(psi_c[j], "Site"))[1]
        pl = id(unique_site_ind) == id(commonindex(A_c[j], psi_c[j])) ? 1 : 0
        A_c[j] = setprime(A_c[j], pl, unique_site_ind)
    end
    E = Vector{ITensor}(undef, n-1)
    E[1] = psi[1]*A[1]*A_c[1]*psi_c[1]
    for j in 2:n-1
        E[j] = E[j-1]*psi[j]*A[j]*A_c[j]*psi_c[j]
    end
<<<<<<< HEAD
    O     = psi[n] * A[n]
    ρ     = E[n-1] * O * dag(prime(O, rand_plev))
    ts    = tags(commonindex(psi[n], psi[n-1]))
    Lis   = commonindex(ρ, A[n])
    Ris   = uniqueinds(ρ, Lis)
    FU, D = eigenHermitian(ρ, Lis, Ris; tags=ts, kwargs...)
    psi_out[n] = setprime(dag(FU), 0, "Site")
    O     = O * FU * psi[n-1] * A[n-1]
    O     = prime(O, -1, "Site")
    for j in reverse(2:n-1)
        dO  = prime(dag(O), rand_plev)
        ρ   = E[j-1] * O * dO
        ts  = tags(commonindex(psi[j], psi[j-1]))
        Lis = IndexSet(commonindex(ρ, A[j]), commonindex(ρ, psi_out[j+1])) 
        Ris = uniqueinds(ρ, Lis)
        FU, D = eigenHermitian(ρ, Lis, Ris; tags=ts, kwargs...)
        psi_out[j] = dag(FU)
        O = O * FU * psi[j-1] * A[j-1]
        O = prime(O, -1, "Site")
=======
    O          = prime(psi[n] * A[n], -1, "Site")
    ρ          = E[n-1] * O * dag(prime(O, rand_plev))
    ts         = tags(commonindex(psi[n], psi[n-1]))
    Lis        = commonindex(ρ, A[n])
    FU, D      = eigen(ρ, Lis, prime(Lis, rand_plev); utags=ts, maxdim=maxdim, cutoff=cutoff)
    FU         = setprime(FU, 0, "Site")
    psi_out[n] = copy(dag(FU))
    O          = O * FU * psi[n-1] * A[n-1]
    O          = prime(O, -1, "Site")
    for j in reverse(2:n-1)
        ρ     = E[j-1] * O * prime(dag(O), rand_plev)
        ts    = tags(commonindex(psi[j], psi[j-1]))
        Lis   = IndexSet(commonindex(ρ, A[j]), commonindex(ρ, psi_out[j+1])) 
        FU, D = eigen(ρ, Lis, prime(Lis, rand_plev); utags=ts, maxdim=maxdim, cutoff=cutoff)
        FU    = setprime(FU, 0, "Site")
        psi_out[j] = copy(dag(FU))
        O     = O * FU * psi[j-1] * A[j-1]
        O     = prime(O, -1, "Site")
>>>>>>> fb4fda65
    end
    if normalize
        O /= norm(O)
    end
    psi_out[1]    = copy(O)
    psi_out.llim_ = 0
    psi_out.rlim_ = 2
    return psi_out
end

function naiveApplyMPO(A::MPO, psi::MPS; kwargs...)::MPS
  N = length(A)
  if N != length(psi) 
    throw(DimensionMismatch("lengths of MPO ($N) and MPS ($(length(psi))) do not match"))
  end

  psi_out = MPS(N)
  for j=1:N
    psi_out[j] = noprime(A[j]*psi[j])
  end

  for b=1:(N-1)
    Al = commonindex(A[b],A[b+1])
    pl = commonindex(psi[b],psi[b+1])
    C = combiner(Al,pl)
    psi_out[b] *= C
    psi_out[b+1] *= C
  end

  truncate!(psi_out;kwargs...)

  return psi_out
end

function nmultMPO(A::MPO, B::MPO; kwargs...)::MPO
    cutoff::Float64 = get(kwargs, :cutoff, 1e-14)
    resp_degen::Bool = get(kwargs, :respect_degenerate, true)
    maxdim::Int = get(kwargs,:maxdim,maxLinkDim(A)*maxLinkDim(B))
    mindim::Int = max(get(kwargs,:mindim,1), 1)
    N = length(A)
    N != length(B) && throw(DimensionMismatch("lengths of MPOs A ($N) and B ($(length(B))) do not match"))
    A_ = copy(A)
    orthogonalize!(A_, 1)
    B_ = copy(B)
    orthogonalize!(B_, 1)

    links_A = findinds.(A.A_, "Link")
    links_B = findinds.(B.A_, "Link")

    for i in 1:N
        if length(commoninds(findinds(A_[i], "Site"), findinds(B_[i], "Site"))) == 2
            A_[i] = prime(A_[i], "Site")
        end
    end
    res = deepcopy(A_)
    for i in 1:N-1
        ci = commonindex(res[i], res[i+1])
        new_ci = Index(dim(ci), tags(ci))
        replaceindex!(res[i], ci, new_ci)
        replaceindex!(res[i+1], ci, new_ci)
        @assert commonindex(res[i], res[i+1]) != commonindex(A[i], A[i+1])
    end
    sites_A = [setdiff(findinds(x, "Site"), findindex(y, "Site"))[1] for (x,y) in zip(tensors(A_), tensors(B_))]
    sites_B = [setdiff(findinds(x, "Site"), findindex(y, "Site"))[1] for (x,y) in zip(tensors(B_), tensors(A_))]
    res[1] = ITensor(sites_A[1], sites_B[1], commonindex(res[1], res[2]))
    for i in 1:N-2
        if i == 1
            clust = A_[i] * B_[i]
        else
            clust = nfork * A_[i] * B_[i]
        end
        lA = commonindex(A_[i], A_[i+1])
        lB = commonindex(B_[i], B_[i+1])
        nfork = ITensor(lA, lB, commonindex(res[i], res[i+1]))
        res[i], nfork = factorize(mapprime(clust,2,1), inds(res[i]), dir="fromleft", tags=tags(lA), cutoff=cutoff, maxdim=maxdim, mindim=mindim)
        mid = dag(commonindex(res[i], nfork))
        res[i+1] = ITensor(mid, sites_A[i+1], sites_B[i+1], commonindex(res[i+1], res[i+2]))
    end
    clust = nfork * A_[N-1] * B_[N-1]
    nfork = clust * A_[N] * B_[N]

    # in case we primed A
    A_ind = uniqueindex(findinds(A_[N-1], "Site"), findinds(B_[N-1], "Site"))
    Lis = IndexSet(A_ind, sites_B[N-1], commonindex(res[N-2], res[N-1]))
    U, V, ci = factorize(nfork,Lis,dir="fromright",cutoff=cutoff,which_factorization="svd",tags="Link,n=$(N-1)",maxdim=maxdim,mindim=mindim)
    res[N-1] = U
    res[N] = V
    truncate!(res;kwargs...)
    for i in 1:N
        res[i] = mapprime(res[i], 2, 1)
    end
    return res
end

function orthogonalize!(M::Union{MPS,MPO},
                        j::Int;
                        kwargs...)
  while leftLim(M) < (j-1)
    (leftLim(M) < 0) && setLeftLim!(M,0)
    b = leftLim(M)+1
    linds = uniqueinds(M[b],M[b+1])
    Q,R = qr(M[b], linds)
    M[b] = Q
    M[b+1] *= R
    setLeftLim!(M,b)
    if rightLim(M) < leftLim(M)+2
      setRightLim!(M,leftLim(M)+2)
    end
  end

  N = length(M)

  while rightLim(M) > (j+1)
    (rightLim(M) > (N+1)) && setRightLim!(M,N+1)
    b = rightLim(M)-2
    rinds = uniqueinds(M[b+1],M[b])
    Q,R = qr(M[b+1], rinds)
    M[b+1] = Q
    M[b] *= R
    setRightLim!(M,b+1)
    if leftLim(M) > rightLim(M)-2
      setLeftLim!(M,rightLim(M)-2)
    end
  end
end

function truncate!(M::Union{MPS,MPO}; kwargs...)

  N = length(M)

  # Left-orthogonalize all tensors to make
  # truncations controlled
  orthogonalize!(M,N)

  # Perform truncations in a right-to-left sweep
  for j in reverse(2:N)
    rinds = uniqueinds(M[j],M[j-1])
    U,S,V = svd(M[j],rinds;kwargs...)
    M[j] = U
    M[j-1] *= (S*V)
    setRightLim!(M,j)
  end

end

@doc """
orthogonalize!(M::MPS, j::Int; kwargs...)

Move the orthogonality center of the MPS
to site j. No observable property of the
MPS will be changed, and no truncation of the
bond indices is performed. Afterward, tensors
1,2,...,j-1 will be left-orthogonal and tensors
j+1,j+2,...,N will be right-orthogonal.

orthogonalize!(W::MPO, j::Int; kwargs...)

Move the orthogonality center of an MPO to site j.
""" orthogonalize!

@doc """
truncate!(M::MPS; kwargs...)

Perform a truncation of all bonds of an MPS,
using the truncation parameters (cutoff,maxdim, etc.)
provided as keyword arguments.

truncate!(M::MPO; kwargs...)

Perform a truncation of all bonds of an MPO,
using the truncation parameters (cutoff,maxdim, etc.)
provided as keyword arguments.
""" truncate!<|MERGE_RESOLUTION|>--- conflicted
+++ resolved
@@ -360,7 +360,6 @@
     for j in 2:n-1
         E[j] = E[j-1]*psi[j]*A[j]*A_c[j]*psi_c[j]
     end
-<<<<<<< HEAD
     O     = psi[n] * A[n]
     ρ     = E[n-1] * O * dag(prime(O, rand_plev))
     ts    = tags(commonindex(psi[n], psi[n-1]))
@@ -380,26 +379,6 @@
         psi_out[j] = dag(FU)
         O = O * FU * psi[j-1] * A[j-1]
         O = prime(O, -1, "Site")
-=======
-    O          = prime(psi[n] * A[n], -1, "Site")
-    ρ          = E[n-1] * O * dag(prime(O, rand_plev))
-    ts         = tags(commonindex(psi[n], psi[n-1]))
-    Lis        = commonindex(ρ, A[n])
-    FU, D      = eigen(ρ, Lis, prime(Lis, rand_plev); utags=ts, maxdim=maxdim, cutoff=cutoff)
-    FU         = setprime(FU, 0, "Site")
-    psi_out[n] = copy(dag(FU))
-    O          = O * FU * psi[n-1] * A[n-1]
-    O          = prime(O, -1, "Site")
-    for j in reverse(2:n-1)
-        ρ     = E[j-1] * O * prime(dag(O), rand_plev)
-        ts    = tags(commonindex(psi[j], psi[j-1]))
-        Lis   = IndexSet(commonindex(ρ, A[j]), commonindex(ρ, psi_out[j+1])) 
-        FU, D = eigen(ρ, Lis, prime(Lis, rand_plev); utags=ts, maxdim=maxdim, cutoff=cutoff)
-        FU    = setprime(FU, 0, "Site")
-        psi_out[j] = copy(dag(FU))
-        O     = O * FU * psi[j-1] * A[j-1]
-        O     = prime(O, -1, "Site")
->>>>>>> fb4fda65
     end
     if normalize
         O /= norm(O)
