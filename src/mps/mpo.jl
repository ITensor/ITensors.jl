export MPO,
       randomMPO,
       applyMPO,
       nmultMPO,
       errorMPOProd,
       maxLinkDim,
       orthogonalize!,
       truncate!

mutable struct MPO
  N_::Int
  A_::Vector{ITensor}
  llim_::Int
  rlim_::Int

  MPO() = new(0,Vector{ITensor}(), 0, 0)

  function MPO(N::Int, A::Vector{ITensor}, llim::Int=0, rlim::Int=N+1)
    new(N, A, llim, rlim)
  end

  function MPO(sites::SiteSet)
    N = length(sites)
    v = Vector{ITensor}(undef, N)
    l = [Index(1, "Link,l=$ii") for ii ∈ 1:N-1]
    @inbounds for ii ∈ eachindex(sites)
      s = sites[ii]
      sp = prime(s)
      if ii == 1
        v[ii] = ITensor(s, sp, l[ii])
      elseif ii == N
        v[ii] = ITensor(l[ii-1], s, sp)
      else
        v[ii] = ITensor(l[ii-1], s, sp, l[ii])
      end
    end
    new(N,v,0,N+1)
  end

  function MPO(sites::SiteSet,
               ops::Vector{String})
    N = length(sites)
    its = Vector{ITensor}(undef, N)
    links = Vector{Index}(undef, N)
    @inbounds for ii ∈ eachindex(sites)
        si = sites[ii]
        spin_op = op(sites, ops[ii], ii)
        links[ii] = Index(1, "Link,n=$ii")
        local this_it
        if ii == 1
            this_it = ITensor(links[ii], si, si')
            this_it[links[ii](1), si[:], si'[:]] = spin_op[si[:], si'[:]]
        elseif ii == N
            this_it = ITensor(links[ii-1], si, si')
            this_it[links[ii-1](1), si[:], si'[:]] = spin_op[si[:], si'[:]]
        else
            this_it = ITensor(links[ii-1], links[ii], si, si')
            this_it[links[ii-1](1), links[ii](1), si[:], si'[:]] = spin_op[si[:], si'[:]]
        end
        its[ii] = this_it
    end
    new(N,its,0,N+1)
  end

  MPO(sites::SiteSet, ops::String) = MPO(sites, fill(ops, length(sites)))
end
MPO(N::Int) = MPO(N,Vector{ITensor}(undef,N))

function randomMPO(sites, m::Int=1)
  M = MPO(sites)
  @inbounds for i ∈ eachindex(sites)
    randn!(M[i])
    normalize!(M[i])
  end
  m > 1 && throw(ArgumentError("randomMPO: currently only m==1 supported"))
  return M
end

length(m::MPO) = m.N_
tensors(m::MPO) = m.A_
leftLim(m::MPO) = m.llim_
rightLim(m::MPO) = m.rlim_

function setLeftLim!(m::MPO,new_ll::Int)
  m.llim_ = new_ll
end

function setRightLim!(m::MPO,new_rl::Int)
  m.rlim_ = new_rl
end

getindex(m::MPO, n::Integer) = getindex(tensors(m), n)

function setindex!(M::MPO,T::ITensor,n::Integer)
  (n <= leftLim(M)) && setLeftLim!(M,n-1)
  (n >= rightLim(M)) && setRightLim!(M,n+1)
  setindex!(tensors(M),T,n)
end

copy(m::MPO) = MPO(m.N_, copy(tensors(m)))
similar(m::MPO) = MPO(m.N_, similar(tensors(m)), 0, m.N_)

function deepcopy(m::T) where {T <: Union{MPO,MPS}}
    res = similar(m)
    # otherwise we will end up modifying the elements of A!
    res.A_ = deepcopy(tensors(m))
    return res
end

eachindex(m::MPO) = 1:length(m)

# TODO: optimize finding the index a little bit
# First do: scom = commonindex(A[j],x[j])
# Then do: uniqueindex(A[j],A[j-1],A[j+1],(scom,))
function siteindex(A::MPO,x::MPS,j::Integer)
  N = length(A)
  if j == 1
    si = uniqueindex(A[j],(A[j+1],x[j]))
  elseif j == N
    si = uniqueindex(A[j],(A[j-1],x[j]))
  else
    si = uniqueindex(A[j],(A[j-1],A[j+1],x[j]))
  end
  return si
end

function siteinds(A::MPO,x::MPS)
  is = IndexSet(length(A))
  @inbounds for j in eachindex(A)
    is[j] = siteindex(A,x,j)
  end
  return is
end

"""
    dag(m::MPS)
    dag(m::MPO)

Hermitian conjugation of a matrix product state or operator `m`.
"""

function dag(m::T) where {T <: Union{MPS, MPO}}
  N = length(m)
  mdag = T(N)
  @inbounds for i ∈ eachindex(m)
    mdag[i] = dag(m[i])
  end
  return mdag
end

function prime!(M::T,vargs...) where {T <: Union{MPS,MPO}}
  @inbounds for i ∈ eachindex(M)
    prime!(M[i],vargs...)
  end
end

function primelinks!(M::T, plinc::Integer = 1) where {T <: Union{MPS,MPO}}
  @inbounds for i ∈ eachindex(M)[1:end-1]
    l = linkindex(M,i)
    prime!(M[i],plinc,l)
    prime!(M[i+1],plinc,l)
  end
end

function simlinks!(M::T) where {T <: Union{MPS,MPO}}
  @inbounds for i ∈ eachindex(M)[1:end-1]
    l = linkindex(M,i)
    l̃ = sim(l)
    #M[i] *= δ(l,l̃)
    replaceindex!(M[i],l,l̃)
    #M[i+1] *= δ(l,l̃)
    replaceindex!(M[i+1],l,l̃)
  end
end

"""
maxLinkDim(M::MPS)
maxLinkDim(M::MPO)

Get the maximum link dimension of the MPS or MPO.
"""
function maxLinkDim(M::T) where {T <: Union{MPS,MPO}}
  md = 0
  for b ∈ eachindex(M)[1:end-1]
    md = max(md,dim(linkindex(M,b)))
  end
  md
end

function show(io::IO, W::MPO)
  print(io,"MPO")
  (length(W) > 0) && print(io,"\n")
  @inbounds for (i, A) ∈ enumerate(tensors(W))
    println(io,"$i  $(inds(A))")
  end
end

function linkindex(M::MPO,j::Integer)
  N = length(M)
  j ≥ length(M) && error("No link index to the right of site $j (length of MPO is $N)")
  li = commonindex(M[j],M[j+1])
  if isdefault(li)
    error("linkindex: no MPO link index at link $j")
  end
  return li
end


"""
inner(y::MPS, A::MPO, x::MPS)

Compute <y|A|x>
"""
function inner(y::MPS,
               A::MPO,
               x::MPS)::Number
  N = length(A)
  if length(y) != N || length(x) != N
      throw(DimensionMismatch("inner: mismatched lengths $N and $(length(x)) or $(length(y))"))
  end
  ydag = dag(y)
  simlinks!(ydag)
  sAx = siteinds(A,x)
  replacesites!(ydag,sAx)
  O = ydag[1]*A[1]*x[1]
  @inbounds for j ∈ eachindex(y)[2:end]
    O = O*ydag[j]*A[j]*x[j]
  end
  return O[]
end

"""
inner(B::MPO, y::MPS, A::MPO, x::MPS)

Compute <By|A|x>
"""
function inner(B::MPO,
               y::MPS,
               A::MPO,
               x::MPS)::Number
  N = length(B)
  if length(y) != N || length(x) != N || length(A) != N
      throw(DimensionMismatch("inner: mismatched lengths $N and $(length(x)) or $(length(y)) or $(length(A))"))
  end
  ydag = dag(y)
  prime!(ydag, 2)
  Bdag = dag(B)
  prime!(Bdag)
  # Swap prime levels 1 -> 2 and 2 -> 1.
  @inbounds for j ∈ eachindex(Bdag)
    swapprime!(inds(Bdag[j]),2,3)
    swapprime!(inds(Bdag[j]),1,2)
    swapprime!(inds(Bdag[j]),3,1)
  end
  O = ydag[1]*Bdag[1]*A[1]*x[1]
  @inbounds for j ∈ eachindex(y)[2:end]
    O = O*ydag[j]*Bdag[j]*A[j]*x[j]
  end
  return O[]
end


"""
errorMPOProd(y::MPS, A::MPO, x::MPS)

Compute the distance between A|x> and an approximation MPS y:
| |y> - A|x> |/| A|x> | = √(1 + (<y|y> - 2*real(<y|A|x>))/<Ax|A|x>)
"""
function errorMPOProd(y::MPS, A::MPO, x::MPS)
  N = length(A)
  if length(y) != N || length(x) != N
      throw(DimensionMismatch("inner: mismatched lengths $N and $(length(x)) or $(length(y))"))
  end
  return sqrt(abs(1. + (inner(y,y) - 2*real(inner(y,A,x)))/inner(A,x,A,x)))
end

function plussers(left_ind::Index, right_ind::Index, sum_ind::Index)
    #if dir(left_ind) == dir(right_ind) == Neither
        total_dim    = dim(left_ind) + dim(right_ind)
        total_dim    = max(total_dim, 1)
        # TODO: I am not sure if we should be using delta
        # tensors for this purpose? I think we should consider
        # not allowing them to be made with different index sizes
        #left_tensor  = δ(left_ind, sum_ind)
        left_tensor  = diagITensor(1.0,left_ind, sum_ind)
        right_tensor = ITensor(right_ind, sum_ind)
        for i in 1:dim(right_ind)
            right_tensor[right_ind(i), sum_ind(dim(left_ind) + i)] = 1
        end
        return left_tensor, right_tensor
    #else # tensors have QNs
    #    throw(ArgumentError("support for adding MPOs with defined quantum numbers not implemented yet."))
    #end
end

function sum(A::T, B::T; kwargs...) where {T <: Union{MPS, MPO}}
    n = A.N_
    length(B) =! n && throw(DimensionMismatch("lengths of MPOs A ($n) and B ($(length(B))) do not match"))
    orthogonalize!(A, 1; kwargs...)
    orthogonalize!(B, 1; kwargs...)
    C = similar(A)
    rand_plev = 13124
    lAs = [linkindex(A, i) for i in 1:n-1]
    prime!(A, rand_plev, "Link")

    first  = fill(ITensor(), n)
    second = fill(ITensor(), n)
    for i in 1:n-1
        lA = linkindex(A, i)
        lB = linkindex(B, i)
        r  = Index(dim(lA) + dim(lB), tags(lA))
        f, s = plussers(lA, lB, r)
        first[i]  = f
        second[i] = s
    end
    C[1] = A[1] * first[1] + B[1] * second[1]
    for i in 2:n-1
        C[i] = dag(first[i-1]) * A[i] * first[i] + dag(second[i-1]) * B[i] * second[i]
    end
    C[n] = dag(first[n-1]) * A[n] + dag(second[n-1]) * B[n]
    prime!(C, -rand_plev, "Link")
    truncate!(C; kwargs...)
    return C
end

function applyMPO(A::MPO, psi::MPS; kwargs...)::MPS
    method = get(kwargs, :method, "DensityMatrix")
    if method == "DensityMatrix"
        return densityMatrixApplyMPO(A, psi; kwargs...)
    end
    throw(ArgumentError("Method $method not supported"))
end

function densityMatrixApplyMPO(A::MPO, psi::MPS; kwargs...)::MPS
    n = length(A)
    n != length(psi) && throw(DimensionMismatch("lengths of MPO ($n) and MPS ($(length(psi))) do not match"))
    psi_out         = similar(psi)
    cutoff::Float64 = get(kwargs, :cutoff, 1e-13)
<<<<<<< HEAD
    maxdim::Int = get(kwargs,:maxdim,maxLinkDim(psi))
    mindim::Int = max(get(kwargs,:mindim,1), 1)
    normalize::Bool = get(kwargs, :normalize, false)

    all(x->x!=Index(), [siteindex(A, psi, j) for j in 1:n]) || throw(ErrorException("MPS and MPO have different site indices in applyMPO method 'DensityMatrix'"))
=======
    maxdim::Int     = get(kwargs,:maxdim,maxLinkDim(psi))
    mindim::Int     = max(get(kwargs,:mindim,1), 1)
    normalize::Bool = get(kwargs, :normalize, false) 
    all(x -> x != Index(), [siteindex(A, psi, j) for j in 1:n]) || throw(ErrorException("MPS and MPO have different site indices in applyMPO method 'DensityMatrix'"))
>>>>>>> 75931207
    rand_plev = 14741
    psi_c     = dag(deepcopy(psi))
    A_c       = dag(deepcopy(A))
    prime!(psi_c, rand_plev)
    prime!(A_c, rand_plev)
    for j in 1:n-1
        unique_site_ind = setdiff(findinds(A_c[j], "Site"), findindex(psi_c[j], "Site"))[1]
        pl = id(unique_site_ind) == id(commonindex(A_c[j], psi_c[j])) ? 1 : 0
        A_c[j] = setprime(A_c[j], pl, unique_site_ind)
    end
    E = Vector{ITensor}(undef, n-1)
    E[1] = psi[1]*A[1]*A_c[1]*psi_c[1]
    for j in 2:n-1
        E[j] = E[j-1]*psi[j]*A[j]*A_c[j]*psi_c[j]
    end
    O          = prime(psi[n] * A[n], -1, "Site")
    ρ          = E[n-1] * O * dag(prime(O, rand_plev))
    ts         = tags(commonindex(psi[n], psi[n-1]))
    Lis        = commonindex(ρ, A[n])
    FU, D      = eigen(ρ, Lis, prime(Lis, rand_plev); utags=ts, maxdim=maxdim, cutoff=cutoff)
    FU         = setprime(FU, 0, "Site")
    psi_out[n] = copy(dag(FU))
    O          = O * FU * psi[n-1] * A[n-1]
    O          = prime(O, -1, "Site")
    for j in reverse(2:n-1)
<<<<<<< HEAD
        dO  = prime(dag(O), rand_plev)
        ρ   = E[j-1] * O * dO
        ts  = tags(commonindex(psi[j], psi[j-1]))
        Lis = IndexSet(commonindex(ρ, A[j]), commonindex(ρ, psi_out[j+1]))
        Ris = uniqueinds(ρ, Lis)
        FU, D = eigen(ρ, Lis, Ris; tags=ts, kwargs...)
        psi_out[j] = dag(FU)
        O = O * FU * psi[j-1] * A[j-1]
        O = prime(O, -1, "Site")
=======
        ρ     = E[j-1] * O * prime(dag(O), rand_plev)
        ts    = tags(commonindex(psi[j], psi[j-1]))
        Lis   = IndexSet(commonindex(ρ, A[j]), commonindex(ρ, psi_out[j+1])) 
        FU, D = eigen(ρ, Lis, prime(Lis, rand_plev); utags=ts, maxdim=maxdim, cutoff=cutoff)
        FU    = setprime(FU, 0, "Site")
        psi_out[j] = copy(dag(FU))
        O     = O * FU * psi[j-1] * A[j-1]
        O     = prime(O, -1, "Site")
>>>>>>> 75931207
    end
    if normalize
        O /= norm(O)
    end
    psi_out[1]    = copy(O)
    psi_out.llim_ = 0
    psi_out.rlim_ = 2
    return psi_out
end

function nmultMPO(A::MPO, B::MPO; kwargs...)::MPO
    cutoff::Float64 = get(kwargs, :cutoff, 1e-14)
    resp_degen::Bool = get(kwargs, :respect_degenerate, true)
    maxdim::Int = get(kwargs,:maxdim,maxLinkDim(A)*maxLinkDim(B))
    mindim::Int = max(get(kwargs,:mindim,1), 1)
    N = length(A)
    N != length(B) && throw(DimensionMismatch("lengths of MPOs A ($N) and B ($(length(B))) do not match"))
    A_ = copy(A)
    orthogonalize!(A_, 1)
    B_ = copy(B)
    orthogonalize!(B_, 1)

    links_A = findinds.(A.A_, "Link")
    links_B = findinds.(B.A_, "Link")

    for i in 1:N
        if length(commoninds(findinds(A_[i], "Site"), findinds(B_[i], "Site"))) == 2
            A_[i] = prime(A_[i], "Site")
        end
    end
    res = deepcopy(A_)
    for i in 1:N-1
        ci = commonindex(res[i], res[i+1])
        new_ci = Index(dim(ci), tags(ci))
        replaceindex!(res[i], ci, new_ci)
        replaceindex!(res[i+1], ci, new_ci)
        @assert commonindex(res[i], res[i+1]) != commonindex(A[i], A[i+1])
    end
    sites_A = [setdiff(findinds(x, "Site"), findindex(y, "Site"))[1] for (x,y) in zip(tensors(A_), tensors(B_))]
    sites_B = [setdiff(findinds(x, "Site"), findindex(y, "Site"))[1] for (x,y) in zip(tensors(B_), tensors(A_))]
    res[1] = ITensor(sites_A[1], sites_B[1], commonindex(res[1], res[2]))
    for i in 1:N-2
        if i == 1
            clust = A_[i] * B_[i]
        else
            clust = nfork * A_[i] * B_[i]
        end
        lA = commonindex(A_[i], A_[i+1])
        lB = commonindex(B_[i], B_[i+1])
        nfork = ITensor(lA, lB, commonindex(res[i], res[i+1]))
        res[i], nfork = factorize(mapprime(clust,2,1), inds(res[i]), dir="fromleft", tags=tags(lA), cutoff=cutoff, maxdim=maxdim, mindim=mindim)
        mid = dag(commonindex(res[i], nfork))
        res[i+1] = ITensor(mid, sites_A[i+1], sites_B[i+1], commonindex(res[i+1], res[i+2]))
    end
    clust = nfork * A_[N-1] * B_[N-1]
    nfork = clust * A_[N] * B_[N]

    # in case we primed A
    A_ind = uniqueindex(findinds(A_[N-1], "Site"), findinds(B_[N-1], "Site"))
    Lis = IndexSet(A_ind, sites_B[N-1], commonindex(res[N-2], res[N-1]))
    U, V, ci = factorize(nfork,Lis,dir="fromright",cutoff=cutoff,which_factorization="svd",tags="Link,n=$(N-1)",maxdim=maxdim,mindim=mindim)
    res[N-1] = U
    res[N] = V
    truncate!(res;kwargs...)
    for i in 1:N
        res[i] = mapprime(res[i], 2, 1)
    end
    return res
end

function orthogonalize!(M::Union{MPS,MPO},
                        j::Int;
                        kwargs...)
  while leftLim(M) < (j-1)
    (leftLim(M) < 0) && setLeftLim!(M,0)
    b = leftLim(M)+1
    linds = uniqueinds(M[b],M[b+1])
    Q,R = qr(M[b], linds)
    M[b] = Q
    M[b+1] *= R
    setLeftLim!(M,b)
    if rightLim(M) < leftLim(M)+2
      setRightLim!(M,leftLim(M)+2)
    end
  end

  N = length(M)

  while rightLim(M) > (j+1)
    (rightLim(M) > (N+1)) && setRightLim!(M,N+1)
    b = rightLim(M)-2
    rinds = uniqueinds(M[b+1],M[b])
    Q,R = qr(M[b+1], rinds)
    M[b+1] = Q
    M[b] *= R
    setRightLim!(M,b+1)
    if leftLim(M) > rightLim(M)-2
      setLeftLim!(M,rightLim(M)-2)
    end
  end
end

function truncate!(M::Union{MPS,MPO}; kwargs...)

  N = length(M)

  # Left-orthogonalize all tensors to make
  # truncations controlled
  orthogonalize!(M,N)

  # Perform truncations in a right-to-left sweep
  for j in reverse(2:N)
    rinds = uniqueinds(M[j],M[j-1])
    U,S,V = svd(M[j],rinds;kwargs...)
    M[j] = U
    M[j-1] *= (S*V)
    setRightLim!(M,j)
  end

end

@doc """
orthogonalize!(M::MPS, j::Int; kwargs...)

Move the orthogonality center of the MPS
to site j. No observable property of the
MPS will be changed, and no truncation of the
bond indices is performed. Afterward, tensors
1,2,...,j-1 will be left-orthogonal and tensors
j+1,j+2,...,N will be right-orthogonal.

orthogonalize!(W::MPO, j::Int; kwargs...)

Move the orthogonality center of an MPO to site j.
""" orthogonalize!

@doc """
truncate!(M::MPS; kwargs...)

Perform a truncation of all bonds of an MPS,
using the truncation parameters (cutoff,maxdim, etc.)
provided as keyword arguments.

truncate!(M::MPO; kwargs...)

Perform a truncation of all bonds of an MPO,
using the truncation parameters (cutoff,maxdim, etc.)
provided as keyword arguments.
""" truncate!<|MERGE_RESOLUTION|>--- conflicted
+++ resolved
@@ -336,18 +336,12 @@
     n != length(psi) && throw(DimensionMismatch("lengths of MPO ($n) and MPS ($(length(psi))) do not match"))
     psi_out         = similar(psi)
     cutoff::Float64 = get(kwargs, :cutoff, 1e-13)
-<<<<<<< HEAD
-    maxdim::Int = get(kwargs,:maxdim,maxLinkDim(psi))
-    mindim::Int = max(get(kwargs,:mindim,1), 1)
-    normalize::Bool = get(kwargs, :normalize, false)
-
-    all(x->x!=Index(), [siteindex(A, psi, j) for j in 1:n]) || throw(ErrorException("MPS and MPO have different site indices in applyMPO method 'DensityMatrix'"))
-=======
+
     maxdim::Int     = get(kwargs,:maxdim,maxLinkDim(psi))
     mindim::Int     = max(get(kwargs,:mindim,1), 1)
     normalize::Bool = get(kwargs, :normalize, false) 
     all(x -> x != Index(), [siteindex(A, psi, j) for j in 1:n]) || throw(ErrorException("MPS and MPO have different site indices in applyMPO method 'DensityMatrix'"))
->>>>>>> 75931207
+
     rand_plev = 14741
     psi_c     = dag(deepcopy(psi))
     A_c       = dag(deepcopy(A))
@@ -373,17 +367,6 @@
     O          = O * FU * psi[n-1] * A[n-1]
     O          = prime(O, -1, "Site")
     for j in reverse(2:n-1)
-<<<<<<< HEAD
-        dO  = prime(dag(O), rand_plev)
-        ρ   = E[j-1] * O * dO
-        ts  = tags(commonindex(psi[j], psi[j-1]))
-        Lis = IndexSet(commonindex(ρ, A[j]), commonindex(ρ, psi_out[j+1]))
-        Ris = uniqueinds(ρ, Lis)
-        FU, D = eigen(ρ, Lis, Ris; tags=ts, kwargs...)
-        psi_out[j] = dag(FU)
-        O = O * FU * psi[j-1] * A[j-1]
-        O = prime(O, -1, "Site")
-=======
         ρ     = E[j-1] * O * prime(dag(O), rand_plev)
         ts    = tags(commonindex(psi[j], psi[j-1]))
         Lis   = IndexSet(commonindex(ρ, A[j]), commonindex(ρ, psi_out[j+1])) 
@@ -392,7 +375,6 @@
         psi_out[j] = copy(dag(FU))
         O     = O * FU * psi[j-1] * A[j-1]
         O     = prime(O, -1, "Site")
->>>>>>> 75931207
     end
     if normalize
         O /= norm(O)
