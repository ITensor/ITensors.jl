--- conflicted
+++ resolved
@@ -36,15 +36,6 @@
 
       dir = ha==1 ? "fromleft" : "fromright"
 
-<<<<<<< HEAD
-@timeit_debug GLOBAL_TIMER "replacebond!" begin
-      spec = replacebond!(psi,b,phi;
-                          maxdim=maxdim(sweeps,sw),
-                          mindim=mindim(sweeps,sw),
-                          cutoff=cutoff(sweeps,sw),
-                          dir=dir,
-                          which_factorization=which_factorization)
-=======
       noise_mag = noise(sweeps, sw)
 
       # This is slightly strange, but it does The Right Thing (TM).
@@ -59,15 +50,14 @@
 
 
 @timeit_debug GLOBAL_TIMER "replaceBond!" begin
-      replaceBond!(psi,b,phi;
-                   maxdim=maxdim(sweeps,sw),
-                   mindim=mindim(sweeps,sw),
-                   cutoff=cutoff(sweeps,sw),
-                   noise=noise_mag,
-                   noise_tensor=nt,
-                   dir=dir,
-                   which_factorization=which_factorization)
->>>>>>> 9d7757aa
+      spec = replacebond!(psi,b,phi;
+                          maxdim=maxdim(sweeps,sw),
+                          mindim=mindim(sweeps,sw),
+                          cutoff=cutoff(sweeps,sw),
+                          noise=noise_mag,
+                          noise_tensor=nt,
+                          dir=dir,
+                          which_factorization=which_factorization)
 end
 
       measure!(obs;energy=energy,
