--- conflicted
+++ resolved
@@ -159,23 +159,14 @@
       end
 
 @timeit_debug GLOBAL_TIMER "replacebond!" begin
-<<<<<<< HEAD
-      spec = replacebond!(psi, b, phi; maxdim = maxdim(sweeps, sw),
-                                       mindim = mindim(sweeps, sw),
-                                       cutoff = cutoff(sweeps, sw),
-                                       eigen_perturbation = drho,
-                                       ortho = ortho,
-                                       normalize = true,
-                                       which_decomp = which_decomp)
-=======
         spec = replacebond!(psi, b, phi; maxdim = maxdim(sweeps, sw),
                                          mindim = mindim(sweeps, sw),
                                          cutoff = cutoff(sweeps, sw),
                                          eigen_perturbation = drho,
                                          ortho = ortho,
                                          normalize = true,
-                                         which_decomp = which_decomp,                                          svd_alg = svd_alg)
->>>>>>> 294b7878
+                                         which_decomp = which_decomp,
+                                         svd_alg = svd_alg)
 end
 
       if outputlevel >= 2
