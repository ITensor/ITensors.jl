
"""
A ProjMPO computes and stores the projection of an
MPO into a basis defined by an MPS, leaving a
certain number of site indices of the MPO unprojected.
Which sites are unprojected can be shifted by calling
the `position!` method.

Drawing of the network represented by a ProjMPO `P(H)`, 
showing the case of `nsite(P)==2` and `position!(P,psi,4)` 
for an MPS `psi`:

```
o--o--o-      -o--o--o--o--o--o <psi|
|  |  |  |  |  |  |  |  |  |  |
o--o--o--o--o--o--o--o--o--o--o H
|  |  |  |  |  |  |  |  |  |  |
o--o--o-      -o--o--o--o--o--o |psi>
```
"""
mutable struct ProjMPO <: AbstractProjMPO
  lpos::Int
  rpos::Int
  nsite::Int
  H::MPO
  LR::Vector{ITensor}
  ProjMPO(H::MPO) = new(0, length(H) + 1, 2, H, Vector{ITensor}(undef, length(H)))
<<<<<<< HEAD
end

"""
    nsite(P::ProjMPO)

Retrieve the number of unprojected (open)
site indices of the ProjMPO object `P`
"""
nsite(P::ProjMPO) = P.nsite

"""
    length(P::ProjMPO)

The length of a ProjMPO is the same as
the length of the MPO used to construct it
"""
Base.length(P::ProjMPO) = length(P.H)

function lproj(P::ProjMPO)
  (P.lpos <= 0) && return nothing
  return P.LR[P.lpos]
end

function rproj(P::ProjMPO)
  (P.rpos >= length(P) + 1) && return nothing
  return P.LR[P.rpos]
end

"""
    product(P::ProjMPO,v::ITensor)::ITensor

    (P::ProjMPO)(v::ITensor)

Efficiently multiply the ProjMPO `P`
by an ITensor `v` in the sense that the
ProjMPO is a generalized square matrix
or linear operator and `v` is a generalized
vector in the space where it acts. The
returned ITensor will have the same indices
as `v`. The operator overload `P(v)` is
shorthand for `product(P,v)`.
"""
function product(P::ProjMPO, v::ITensor)::ITensor
  Hv = v
  if isnothing(lproj(P))
    if !isnothing(rproj(P))
      Hv *= rproj(P)
    end
    for j in (P.rpos - 1):-1:(P.lpos + 1)
      Hv *= P.H[j]
    end
  else #if lproj exists
    Hv *= lproj(P)
    for j in (P.lpos + 1):(P.rpos - 1)
      Hv *= P.H[j]
    end
    if !isnothing(rproj(P))
      Hv *= rproj(P)
    end
  end
  if order(Hv) != order(v)
    error(
      string(
        "The order of the ProjMPO-ITensor product P*v is not equal to the order of the ITensor v, ",
        "this is probably due to an index mismatch.\nCommon reasons for this error: \n",
        "(1) You are trying to multiply the ProjMPO with the $(nsite(P))-site wave-function at the wrong position.\n",
        "(2) `orthognalize!` was called, changing the MPS without updating the ProjMPO.\n\n",
        "P*v inds: $(inds(Hv)) \n\n",
        "v inds: $(inds(v))",
      ),
    )
  end
  return noprime(Hv)
end

(P::ProjMPO)(v::ITensor) = product(P, v)

"""
    eltype(P::ProjMPO)

Deduce the element type (such as Float64
or ComplexF64) of the tensors in the ProjMPO
`P`.
"""
function Base.eltype(P::ProjMPO)::Type
  elT = eltype(P.H[P.lpos + 1])
  for j in (P.lpos + 2):(P.rpos - 1)
    elT = promote_type(elT, eltype(P.H[j]))
  end
  if !isnothing(lproj(P))
    elT = promote_type(elT, eltype(lproj(P)))
  end
  if !isnothing(rproj(P))
    elT = promote_type(elT, eltype(rproj(P)))
  end
  return elT
end

"""
    size(P::ProjMPO)

The size of a ProjMPO are its dimensions
`(d,d)` when viewed as a matrix or linear operator
acting on a space of dimension `d`. 

For example, if a ProjMPO maps from a space with 
indices `(a,s1,s2,b)` to the space `(a',s1',s2',b')` 
then the size is `(d,d)` where 
`d = dim(a)*dim(s1)*dim(s1)*dim(b)`
"""
function Base.size(P::ProjMPO)::Tuple{Int,Int}
  d = 1
  if !isnothing(lproj(P))
    for i in inds(lproj(P))
      plev(i) > 0 && (d *= dim(i))
    end
  end
  for j in (P.lpos + 1):(P.rpos - 1)
    for i in inds(P.H[j])
      plev(i) > 0 && (d *= dim(i))
    end
  end
  if !isnothing(rproj(P))
    for i in inds(rproj(P))
      plev(i) > 0 && (d *= dim(i))
    end
  end
  return (d, d)
end

function makeL!(P::ProjMPO, psi::MPS, k::Int)
  while P.lpos < k
    ll = P.lpos
    if ll <= 0
      P.LR[1] = psi[1] * P.H[1] * dag(prime(psi[1]))
      P.lpos = 1
    else
      P.LR[ll + 1] = P.LR[ll] * psi[ll + 1] * P.H[ll + 1] * dag(prime(psi[ll + 1]))
      P.lpos += 1
    end
  end
end

function makeR!(P::ProjMPO, psi::MPS, k::Int)
  N = length(P.H)
  while P.rpos > k
    rl = P.rpos
    if rl >= N + 1
      P.LR[N] = psi[N] * P.H[N] * dag(prime(psi[N]))
      P.rpos = N
    else
      P.LR[rl - 1] = P.LR[rl] * psi[rl - 1] * P.H[rl - 1] * dag(prime(psi[rl - 1]))
      P.rpos -= 1
    end
  end
end

"""
    position!(P::ProjMPO, psi::MPS, pos::Int)

Given an MPS `psi`, shift the projection of the
MPO represented by the ProjMPO `P` such that
the set of unprojected sites begins with site `pos`.
This operation efficiently reuses previous projections
of the MPO on sites that have already been projected.
The MPS `psi` must have compatible bond indices with
the previous projected MPO tensors for this
operation to succeed.
"""
function position!(P::ProjMPO, psi::MPS, pos::Int)
  makeL!(P, psi, pos - 1)
  makeR!(P, psi, pos + nsite(P))

  #These next two lines are needed 
  #when moving lproj and rproj backward
  P.lpos = pos - 1
  return P.rpos = pos + nsite(P)
end

"""
    noiseterm(P::ProjMPO,
              phi::ITensor,
              ortho::String)

Return a "noise term" or density matrix perturbation
ITensor as proposed in Phys. Rev. B 72, 180403 for aiding
convergence of DMRG calculations. The ITensor `phi`
is the contracted product of MPS tensors acted on by the 
ProjMPO `P`, and `ortho` is a String which can take
the values `"left"` or `"right"` depending on the 
sweeping direction of the DMRG calculation.
"""
function noiseterm(P::ProjMPO, phi::ITensor, ortho::String)
  if nsite(P) != 2
    error("noise term only defined for 2-site ProjMPO")
  end

  if ortho == "left"
    AL = P.H[P.lpos + 1]
    if !isnothing(lproj(P))
      AL = lproj(P) * AL
    end
    nt = AL * phi
  elseif ortho == "right"
    AR = P.H[P.rpos - 1]
    if !isnothing(rproj(P))
      AR = AR * rproj(P)
    end
    nt = phi * AR
  else
    error("In noiseterm, got ortho = $ortho, only supports `left` and `right`")
  end
  nt = nt * dag(noprime(nt))

  return nt
end

function checkflux(P::ProjMPO)
  checkflux(P.H)
  for n in length(P.LR)
    if isassigned(P.LR, n)
      checkflux(P.LR[n])
    end
  end
=======
>>>>>>> c4e56952
end<|MERGE_RESOLUTION|>--- conflicted
+++ resolved
@@ -25,231 +25,4 @@
   H::MPO
   LR::Vector{ITensor}
   ProjMPO(H::MPO) = new(0, length(H) + 1, 2, H, Vector{ITensor}(undef, length(H)))
-<<<<<<< HEAD
-end
-
-"""
-    nsite(P::ProjMPO)
-
-Retrieve the number of unprojected (open)
-site indices of the ProjMPO object `P`
-"""
-nsite(P::ProjMPO) = P.nsite
-
-"""
-    length(P::ProjMPO)
-
-The length of a ProjMPO is the same as
-the length of the MPO used to construct it
-"""
-Base.length(P::ProjMPO) = length(P.H)
-
-function lproj(P::ProjMPO)
-  (P.lpos <= 0) && return nothing
-  return P.LR[P.lpos]
-end
-
-function rproj(P::ProjMPO)
-  (P.rpos >= length(P) + 1) && return nothing
-  return P.LR[P.rpos]
-end
-
-"""
-    product(P::ProjMPO,v::ITensor)::ITensor
-
-    (P::ProjMPO)(v::ITensor)
-
-Efficiently multiply the ProjMPO `P`
-by an ITensor `v` in the sense that the
-ProjMPO is a generalized square matrix
-or linear operator and `v` is a generalized
-vector in the space where it acts. The
-returned ITensor will have the same indices
-as `v`. The operator overload `P(v)` is
-shorthand for `product(P,v)`.
-"""
-function product(P::ProjMPO, v::ITensor)::ITensor
-  Hv = v
-  if isnothing(lproj(P))
-    if !isnothing(rproj(P))
-      Hv *= rproj(P)
-    end
-    for j in (P.rpos - 1):-1:(P.lpos + 1)
-      Hv *= P.H[j]
-    end
-  else #if lproj exists
-    Hv *= lproj(P)
-    for j in (P.lpos + 1):(P.rpos - 1)
-      Hv *= P.H[j]
-    end
-    if !isnothing(rproj(P))
-      Hv *= rproj(P)
-    end
-  end
-  if order(Hv) != order(v)
-    error(
-      string(
-        "The order of the ProjMPO-ITensor product P*v is not equal to the order of the ITensor v, ",
-        "this is probably due to an index mismatch.\nCommon reasons for this error: \n",
-        "(1) You are trying to multiply the ProjMPO with the $(nsite(P))-site wave-function at the wrong position.\n",
-        "(2) `orthognalize!` was called, changing the MPS without updating the ProjMPO.\n\n",
-        "P*v inds: $(inds(Hv)) \n\n",
-        "v inds: $(inds(v))",
-      ),
-    )
-  end
-  return noprime(Hv)
-end
-
-(P::ProjMPO)(v::ITensor) = product(P, v)
-
-"""
-    eltype(P::ProjMPO)
-
-Deduce the element type (such as Float64
-or ComplexF64) of the tensors in the ProjMPO
-`P`.
-"""
-function Base.eltype(P::ProjMPO)::Type
-  elT = eltype(P.H[P.lpos + 1])
-  for j in (P.lpos + 2):(P.rpos - 1)
-    elT = promote_type(elT, eltype(P.H[j]))
-  end
-  if !isnothing(lproj(P))
-    elT = promote_type(elT, eltype(lproj(P)))
-  end
-  if !isnothing(rproj(P))
-    elT = promote_type(elT, eltype(rproj(P)))
-  end
-  return elT
-end
-
-"""
-    size(P::ProjMPO)
-
-The size of a ProjMPO are its dimensions
-`(d,d)` when viewed as a matrix or linear operator
-acting on a space of dimension `d`. 
-
-For example, if a ProjMPO maps from a space with 
-indices `(a,s1,s2,b)` to the space `(a',s1',s2',b')` 
-then the size is `(d,d)` where 
-`d = dim(a)*dim(s1)*dim(s1)*dim(b)`
-"""
-function Base.size(P::ProjMPO)::Tuple{Int,Int}
-  d = 1
-  if !isnothing(lproj(P))
-    for i in inds(lproj(P))
-      plev(i) > 0 && (d *= dim(i))
-    end
-  end
-  for j in (P.lpos + 1):(P.rpos - 1)
-    for i in inds(P.H[j])
-      plev(i) > 0 && (d *= dim(i))
-    end
-  end
-  if !isnothing(rproj(P))
-    for i in inds(rproj(P))
-      plev(i) > 0 && (d *= dim(i))
-    end
-  end
-  return (d, d)
-end
-
-function makeL!(P::ProjMPO, psi::MPS, k::Int)
-  while P.lpos < k
-    ll = P.lpos
-    if ll <= 0
-      P.LR[1] = psi[1] * P.H[1] * dag(prime(psi[1]))
-      P.lpos = 1
-    else
-      P.LR[ll + 1] = P.LR[ll] * psi[ll + 1] * P.H[ll + 1] * dag(prime(psi[ll + 1]))
-      P.lpos += 1
-    end
-  end
-end
-
-function makeR!(P::ProjMPO, psi::MPS, k::Int)
-  N = length(P.H)
-  while P.rpos > k
-    rl = P.rpos
-    if rl >= N + 1
-      P.LR[N] = psi[N] * P.H[N] * dag(prime(psi[N]))
-      P.rpos = N
-    else
-      P.LR[rl - 1] = P.LR[rl] * psi[rl - 1] * P.H[rl - 1] * dag(prime(psi[rl - 1]))
-      P.rpos -= 1
-    end
-  end
-end
-
-"""
-    position!(P::ProjMPO, psi::MPS, pos::Int)
-
-Given an MPS `psi`, shift the projection of the
-MPO represented by the ProjMPO `P` such that
-the set of unprojected sites begins with site `pos`.
-This operation efficiently reuses previous projections
-of the MPO on sites that have already been projected.
-The MPS `psi` must have compatible bond indices with
-the previous projected MPO tensors for this
-operation to succeed.
-"""
-function position!(P::ProjMPO, psi::MPS, pos::Int)
-  makeL!(P, psi, pos - 1)
-  makeR!(P, psi, pos + nsite(P))
-
-  #These next two lines are needed 
-  #when moving lproj and rproj backward
-  P.lpos = pos - 1
-  return P.rpos = pos + nsite(P)
-end
-
-"""
-    noiseterm(P::ProjMPO,
-              phi::ITensor,
-              ortho::String)
-
-Return a "noise term" or density matrix perturbation
-ITensor as proposed in Phys. Rev. B 72, 180403 for aiding
-convergence of DMRG calculations. The ITensor `phi`
-is the contracted product of MPS tensors acted on by the 
-ProjMPO `P`, and `ortho` is a String which can take
-the values `"left"` or `"right"` depending on the 
-sweeping direction of the DMRG calculation.
-"""
-function noiseterm(P::ProjMPO, phi::ITensor, ortho::String)
-  if nsite(P) != 2
-    error("noise term only defined for 2-site ProjMPO")
-  end
-
-  if ortho == "left"
-    AL = P.H[P.lpos + 1]
-    if !isnothing(lproj(P))
-      AL = lproj(P) * AL
-    end
-    nt = AL * phi
-  elseif ortho == "right"
-    AR = P.H[P.rpos - 1]
-    if !isnothing(rproj(P))
-      AR = AR * rproj(P)
-    end
-    nt = phi * AR
-  else
-    error("In noiseterm, got ortho = $ortho, only supports `left` and `right`")
-  end
-  nt = nt * dag(noprime(nt))
-
-  return nt
-end
-
-function checkflux(P::ProjMPO)
-  checkflux(P.H)
-  for n in length(P.LR)
-    if isassigned(P.LR, n)
-      checkflux(P.LR[n])
-    end
-  end
-=======
->>>>>>> c4e56952
 end