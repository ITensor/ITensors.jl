--- conflicted
+++ resolved
@@ -216,7 +216,6 @@
 end
 
 
-<<<<<<< HEAD
 @doc """
 inner(psi::MPS, phi::MPS)
 
@@ -233,6 +232,4 @@
 bond indices is performed. Afterward, tensors 
 1,2,...,j-1 will be left-orthogonal and tensors 
 j+1,j+2,...,N will be right-orthogonal.
-""" position!
-=======
->>>>>>> 4c28d3dd
+""" position!