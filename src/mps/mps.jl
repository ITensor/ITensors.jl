--- conflicted
+++ resolved
@@ -243,14 +243,10 @@
 """
     replacebond!(M::MPS, b::Int, phi::ITensor; kwargs...)
 
-<<<<<<< HEAD
-
-=======
 Factorize the ITensor `phi` and replace the ITensors
 `b` and `b+1` of MPS `M` with the factors. Choose
 the orthogonality with `dir="fromleft"/"fromright"`.
 """
->>>>>>> 8884b76a
 function replacebond!(M::MPS,
                       b::Int,
                       phi::ITensor;
