
"""
    MPS

A finite size matrix product state type.
Keeps track of the orthogonality center.
"""
mutable struct MPS <: AbstractMPS
  data::Vector{ITensor}
  llim::Int
  rlim::Int
end

function MPS(A::Vector{<:ITensor}; ortho_lims::UnitRange=1:length(A))
  return MPS(A, first(ortho_lims) - 1, last(ortho_lims) + 1)
end

@doc """
    MPS(v::Vector{<:ITensor})

Construct an MPS from a Vector of ITensors.
""" MPS(v::Vector{<:ITensor})

"""
    MPS()

Construct an empty MPS with zero sites.
"""
MPS() = MPS(ITensor[], 0, 0)

"""
    MPS(N::Int)

Construct an MPS with N sites with default constructed
ITensors.
"""
function MPS(N::Int; ortho_lims::UnitRange=1:N)
  return MPS(Vector{ITensor}(undef, N); ortho_lims=ortho_lims)
end

"""
    MPS([::Type{ElT} = Float64, ]sites; linkdims=1)

Construct an MPS filled with Empty ITensors of type `ElT` from a collection of indices.

Optionally specify the link dimension with the keyword argument `linkdims`, which by default is 1.

In the future we may generalize `linkdims` to allow specifying each individual link dimension as a vector,
and additionally allow specifying quantum numbers.
"""
function MPS(::Type{T}, sites::Vector{<:Index}; linkdims::Integer=1) where {T<:Number}
  N = length(sites)
  v = Vector{ITensor}(undef, N)
  if N == 1
    v[1] = emptyITensor(T, sites[1])
    return MPS(v)
  end

  space = if hasqns(sites)
    [QN() => linkdims]
  else
    linkdims
  end

  l = [Index(space, "Link,l=$ii") for ii in 1:(N - 1)]
  for ii in eachindex(sites)
    s = sites[ii]
    if ii == 1
      v[ii] = emptyITensor(T, l[ii], s)
    elseif ii == N
      v[ii] = emptyITensor(T, dag(l[ii - 1]), s)
    else
      v[ii] = emptyITensor(T, dag(l[ii - 1]), s, l[ii])
    end
  end
  return MPS(v)
end

MPS(sites::Vector{<:Index}, args...; kwargs...) = MPS(Float64, sites, args...; kwargs...)

function randomU(s1::Index, s2::Index)
  if !hasqns(s1) && !hasqns(s2)
    mdim = dim(s1) * dim(s2)
    RM = randn(mdim, mdim)
    Q, _ = NDTensors.qr_positive(RM)
    G = itensor(Q, dag(s1), dag(s2), s1', s2')
  else
    M = randomITensor(QN(), s1', s2', dag(s1), dag(s2))
    U, S, V = svd(M, (s1', s2'))
    u = commonind(U, S)
    v = commonind(S, V)
    replaceind!(U, u, v)
    G = U * V
  end
  return G
end

function randomizeMPS!(M::MPS, sites::Vector{<:Index}, linkdim=1)
  N = length(sites)
  c = div(N, 2)
  max_pass = 100
  for pass in 1:max_pass, half in 1:2
    if half == 1
      (db, brange) = (+1, 1:1:(N - 1))
    else
      (db, brange) = (-1, N:-1:2)
    end
    for b in brange
      s1 = sites[b]
      s2 = sites[b + db]
      G = randomU(s1, s2)
      T = noprime(G * M[b] * M[b + db])
      rinds = uniqueinds(M[b], M[b + db])
      U, S, V = svd(T, rinds; maxdim=linkdim, utags="Link,l=$(b-1)")
      M[b] = U
      M[b + db] = S * V
      M[b + db] /= norm(M[b + db])
    end
    if half == 2 && dim(commonind(M[c], M[c + 1])) >= linkdim
      break
    end
  end
  setleftlim!(M, 0)
  setrightlim!(M, 2)
  if dim(commonind(M[c], M[c + 1])) < linkdim
    error("MPS center bond dim less than requested")
  end
end

function randomCircuitMPS(
  ::Type{ElT}, sites::Vector{<:Index}, linkdim::Int; kwargs...
) where {ElT<:Number}
  _rmatrix(::Type{Float64}, n, m) = NDTensors.random_orthog(n, m)
  _rmatrix(::Type{ComplexF64}, n, m) = NDTensors.random_unitary(n, m)

  N = length(sites)
  M = MPS(N)

  if N == 1
    M[1] = ITensor(randn(dim(sites[1])), sites[1])
    M[1] /= norm(M[1])
    return M
  end

  l = Vector{Index}(undef, N)

  d = dim(sites[N])
  chi = min(linkdim, d)
  l[N - 1] = Index(chi, "Link,l=$(N-1)")
  O = _rmatrix(ElT, chi, d)
  M[N] = itensor(O, l[N - 1], sites[N])

  for j in (N - 1):-1:2
    chi *= dim(sites[j])
    chi = min(linkdim, chi)
    l[j - 1] = Index(chi, "Link,l=$(j-1)")
    O = _rmatrix(ElT, chi, dim(sites[j]) * dim(l[j]))
    T = reshape(O, (chi, dim(sites[j]), dim(l[j])))
    M[j] = itensor(T, l[j - 1], sites[j], l[j])
  end

  O = _rmatrix(ElT, 1, dim(sites[1]) * dim(l[1]))
  l0 = Index(1, "Link,l=0")
  T = reshape(O, (1, dim(sites[1]), dim(l[1])))
  M[1] = itensor(T, l0, sites[1], l[1])
  M[1] *= onehot(l0 => 1)

  M.llim = 0
  M.rlim = 2

  return M
end

function randomCircuitMPS(sites::Vector{<:Index}, linkdim::Integer; kwargs...)
  return randomCircuitMPS(Float64, sites, linkdim; kwargs...)
end

"""
    randomMPS(::Type{ElT<:Number}, sites::Vector{<:Index}; linkdims=1)

Construct a random MPS with link dimension `linkdims` of 
type `ElT`.
"""
function randomMPS(
  ::Type{ElT}, sites::Vector{<:Index}; linkdims::Integer=1
) where {ElT<:Number}
  if any(hasqns, sites)
    error("initial state required to use randomMPS with QNs")
  end

  # For non-QN-conserving MPS, instantiate
  # the random MPS directly as a circuit:
  return randomCircuitMPS(ElT, sites, linkdims)
end

"""
    randomMPS(sites::Vector{<:Index}; linkdims=1)

Construct a random MPS with link dimension `linkdim` of 
type `Float64`.
"""
function randomMPS(sites::Vector{<:Index}; linkdims::Integer=1)
  return randomMPS(Float64, sites; linkdims=linkdims)
end

function randomMPS(sites::Vector{<:Index}, state; linkdims::Integer=1)
  return randomMPS(Float64, sites, state; linkdims=linkdims)
end

function randomMPS(ElType::Type, sites::Vector{<:Index}, state; linkdims::Integer=1)::MPS
  M = MPS(ElType, sites, state)
  if linkdims > 1
    randomizeMPS!(M, sites, linkdims)
  end
  return M
end

@doc """
    randomMPS(sites::Vector{<:Index}, state; linkdims=1)

Construct a real, random MPS with link dimension `linkdims`,
made by randomizing an initial product state specified by
`state`. This version of `randomMPS` is necessary when creating
QN-conserving random MPS (consisting of QNITensors). The initial
`state` array provided determines the total QN of the resulting
random MPS.
""" randomMPS(::Vector{<:Index}, ::Any)

"""
    MPS(::Type{T<:Number}, ivals::Vector{<:IndexVal})
    productMPS(::Type{T<:Number}, ivals::Vector{<:IndexVal})

Construct a product state MPS with element type `T` and
nonzero values determined from the input IndexVals.
"""
<<<<<<< HEAD
function productMPS(::Type{T},
                    ivals::Vector{<:IndexVal}) where {T<:Number}
=======
function MPS(::Type{T}, ivals::Vector{<:Pair{<:Index}}) where {T<:Number}
>>>>>>> b06d73c7
  N = length(ivals)
  M = MPS(N)

  if N==1
    M[1] = emptyITensor(T,ind(ivals[1]))
    M[1][ivals[1]] = one(T)
    return M
  end

  if hasqns(ind(ivals[1]))
    lflux = QN()
    for j=1:N-1
      lflux += qn(ivals[j])
    end
    links = Vector{QNIndex}(undef,N-1)
    for j=N-1:-1:1
      links[j] = Index(lflux=>1;tags="Link,l=$j",dir=In)
      lflux -= qn(ivals[j])
    end
  else
    links = [Index(1,"Link,l=$n") for n=1:N-1]
  end
<<<<<<< HEAD
  M[1] = emptyITensor(T,ind(ivals[1]), links[1])
  M[1][ivals[1],links[1](1)] = one(T)
  for n=2:N-1
    s = ind(ivals[n])
    M[n] = emptyITensor(T,dag(links[n-1]),s,links[n])
    M[n][links[n-1](1),ivals[n],links[n](1)] = one(T)
  end
  M[N] = emptyITensor(T,dag(links[N-1]),ind(ivals[N]))
  M[N][links[N-1](1),ivals[N]] = one(T)
=======
  M[1] = emptyITensor(T, ind(ivals[1]), links[1])
  M[1][ivals[1], links[1] => 1] = one(T)
  for n in 2:(N - 1)
    s = ind(ivals[n])
    M[n] = emptyITensor(T, dag(links[n - 1]), s, links[n])
    M[n][links[n - 1] => 1, ivals[n], links[n] => 1] = one(T)
  end
  M[N] = emptyITensor(T, dag(links[N - 1]), ind(ivals[N]))
  M[N][links[N - 1] => 1, ivals[N]] = one(T)
>>>>>>> b06d73c7
  return M
end

# For backwards compatibility
const productMPS = MPS

"""
    MPS(ivals::Vector{<:IndexVal})
    productMPS(ivals::Vector{<:IndexVal})

Construct a product state MPS with element type `Float64` and
nonzero values determined from the input IndexVals.
"""
MPS(ivals::Vector{<:Pair{<:Index}}) = MPS(Float64, ivals)

"""
    MPS(::Type{T},
        sites::Vector{<:Index},
        states::Union{Vector{String},
                      Vector{Int},
                      String,
                      Int})

Construct a product state MPS of element type `T`, having
site indices `sites`, and which corresponds to the initial
state given by the array `states`. The input `states` may
be an array of strings or an array of ints recognized by the 
`state` function defined for the relevant Index tag type.
In addition, a single string or int can be input to create
a uniform state.

# Examples
```julia
N = 10
sites = siteinds("S=1/2", N)
states = [isodd(n) ? "Up" : "Dn" for n=1:N]
psi = MPS(ComplexF64, sites, states)
phi = MPS(sites, "Up")
```
"""
function MPS(::Type{T}, sites::Vector{<:Index}, vals) where {T<:Number}
  if length(sites) != length(vals)
    throw(DimensionMismatch("Number of sites and and initial vals don't match"))
  end
  ivals = [sites[n] => vals[n] for n in 1:length(sites)]
  return MPS(T, ivals)
end

function MPS(
  ::Type{T}, sites::Vector{<:Index}, val::Union{String,Integer}
) where {T<:Number}
  ivals = [sites[n] => val for n in 1:length(sites)]
  return MPS(T, ivals)
end

function MPS(::Type{T}, sites::Vector{<:Index}, vals::Function) where {T<:Number}
  ivals = [sites[n] => vals(n) for n in 1:length(sites)]
  return MPS(T, ivals)
end

"""
    MPS(sites::Vector{<:Index},states)
    productMPS(sites::Vector{<:Index},states)

Construct a product state MPS having
site indices `sites`, and which corresponds to the initial
state given by the array `states`. The `states` array may
consist of either an array of integers or strings, as 
recognized by the `state` function defined for the relevant
Index tag type.

# Examples
```julia
N = 10
sites = siteinds("S=1/2",N)
states = [isodd(n) ? "Up" : "Dn" for n=1:N]
psi = MPS(sites,states)
```
"""
MPS(sites::Vector{<:Index}, states) = MPS(Float64, sites, states)

"""
    siteind(M::MPS, j::Int; kwargs...)

Get the first site Index of the MPS. Return `nothing` if none is found.
"""
siteind(M::MPS, j::Int; kwargs...) = siteind(first, M, j; kwargs...)

"""
    siteind(::typeof(only), M::MPS, j::Int; kwargs...)

Get the only site Index of the MPS. Return `nothing` if none is found.
"""
function siteind(::typeof(only), M::MPS, j::Int; kwargs...)
  is = siteinds(M, j; kwargs...)
  if isempty(is)
    return nothing
  end
  return only(is)
end

"""
    siteinds(M::MPS)
    siteinds(::typeof(first), M::MPS)

Get a vector of the first site Index found on each tensor of the MPS.

    siteinds(::typeof(only), M::MPS)

Get a vector of the only site Index found on each tensor of the MPS. Errors if more than one is found.

    siteinds(::typeof(all), M::MPS)

Get a vector of the all site Indices found on each tensor of the MPS. Returns a Vector of IndexSets.
"""
siteinds(M::MPS; kwargs...) = siteinds(first, M; kwargs...)

function replace_siteinds!(M::MPS, sites)
  for j in eachindex(M)
    sj = siteind(only, M, j)
    replaceind!(M[j], sj, sites[j])
  end
  return M
end

replace_siteinds(M::MPS, sites) = replace_siteinds!(copy(M), sites)

"""
    replacebond!(M::MPS, b::Int, phi::ITensor; kwargs...)

Factorize the ITensor `phi` and replace the ITensors
`b` and `b+1` of MPS `M` with the factors. Choose
the orthogonality with `ortho="left"/"right"`.
"""
function replacebond!(M::MPS, b::Int, phi::ITensor; kwargs...)
  ortho::String = get(kwargs, :ortho, "left")
  swapsites::Bool = get(kwargs, :swapsites, false)
  which_decomp::Union{String,Nothing} = get(kwargs, :which_decomp, nothing)
  normalize::Bool = get(kwargs, :normalize, false)

  # Deprecated keywords
  if haskey(kwargs, :dir)
    error(
      """dir keyword in replacebond! has been replaced by ortho.
      Note that the options are now the same as factorize, so use `left` instead of `fromleft` and `right` instead of `fromright`.""",
    )
  end

  indsMb = inds(M[b])
  if swapsites
    sb = siteind(M, b)
    sbp1 = siteind(M, b + 1)
    indsMb = replaceind(indsMb, sb, sbp1)
  end

  L, R, spec = factorize(
    phi, indsMb; which_decomp=which_decomp, tags=tags(linkind(M, b)), kwargs...
  )

  M[b] = L
  M[b + 1] = R
  if ortho == "left"
    leftlim(M) == b - 1 && setleftlim!(M, leftlim(M) + 1)
    rightlim(M) == b + 1 && setrightlim!(M, rightlim(M) + 1)
    normalize && (M[b + 1] ./= norm(M[b + 1]))
  elseif ortho == "right"
    leftlim(M) == b && setleftlim!(M, leftlim(M) - 1)
    rightlim(M) == b + 2 && setrightlim!(M, rightlim(M) - 1)
    normalize && (M[b] ./= norm(M[b]))
  else
    error(
      "In replacebond!, got ortho = $ortho, only currently supports `left` and `right`."
    )
  end
  return spec
end

"""
    replacebond(M::MPS, b::Int, phi::ITensor; kwargs...)

Like `replacebond!`, but returns the new MPS.
"""
function replacebond(M0::MPS, b::Int, phi::ITensor; kwargs...)
  M = copy(M0)
  replacebond!(M, b, phi; kwargs...)
  return M
end

"""
    sample!(m::MPS)

Given a normalized MPS m, returns a `Vector{Int}`
of `length(m)` corresponding to one sample
of the probability distribution defined by
squaring the components of the tensor
that the MPS represents. If the MPS does
not have an orthogonality center,
orthogonalize!(m,1) will be called before
computing the sample.
"""
function sample!(m::MPS)
  orthogonalize!(m, 1)
  return sample(m)
end

"""
    sample(m::MPS)

Given a normalized MPS m with `orthocenter(m)==1`,
returns a `Vector{Int}` of `length(m)`
corresponding to one sample of the
probability distribution defined by
squaring the components of the tensor
that the MPS represents
"""
function sample(m::MPS)
  N = length(m)

  if orthocenter(m) != 1
    error("sample: MPS m must have orthocenter(m)==1")
  end
  if abs(1.0 - norm(m[1])) > 1E-8
    error("sample: MPS is not normalized, norm=$(norm(m[1]))")
  end

  result = zeros(Int, N)
  A = m[1]

  for j in 1:N
    s = siteind(m, j)
    d = dim(s)
    # Compute the probability of each state
    # one-by-one and stop when the random
    # number r is below the total prob so far
    pdisc = 0.0
    r = rand()
    # Will need n,An, and pn below
    n = 1
    An = ITensor()
    pn = 0.0
    while n <= d
      projn = ITensor(s)
      projn[s => n] = 1.0
      An = A * dag(projn)
      pn = real(scalar(dag(An) * An))
      pdisc += pn
      (r < pdisc) && break
      n += 1
    end
    result[j] = n
    if j < N
      A = m[j + 1] * An
      A *= (1.0 / sqrt(pn))
    end
  end
  return result
end

"""
    correlation_matrix(psi::MPS,
                       Op1::AbstractString,
                       Op2::AbstractString;
                       kwargs...)

Given an MPS psi and two strings denoting
operators (as recognized by the `op` function), 
computes the two-point correlation function matrix
C[i,j] = <psi| Op1i Op2j |psi>
using efficient MPS techniques. Returns the matrix C.

# Optional Keyword Arguments
- `site_range = 1:length(psi)`: compute correlations only for sites in the given range

For a correlation matrix of size NxN and an MPS of typical
bond dimension m, the scaling of this algorithm is N^2*m^3.

# Examples
```julia
N = 30
m = 4

s = siteinds("S=1/2",N)
psi = randomMPS(s; linkdims=m)
Czz = correlator(psi,"Sz","Sz")

s = siteinds("Electron",N; conserve_qns=true)
psi = randomMPS(s, n->isodd(n) ? "Up" : "Dn"; linkdims=m)
Cuu = correlator(psi,"Cdagup","Cup";site_range=2:8)
```
"""
function correlation_matrix(psi::MPS, Op1::AbstractString, Op2::AbstractString; kwargs...)
  N = length(psi)
  ElT = promote_itensor_eltype(psi)

  site_range::UnitRange{Int} = get(kwargs, :site_range, 1:N)
  start_site = first(site_range)
  end_site = last(site_range)

  psi = copy(psi)
  orthogonalize!(psi, start_site)
  norm2_psi = norm(psi[start_site])^2

  s = siteinds(psi)
  onsiteOp = "$Op1*$Op2"
  fermionic2 = has_fermion_string(Op2, s[1])
  if !using_auto_fermion() && fermionic2
    Op1 = "$Op1*F"
  end

  # Nb = size of block of correlation matrix
  Nb = end_site - start_site + 1

  C = zeros(ElT, Nb, Nb)

  if start_site == 1
    L = ITensor(1.0)
  else
    lind = commonind(psi[start_site], psi[start_site - 1])
    L = delta(lind, lind')
  end

  for i in start_site:(end_site - 1)
    ci = i - start_site + 1

    Li = L * psi[i]

    # Get j == i diagonal correlations
    rind = commonind(psi[i], psi[i + 1])
    C[ci, ci] = scalar(Li * op(onsiteOp, s, i) * prime(dag(psi[i]), not(rind))) / norm2_psi

    # Get j > i correlations
    Li = Li * op(Op1, s, i) * dag(prime(psi[i]))
    for j in (i + 1):end_site
      cj = j - start_site + 1
      lind = commonind(psi[j], Li)
      Li *= psi[j]

      val = Li * op(Op2, s, j) * dag(prime(prime(psi[j], "Site"), lind))
      C[ci, cj] = scalar(val) / norm2_psi
      C[cj, ci] = conj(C[ci, cj])

      if !using_auto_fermion() && fermionic2
        Li *= op("F", s, j) * dag(prime(psi[j]))
      else
        Li *= dag(prime(psi[j], "Link"))
      end
    end
    L *= psi[i] * dag(prime(psi[i], "Link"))
  end

  # Get last diagonal element of C
  i = end_site
  lind = commonind(psi[i], psi[i - 1])
  C[Nb, Nb] =
    scalar(L * psi[i] * op(onsiteOp, s, i) * prime(prime(dag(psi[i]), "Site"), lind)) /
    norm2_psi

  return C
end

"""
    expect(psi::MPS,ops::AbstractString...;kwargs...)

Given an MPS `psi` and an operator name, returns
a vector of the expected value of the operator on 
each site of the MPS. If multiple operator names are
provided, returns a tuple of expectation value vectors.

# Optional Keyword Arguments
- `site_range = 1:length(psi)`: compute expected values only for sites in the given range

# Examples

```julia
N = 10

s = siteinds("S=1/2",N)
psi = randomMPS(s; linkdims=8)
Z = expect(psi,"Sz";site_range=2:6)

s = siteinds("Electron",N)
psi = randomMPS(s; linkdims=8)
dens = expect(psi,"Ntot")
updens,dndens = expect(psi,"Nup","Ndn")
```
"""
function expect(psi::MPS, ops::AbstractString...; kwargs...)
  psi = copy(psi)
  N = length(psi)
  ElT = real(promote_itensor_eltype(psi))
  Nops = length(ops)
  s = siteinds(psi)

  site_range::UnitRange{Int} = get(kwargs, :site_range, 1:N)
  Ns = length(site_range)
  start_site = first(site_range)
  offset = start_site - 1

  orthogonalize!(psi, start_site)
  norm2_psi = norm(psi)^2

  ex = ntuple(n -> zeros(ElT, Ns), Nops)
  for j in site_range
    orthogonalize!(psi, j)
    for n in 1:Nops
      ex[n][j - offset] =
        real(scalar(psi[j] * op(ops[n], s[j]) * dag(prime(psi[j], s[j])))) / norm2_psi
    end
  end

  return Nops == 1 ? ex[1] : ex
end

function HDF5.write(parent::Union{HDF5.File,HDF5.Group}, name::AbstractString, M::MPS)
  g = create_group(parent, name)
  attributes(g)["type"] = "MPS"
  attributes(g)["version"] = 1
  N = length(M)
  write(g, "length", N)
  write(g, "rlim", M.rlim)
  write(g, "llim", M.llim)
  for n in 1:N
    write(g, "MPS[$(n)]", M[n])
  end
end

function HDF5.read(parent::Union{HDF5.File,HDF5.Group}, name::AbstractString, ::Type{MPS})
  g = open_group(parent, name)
  if read(attributes(g)["type"]) != "MPS"
    error("HDF5 group or file does not contain MPS data")
  end
  N = read(g, "length")
  rlim = read(g, "rlim")
  llim = read(g, "llim")
  v = [read(g, "MPS[$(i)]", ITensor) for i in 1:N]
  return MPS(v, llim, rlim)
end<|MERGE_RESOLUTION|>--- conflicted
+++ resolved
@@ -233,12 +233,7 @@
 Construct a product state MPS with element type `T` and
 nonzero values determined from the input IndexVals.
 """
-<<<<<<< HEAD
-function productMPS(::Type{T},
-                    ivals::Vector{<:IndexVal}) where {T<:Number}
-=======
 function MPS(::Type{T}, ivals::Vector{<:Pair{<:Index}}) where {T<:Number}
->>>>>>> b06d73c7
   N = length(ivals)
   M = MPS(N)
 
@@ -261,27 +256,17 @@
   else
     links = [Index(1,"Link,l=$n") for n=1:N-1]
   end
-<<<<<<< HEAD
+
   M[1] = emptyITensor(T,ind(ivals[1]), links[1])
-  M[1][ivals[1],links[1](1)] = one(T)
+  M[1][ivals[1],links[1]=>1] = one(T)
   for n=2:N-1
     s = ind(ivals[n])
     M[n] = emptyITensor(T,dag(links[n-1]),s,links[n])
-    M[n][links[n-1](1),ivals[n],links[n](1)] = one(T)
+    M[n][links[n-1]=>1,ivals[n],links[n]=>1] = one(T)
   end
   M[N] = emptyITensor(T,dag(links[N-1]),ind(ivals[N]))
-  M[N][links[N-1](1),ivals[N]] = one(T)
-=======
-  M[1] = emptyITensor(T, ind(ivals[1]), links[1])
-  M[1][ivals[1], links[1] => 1] = one(T)
-  for n in 2:(N - 1)
-    s = ind(ivals[n])
-    M[n] = emptyITensor(T, dag(links[n - 1]), s, links[n])
-    M[n][links[n - 1] => 1, ivals[n], links[n] => 1] = one(T)
-  end
-  M[N] = emptyITensor(T, dag(links[N - 1]), ind(ivals[N]))
-  M[N][links[N - 1] => 1, ivals[N]] = one(T)
->>>>>>> b06d73c7
+  M[N][links[N-1]=>1,ivals[N]] = one(T)
+
   return M
 end
 
