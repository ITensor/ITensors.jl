
"""
    MPS

A finite size matrix product state type.
Keeps track of the orthogonality center.
"""
mutable struct MPS <: AbstractMPS
  length::Int
  data::Vector{ITensor}
  llim::Int
  rlim::Int
  function MPS(N::Int,
               A::Vector{<:ITensor},
               llim::Int = 0,
               rlim::Int = N+1)
    new(N, A, llim, rlim)
  end
end

"""
    MPS()

Construct an empty MPS with zero sites.
"""
MPS() = MPS(0, Vector{ITensor}(), 0, 0)

"""
    MPS(N::Int)

Construct an MPS with N sites with default constructed
ITensors.
"""
MPS(N::Int) = MPS(N, Vector{ITensor}(undef, N))

"""
    MPS(::Type{T<:Number}, sites)

Construct an MPS from a collection of indices
with element type T.
"""
function MPS(::Type{T}, sites) where {T<:Number}
  N = length(sites)
  v = Vector{ITensor}(undef, N)
  l = [Index(1, "Link,l=$ii") for ii=1:N-1]
  for ii in eachindex(sites)
    s = sites[ii]
    if ii == 1
      v[ii] = ITensor(T,l[ii], s)
    elseif ii == N
      v[ii] = ITensor(T,l[ii-1], s)
    else
      v[ii] = ITensor(T,l[ii-1],s,l[ii])
    end
  end
  return MPS(N, v)
end

"""
    MPS(sites)

Construct an MPS from a collection of indices
with element type Float64.
"""
MPS(sites) = MPS(Float64, sites)

<<<<<<< HEAD
"""
    MPS(v::Vector{<:ITensor})

Construct an MPS from a Vector of ITensors.
"""
MPS(v::Vector{<:ITensor}) = MPS(length(v), v)
=======
function randomU(s1,s2)
  if !hasqns(s1) && !hasqns(s2)
    mdim = dim(s1)*dim(s2)
    RM = randn(mdim,mdim)
    Q,_ = NDTensors.qr_positive(RM)
    G = itensor(Q,dag(s1),dag(s2),s1',s2')
  else
    M = randomITensor(QN(),s1',s2',dag(s1),dag(s2))
    U,S,V = svd(M,(s1',s2'))
    u = commonind(U,S)
    v = commonind(S,V)
    G = (U*delta(dag(u),v))*V
  end
  return G
end
>>>>>>> 794a94e9

function randomizeMPS!(M::MPS, sites, linkdim=1)
  N = length(sites)
  c = div(N,2)
  max_pass = 100
  for pass=1:max_pass,half=1:2
    if half==1
      (db,brange) = (+1, 1:1:N-1)
    else
      (db,brange) = (-1, N:-1:2)
    end
    for b=brange
      s1 = sites[b]
      s2 = sites[b+db]
      G = randomU(s1,s2)
      T = noprime(G*M[b]*M[b+db])
      rinds = uniqueinds(M[b],M[b+db])
      U,S,V = svd(T,rinds;maxdim=linkdim)
      M[b] = U
      M[b+db] = S*V
      M[b+db] /= norm(M[b+db])
    end
    if half==2 && dim(commonind(M[c],M[c+1])) >= linkdim
      break
    end
  end
  setleftlim!(M, 0)
  setrightlim!(M, 2)
  if dim(commonind(M[c],M[c+1])) < linkdim
    error("MPS center bond dim less than requested")
  end
end

function randomCircuitMPS(sites,linkdim::Int;kwargs...)::MPS
  N = length(sites)
  M = MPS(N)

  l = Vector{Index}(undef,N)
  
  d = dim(sites[N])
  chi = min(linkdim,d)
  l[N-1] = Index(chi,"Link,l=$(N-1)")
  O = NDTensors.random_orthog(chi,d)
  M[N] = itensor(O,l[N-1],sites[N])

  for j=N-1:-1:2
    chi *= dim(sites[j])
    chi = min(linkdim,chi)
    l[j-1] = Index(chi,"Link,l=$(j-1)")
    O = NDTensors.random_orthog(chi,dim(sites[j])*dim(l[j]))
    T = reshape(O,(chi,dim(sites[j]),dim(l[j])))
    M[j] = itensor(T,l[j-1],sites[j],l[j])
  end

  O = NDTensors.random_orthog(1,dim(sites[1])*dim(l[1]))
  l0 = Index(1,"Link,l=0")
  T = reshape(O,(1,dim(sites[1]),dim(l[1])))
  M[1] = itensor(T,l0,sites[1],l[1])
  M[1] *= setelt(l0=>1)

  M.llim = 0
  M.rlim = 2

  return M
end

"""
    randomMPS(::Type{T<:Number}, sites; linkdim=1)

Construct a random MPS with link dimension `linkdim` of 
type `T`.
"""
function randomMPS(::Type{T}, sites, linkdim::Int=1) where {T<:Number}
  if hasqns(sites[1])
    error("initial state required to use randomMPS with QNs")
  end

  # For non-QN-conserving MPS, instantiate
  # the random MPS directly as a circuit:
  return randomCircuitMPS(sites,linkdim)
end

"""
    randomMPS(sites; linkdim=1)

Construct a random MPS with link dimension `linkdim` of 
type `Float64`.
"""
randomMPS(sites, linkdim::Int=1) = randomMPS(Float64, sites, linkdim)

"""
    randomMPS(sites,state; linkdim=1)

Construct a real, random MPS with link dimension `linkdim`,
made by randomizing an initial product state specified by
`state`.
"""
function randomMPS(sites,state,linkdim::Int=1)::MPS
  M = productMPS(sites,state)
  if linkdim > 1
    randomizeMPS!(M,sites,linkdim)
  end
  return M
end

"""
    productMPS(::Type{T<:Number}, ivals::Vector{<:IndexVal})

Construct a product state MPS with element type `T` and
nonzero values determined from the input IndexVals.
"""
function productMPS(::Type{T},
                    ivals::Vector{<:IndexVal}) where {T<:Number}
  N = length(ivals)
  M = MPS(N)
  if hasqns(ind(ivals[1]))
    links = [Index(QN()=>1;tags="Link,l=$n") for n=1:N]
  else
    links = [Index(1,"Link,l=$n") for n=1:N]
  end
  M[1] = ITensor(T,ind(ivals[1]),links[1])
  M[1][ivals[1],links[1](1)] = 1.0
  for n=2:N-1
    s = ind(ivals[n])
    M[n] = ITensor(T,dag(links[n-1]),s,links[n])
    M[n][links[n-1](1),ivals[n],links[n](1)] = 1.0
  end
  M[N] = ITensor(T,dag(links[N-1]),ind(ivals[N]))
  M[N][links[N-1](1),ivals[N]] = 1.0
  return M
end

"""
    productMPS(ivals::Vector{<:IndexVal})

Construct a product state MPS with element type `Float64` and
nonzero values determined from the input IndexVals.
"""
productMPS(ivals::Vector{<:IndexVal}) = productMPS(Float64,
                                                   ivals::Vector{<:IndexVal})

function productMPS(::Type{T},
                    sites,
                    states) where {T<:Number}
  if length(sites) != length(states)
    throw(DimensionMismatch("Number of sites and and initial states don't match"))
  end
  ivals = [state(sites[n],states[n]) for n=1:length(sites)]
  return productMPS(T, ivals)
end

productMPS(sites, states) = productMPS(Float64, sites, states)

function siteind(M::MPS, j::Int)
  N = length(M)
  if j == 1
    si = uniqueind(M[j],M[j+1])
  elseif j == N
    si = uniqueind(M[j],M[j-1])
  else
    si = uniqueind(M[j],M[j-1],M[j+1])
  end
  return si
end

function siteinds(M::MPS)
  return [siteind(M,j) for j in 1:length(M)]
end

function replace_siteinds!(M::MPS, sites)
  for j in eachindex(M)
    sj = siteind(M, j)
    replaceind!(M[j], sj, sites[j])
  end
  return M
end

"""
    dot(psi::MPS, phi::MPS; make_inds_match = true)
    inner(psi::MPS, phi::MPS; make_inds_match = true)

Compute <psi|phi>.

If `make_inds_match = true`, the function attempts to make
the site indices match before contracting (so for example, the
inputs can have different site indices, as long as they 
have the same dimensions or QN blocks).
"""
function LinearAlgebra.dot(M1::MPS, M2::MPS; make_inds_match::Bool = true)::Number
  N = length(M1)
  if length(M2) != N
    throw(DimensionMismatch("inner: mismatched lengths $N and $(length(M2))"))
  end
  M1dag = dag(M1)
  sim_linkinds!(M1dag)
  if make_inds_match
    replace_siteinds!(M1dag, siteinds(M2))
  end
  O = M1dag[1] * M2[1]
  for j in eachindex(M1)[2:end]
    O = (O*M1dag[j])*M2[j]
  end
  return O[]
end

inner(M1::MPS, M2::MPS; kwargs...) = dot(M1, M2; kwargs...)

"""
    replacebond!(M::MPS, b::Int, phi::ITensor; kwargs...)

Factorize the ITensor `phi` and replace the ITensors
`b` and `b+1` of MPS `M` with the factors. Choose
the orthogonality with `ortho="left"/"right"`.
"""
function replacebond!(M::MPS,
                      b::Int,
                      phi::ITensor;
                      kwargs...)
  ortho::String = get(kwargs, :ortho, "left")
  which_decomp::Union{String, Nothing} = get(kwargs, :which_decomp, nothing)
  normalize::Bool = get(kwargs, :normalize, false)

  # Deprecated keywords
  if haskey(kwargs, :dir)
    error("""dir keyword in replacebond! has been replaced by ortho.
          Note that the options are now the same as factorize, so use `left` instead of `fromleft` and `right` instead of `fromright`.""")
  end

  L,R,spec = factorize(phi,inds(M[b]); which_decomp = which_decomp,
                                       tags = tags(linkind(M,b)),
                                       kwargs...)
  M[b]   = L
  M[b+1] = R
  if ortho == "left"
    leftlim(M) == b-1 && setleftlim!(M, leftlim(M)+1)
    rightlim(M) == b+1 && setrightlim!(M, rightlim(M)+1)
    normalize && (M[b+1] ./= norm(M[b+1]))
  elseif ortho == "right"
    leftlim(M) == b && setleftlim!(M, leftlim(M)-1)
    rightlim(M) == b+2 && setrightlim!(M, rightlim(M)-1)
    normalize && (M[b] ./= norm(M[b]))
  else
    error("In replacebond!, got ortho = $ortho, only currently supports `left` and `right`.")
  end
  return spec
end

"""
    sample!(m::MPS)

Given a normalized MPS m, returns a `Vector{Int}`
of `length(m)` corresponding to one sample
of the probability distribution defined by
squaring the components of the tensor
that the MPS represents. If the MPS does
not have an orthogonality center,
orthogonalize!(m,1) will be called before
computing the sample.
"""
function sample!(m::MPS)
  orthogonalize!(m, 1)
  return sample(m)
end

"""
    sample(m::MPS)

Given a normalized MPS m with `orthocenter(m)==1`,
returns a `Vector{Int}` of `length(m)`
corresponding to one sample of the
probability distribution defined by
squaring the components of the tensor
that the MPS represents
"""
function sample(m::MPS)
  N = length(m)

  if orthocenter(m) != 1
    error("sample: MPS m must have orthocenter(m)==1")
  end
  if abs(1.0-norm(m[1])) > 1E-8
    error("sample: MPS is not normalized, norm=$(norm(m[1]))")
  end

  result = zeros(Int,N)
  A = m[1]

  for j=1:N
    s = siteind(m,j)
    d = dim(s)
    # Compute the probability of each state
    # one-by-one and stop when the random
    # number r is below the total prob so far
    pdisc = 0.0
    r = rand()
    # Will need n,An, and pn below
    n = 1
    An = ITensor()
    pn = 0.0
    while n <= d
      projn = ITensor(s)
      projn[s[n]] = 1.0
      An = A*projn
      pn = real(scalar(dag(An)*An))
      pdisc += pn
      (r < pdisc) && break
      n += 1
    end

    result[j] = n

    if j < N
      A = m[j+1]*An
      A *= (1.0/sqrt(pn))
    end
  end
  return result
end
<|MERGE_RESOLUTION|>--- conflicted
+++ resolved
@@ -64,14 +64,13 @@
 """
 MPS(sites) = MPS(Float64, sites)
 
-<<<<<<< HEAD
 """
     MPS(v::Vector{<:ITensor})
 
 Construct an MPS from a Vector of ITensors.
 """
 MPS(v::Vector{<:ITensor}) = MPS(length(v), v)
-=======
+
 function randomU(s1,s2)
   if !hasqns(s1) && !hasqns(s2)
     mdim = dim(s1)*dim(s2)
@@ -87,7 +86,6 @@
   end
   return G
 end
->>>>>>> 794a94e9
 
 function randomizeMPS!(M::MPS, sites, linkdim=1)
   N = length(sites)
