--- conflicted
+++ resolved
@@ -100,11 +100,7 @@
   return G
 end
 
-<<<<<<< HEAD
-function randomizeMPS!(M::MPS, sites::Vector{<:Index}, linkdims::Vector{<:Integer})
-=======
 function randomizeMPS!(eltype::Type{<:Number}, M::MPS, sites::Vector{<:Index}, linkdim=1)
->>>>>>> 1f47c739
   if isone(length(sites))
     randn!(M[1])
     normalize!(M)
@@ -144,13 +140,8 @@
 end
 
 function randomCircuitMPS(
-<<<<<<< HEAD
-  ::Type{ElT}, sites::Vector{<:Index}, linkdims::Vector{<:Integer}; kwargs...
-) where {ElT<:Number}
-=======
   eltype::Type{<:Number}, sites::Vector{<:Index}, linkdim::Int; kwargs...
 )
->>>>>>> 1f47c739
   N = length(sites)
   M = MPS(N)
 
@@ -238,20 +229,11 @@
 end
 
 function randomMPS(
-<<<<<<< HEAD
-  ElType::Type, sites::Vector{<:Index}, state; linkdims::Union{Integer,Vector{<:Integer}}=1
-)::MPS
-  _linkdims = _fill_linkdims(linkdims, sites)
-  M = MPS(ElType, sites, state)
-  if any(>(1), _linkdims)
-    randomizeMPS!(M, sites, _linkdims)
-=======
   eltype::Type{<:Number}, sites::Vector{<:Index}, state; linkdims::Integer=1
 )::MPS
   M = MPS(eltype, sites, state)
   if linkdims > 1
     randomizeMPS!(eltype, M, sites, linkdims)
->>>>>>> 1f47c739
   end
   return M
 end
