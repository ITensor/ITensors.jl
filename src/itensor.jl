"""
    ITensor

An ITensor is a tensor whose interface is 
independent of its memory layout. Therefore
it is not necessary to know the ordering
of an ITensor's indices, only which indices
an ITensor has. Operations like contraction
and addition of ITensors automatically
handle any memory permutations.

# Examples

```julia
julia> i = Index(2, "i")
(dim=2|id=287|"i")

julia> A = randomITensor(i', i)
ITensor ord=2 (dim=2|id=287|"i")' (dim=2|id=287|"i")
NDTensors.Dense{Float64,Array{Float64,1}}

julia> @show A;
A = ITensor ord=2
Dim 1: (dim=2|id=287|"i")'
Dim 2: (dim=2|id=287|"i")
NDTensors.Dense{Float64,Array{Float64,1}}
 2×2
 0.28358594718392427   1.4342219756446355
 1.6620103556283987   -0.40952231269251566

julia> @show inds(A);
inds(A) = IndexSet{2} (dim=2|id=287|"i")' (dim=2|id=287|"i") 

julia> A[i => 1, i' => 2] = 1;

julia> @show A;
A = ITensor ord=2
Dim 1: (dim=2|id=287|"i")'
Dim 2: (dim=2|id=287|"i")
NDTensors.Dense{Float64,Array{Float64,1}}
 2×2
 0.28358594718392427   1.4342219756446355
 1.0                  -0.40952231269251566

julia> @show store(A);
store(A) = [0.28358594718392427, 1.0, 1.4342219756446355, -0.40952231269251566]

julia> B = randomITensor(i, i');

julia> @show B;
B = ITensor ord=2
Dim 1: (dim=2|id=287|"i")
Dim 2: (dim=2|id=287|"i")'
NDTensors.Dense{Float64,Array{Float64,1}}
 2×2
 -0.6510816500352691   0.2579101497658179
  0.256266641521826   -0.9464735926768166

julia> @show A + B;
A + B = ITensor ord=2
Dim 1: (dim=2|id=287|"i")'
Dim 2: (dim=2|id=287|"i")
NDTensors.Dense{Float64,Array{Float64,1}}
 2×2
 -0.3674957028513448   1.6904886171664615
  1.2579101497658178  -1.3559959053693322
```
"""
mutable struct ITensor
  store::TensorStorage
  inds::IndexSet

  # TODO: check that the storage is consistent with the 
  # indices (possibly only in debug mode);
  """
      ITensor(is::IndexSet, st::TensorStorage)

  This is an internal constructor for an ITensor where the ITensor stores a view of the `NDTensors.TensorStorage`.
  """
  ITensor(is, st::TensorStorage) = new(st, is)
end

"""
    itensor(st::TensorStorage, is)

Constructor for an ITensor from a TensorStorage
and a set of indices.
The ITensor stores a view of the TensorStorage.
"""
itensor(st::TensorStorage, is) = ITensor(is, st)

"""
    ITensor(st::TensorStorage, is)

Constructor for an ITensor from a TensorStorage
and a set of indices.
The TensorStorage is copied (the ITensor
owns the storage data).
"""
ITensor(st::TensorStorage, is) = itensor(copy(st), is)

"""
    inds(T::ITensor)

Return the indices of the ITensor as an IndexSet.
"""
inds(T::ITensor) = T.inds

"""
    ind(T::ITensor, i::Int)

Get the Index of the ITensor along dimension i.
"""
ind(T::ITensor, i::Int) = inds(T)[i]

"""
    store(T::ITensor)

Return a view of the TensorStorage of the ITensor.
"""
store(T::ITensor) = T.store

"""
    data(T::ITensor)

Return a view of the raw data of the ITensor.

This is mostly an internal ITensor function, please
let the developers of ITensors.jl know if there is
functionality for ITensors that you would like
that is not currently available.
"""
data(T::ITensor) = NDTensors.data(store(T))

similar(T::ITensor) = itensor(similar(tensor(T)))

similar(T::ITensor, ::Type{ElT}) where {ElT<:Number} =
  itensor(similar(tensor(T),ElT))

setinds!(T::ITensor,is) = (T.inds = is; return T)

setstore!(T::ITensor,st::TensorStorage) = (T.store = st; return T)

setinds(T::ITensor, is) = itensor(store(T),is)

setstore(T::ITensor, st) = itensor(st,inds(T))

#
# Iteration over ITensors
#

"""
    CartesianIndices(A::ITensor)

Create a CartesianIndices iterator for an ITensor. Helpful for
iterating over all elements of the ITensor.

julia> i = Index(2, "i")
(dim=2|id=90|"i")

julia> j = Index(3, "j")
(dim=3|id=554|"j")

julia> A = randomITensor(i, j)
ITensor ord=2 (dim=2|id=90|"i") (dim=3|id=554|"j")
Dense{Float64,Array{Float64,1}}

julia> C = CartesianIndices(A)
2×3 CartesianIndices{2,Tuple{Base.OneTo{Int64},Base.OneTo{Int64}}}:
 CartesianIndex(1, 1)  CartesianIndex(1, 2)  CartesianIndex(1, 3)
 CartesianIndex(2, 1)  CartesianIndex(2, 2)  CartesianIndex(2, 3)

julia> for c in C
         @show c, A[c]
       end
(c, A[c]) = (CartesianIndex(1, 1), 0.9867887290267864)
(c, A[c]) = (CartesianIndex(2, 1), -0.5967323222288754)
(c, A[c]) = (CartesianIndex(1, 2), 0.9675791778518225)
(c, A[c]) = (CartesianIndex(2, 2), 0.2842549524334651)
(c, A[c]) = (CartesianIndex(1, 3), -0.023483276282564795)
(c, A[c]) = (CartesianIndex(2, 3), -0.4877709982071688)
"""
CartesianIndices(A::ITensor) = CartesianIndices(inds(A))

#
# ITensor constructors
#

"""
    ITensor(::Tensor)

Convert a Tensor to an ITensor with a copy of the storage and
indices.

To make an ITensor that shares the same storage as the Tensor,
is the function `itensor(::Tensor)`.
"""
ITensor(T::Tensor{<:Number,N}) where {N} = ITensor(store(T), inds(T))

"""
    itensor(::Tensor)

Make an ITensor that shares the same storage as the Tensor and
has the same indices.
"""
itensor(T::Tensor) = itensor(store(T), inds(T))

"""
    tensor(::ITensor)

Convert the ITensor to a Tensor that shares the same
storage and indices as the ITensor.
"""
tensor(A::ITensor) = tensor(store(A), Tuple(inds(A)))

"""
    ITensor([::Type{ElT} = Float64, ]inds)
    ITensor([::Type{ElT} = Float64, ]inds::Index...)

Construct an ITensor filled with zeros having indices `inds` and element type `ElT`. If the element type is not specified, it defaults to `Float64`.

The storage will have `NDTensors.Dense` type.
"""
ITensor(::Type{ElT}, inds::Indices) where {ElT <: Number} =
  itensor(Dense(ElT, dim(inds)), inds)

ITensor(::Type{ElT}, inds::Index...) where {ElT <: Number} =
  ITensor(ElT, IndexSet(inds...))

# To fix ambiguity with QN Index version
ITensor(::Type{ElT}) where {ElT <: Number} = ITensor(ElT, IndexSet())

ITensor(is::Indices) = ITensor(Float64, is)

ITensor(inds::Index...) = ITensor(Float64, IndexSet(inds...))

# To fix ambiguity with QN Index version
ITensor() = ITensor(Float64, IndexSet())

"""
    ITensor([::Type{ElT} = Float64, ]::UndefInitializer, inds)
    ITensor([::Type{ElT} = Float64, ]::UndefInitializer, inds::Index...)

Construct an ITensor filled with undefined elements having indices `inds` and element type `ElT`. If the element type is not specified, it defaults to `Float64`.

The storage will have `NDTensors.Dense` type.
"""
ITensor(::Type{ElT}, ::UndefInitializer,
        inds::Indices) where {ElT <: Number} =
  itensor(Dense(ElT, undef, dim(inds)), inds)

ITensor(::Type{ElT}, ::UndefInitializer,
        inds::Index...) where {ElT} =
  ITensor(ElT, undef, IndexSet(inds...))

ITensor(::UndefInitializer, inds::Indices) =
  ITensor(Float64, undef, inds)

ITensor(::UndefInitializer, inds::Index...) =
  ITensor(Float64, undef, IndexSet(inds...))

"""
    ITensor(x::Number, inds)
    ITensor(x::Number, inds::Index...)

Construct an ITensor with all elements set to `float(x)` and indices `inds`.

The storage will have `NDTensors.Dense` type.
"""
ITensor(x::Number, inds::Indices) =
  itensor(Dense(float(x), dim(inds)), inds)

ITensor(x::Number, inds::Index...) = ITensor(x, IndexSet(inds...))

#
# Empty ITensor constructors
#

"""
    emptyITensor([::Type{ElT} = Float64, ]inds)
    emptyITensor([::Type{ElT} = Float64, ]inds::Index...)

Construct an ITensor with storage type `NDTensors.Empty`, indices `inds`, and element type `ElT`. If the element type is not specified, it defaults to `Float64`.
"""
function emptyITensor(::Type{ElT},
                      inds::Indices) where {ElT <: Number}
  return itensor(EmptyTensor(ElT, inds))
end

function emptyITensor(::Type{ElT},
                     inds::Index...) where {ElT <: Number}
  return emptyITensor(ElT, IndexSet(inds...))
end

emptyITensor(is::Indices) = emptyITensor(Float64, is)

emptyITensor(inds::Index...) = emptyITensor(Float64,
                                            IndexSet(inds...))

function emptyITensor(::Type{ElT}) where {ElT <: Number}
  return itensor(EmptyTensor(ElT, IndexSet()))
end

emptyITensor() = emptyITensor(Float64)

#
# Construct from Array
#

"""
    itensor(A::Array, inds)
    itensor(A::Array, inds::Index...)

Construct an ITensor from an Array `A` and indices `inds`.
The ITensor will be the closest floating point storage to the
Array (`float(A)`), and the storage will be a view of the Array
data if possible (if the Array already has floating point elements).
"""
function itensor(A::Array{<:Number},
                 inds::Indices)
  length(A) ≠ dim(inds) && throw(DimensionMismatch("In ITensor(::Array, ::IndexSet), length of Array ($(length(A))) must match total dimension of IndexSet ($(dim(inds)))"))
  return itensor(Dense(float(vec(A))), inds)
end

itensor(A::Array{<:Number},
        inds::Index...) = itensor(A, IndexSet(inds...))

"""
    ITensor(A::Array, inds)
    ITensor(A::Array, inds::Index...)

Construct an ITensor from an Array `A` and indices `inds`.
The ITensor will be the closest floating point storage to the
Array (`float(A)`), and the storage will store a copy of the Array
data.
"""
ITensor(A::Array{<:AbstractFloat},
        inds::Indices) = itensor(copy(A), inds)

ITensor(A::Array,
        inds::Indices) = itensor(A, inds)

ITensor(A::Array, inds::Index...) = ITensor(A, IndexSet(inds...))

#
# Diag ITensor constructors
#

"""
    diagITensor([::Type{ElT} = Float64, ]inds)
    diagITensor([::Type{ElT} = Float64, ]inds::Index...)

Make a sparse ITensor of element type `ElT` with only elements
along the diagonal stored. Defaults to having `zero(T)` along 
the diagonal.

The storage will have `NDTensors.Diag` type.
"""
diagITensor(::Type{ElT}, is::Indices) where {ElT} =
  itensor(Diag(ElT, mindim(is)), is)

diagITensor(::Type{ElT}, inds::Index...) where {ElT} =
  diagITensor(ElT, IndexSet(inds...))

diagITensor(is::Indices) = diagITensor(Float64, is)

diagITensor(inds::Index...) = diagITensor(Float64, IndexSet(inds...))

"""
    diagITensor(v::Vector{T}, inds)
    diagITensor(v::Vector{T}, inds::Index...)

Make a sparse ITensor with non-zero elements only along the diagonal. 
The diagonal elements will be set to the values stored in `v` and 
the ITensor will have element type `float(T)`.
The storage will have type `NDTensors.Diag`.
"""
function diagITensor(v::Vector{<:Number},
                     is::Indices)
  length(v) ≠ mindim(is) && error("Length of vector for diagonal must equal minimum of the dimension of the input indices")
  return itensor(Diag(float(v)), is)
end

function diagITensor(v::Vector{<:Number},
                     is::Index...)
  return diagITensor(v, IndexSet(is...))
end

"""
    diagITensor(x::Number, inds)
    diagITensor(x::Number, inds::Index...)

Make a sparse ITensor with non-zero elements only along the diagonal. 
The diagonal elements will be set to the value `float(x)` and
the ITensor will have element type `float(eltype(x))`.
The storage will have `NDTensors.Diag` type.
"""
function diagITensor(x::Number,
                     is::Indices)
  return itensor(Diag(float(x), mindim(is)), is)
end

function diagITensor(x::Number,
                     is::Index...)
  return diagITensor(x, IndexSet(is...))
end

"""
    delta([::Type{ElT} = Float64, ]inds)
    delta([::Type{ElT} = Float64, ]inds::Index...)

Make a uniform diagonal ITensor with all diagonal elements
`one(ElT)`. Only a single diagonal element is stored.

This function has an alias `δ`.
"""
function delta(::Type{T},
               is::Indices) where {T<:Number}
  return itensor(Diag(one(T)), is)
end

function delta(::Type{T},
               is::Index...) where {T<:Number}
  return delta(T, IndexSet(is...))
end

delta(is::Indices) = delta(Float64, is)

delta(is::Index...) = delta(Float64, IndexSet(is...))

const δ = delta

"""
    setelt(ivs...)

Create an ITensor with all zeros except the specified value,
which is set to 1.

# Examples
```julia
i = Index(2,"i")
A = setelt(i=>2)
# A[i=>2] == 1, all other elements zero

j = Index(3,"j")
B = setelt(i=>1,j=>3)
# B[i=>1,j=>3] == 1, all other element zero
```
"""
function setelt(ivs::IndexValOrPairIndexInt...)
  A = emptyITensor(ind.(ivs)...)
  A[val.(ivs)...] = 1.0
  return A
end

"""
    dense(T::ITensor)

Make a new ITensor where the storage is the closest Dense storage,
avoiding allocating new data if possible.
For example, an ITensor with Diag storage will become Dense storage,
filled with zeros except for the diagonal values.
"""
function dense(A::ITensor)
  T = dense(tensor(A))
  return itensor(store(T), removeqns(inds(A)))
end

"""
    complex(T::ITensor)

Convert to the complex version of the storage.
"""
complex(T::ITensor) = itensor(complex(tensor(T)))

function complex!(T::ITensor)
  ct = complex(tensor(T))
  setstore!(T,store(ct))
  setinds!(T,inds(ct))
  return T
end

eltype(T::ITensor) = eltype(tensor(T))

"""
    order(A::ITensor)
    ndims(A::ITensor)

The number of indices, `length(inds(A))`.
"""
order(T::ITensor) = ndims(T)

ndims(T::ITensor) = length(inds(T))

"""
    dim(A::ITensor)

The total dimension of the space the tensor lives in, `prod(dims(A))`.
"""
dim(T::ITensor) = dim(inds(T))

"""
    maxdim(A::ITensor)

The maximum dimension of the tensor indices.
"""
maxdim(T::ITensor) = maxdim(inds(T))

"""
    mindim(A::ITensor)

The minimum dimension of the tensor indices.
"""
mindim(T::ITensor) = mindim(inds(T))

"""
    dim(A::ITensor, n::Int)

Get the nth dimension of the ITensors.
"""
dim(T::ITensor, n::Int) = dims(T)[n]

"""
    dims(A::ITensor)
    size(A::ITensor)

Tuple containing `dim(inds(A)[d]) for d in 1:ndims(A)`.
"""
dims(T::ITensor) = dims(inds(T))

axes(T::ITensor) = map(Base.OneTo, dims(T))

size(T::ITensor) = dims(T)

size(A::ITensor, d::Int) = dim(inds(A), d)

copy(T::ITensor) = itensor(copy(tensor(T)))

"""
    Array{ElT}(T::ITensor, i:Index...)
    Array(T::ITensor, i:Index...)

    Matrix{ElT}(T::ITensor, row_i:Index, col_i::Index)
    Matrix(T::ITensor, row_i:Index, col_i::Index)

    Vector{ElT}(T::ITensor)
    Vector(T::ITensor)

Given an ITensor `T` with indices `i...`, returns
an Array with a copy of the ITensor's elements. The
order in which the indices are provided indicates
the order of the data in the resulting Array.
"""
function Array{ElT, N}(T::ITensor,
                       is::Vararg{Index, N}) where {ElT, N}
  ndims(T) != N && throw(DimensionMismatch("cannot convert an $(ndims(T)) dimensional ITensor to an $N-dimensional Array."))
  TT = tensor(permute(T, is...; always_copy = true))
  return Array{ElT, N}(TT)::Array{ElT, N}
end

function Array{ElT}(T::ITensor, is::Vararg{Index, N}) where {ElT, N}
    return Array{ElT, N}(T, is...)
end

function Array(T::ITensor, is::Vararg{Index, N}) where {N}
  return Array{eltype(T), N}(T, is...)::Array{<:Number, N}
end

function Array{<:Any, N}(T::ITensor,
                         is::Vararg{Index, N}) where {N}
  return Array(T, is...)
end

function Vector{ElT}(T::ITensor) where {ElT}
  ndims(T) != 1 && throw(DimensionMismatch("cannot convert an $(ndims(T)) dimensional ITensor to a Vector."))
  return Array{ElT}(T,inds(T)...)
end

function Vector(T::ITensor)
  return Array(T,inds(T)...)
end

"""
    scalar(T::ITensor)

Extract the element of an order zero ITensor.

Same as `T[]`.
"""
scalar(T::ITensor) = T[]::Number

struct LastVal
  n::Int
end

lastindex(A::ITensor, n::Int64) = LastVal(n)

# Implement when ITensors can be indexed by a single integer
#lastindex(A::ITensor) = dim(A)

lastval_to_int(n::Int, ::LastVal) = n

lastval_to_int(::Int, n::Int) = n

lastval_to_int(T::ITensor, I...) = lastval_to_int.(dims(T), I)

"""
    getindex(T::ITensor, I::Int...)

Get the specified element of the ITensor, using internal
Index ordering of the ITensor.

# Example
```julia
i = Index(2; tags = "i")
A = ITensor(2.0, i, i')
A[1, 2] # 2.0, same as: A[i => 1, i' => 2]
```
"""
function getindex(T::ITensor, I::Vararg{Union{Int, LastVal}, N}) where {N}
  ndims(T) != N && throw(DimensionMismatch())
  I = lastval_to_int(T, I...)
  @boundscheck checkbounds(tensor(T), I...)
  return tensor(T)[I...]::Number
end

function getindex(T::ITensor, b::Block{N}) where {N}
  # XXX: this should return an ITensor view
  return tensor(T)[b]
end

# Version accepting CartesianIndex, useful when iterating over
# CartesianIndices
getindex(T::ITensor, I::CartesianIndex{N}) where {N} = T[Tuple(I)...]

"""
    getindex(T::ITensor, ivs...)

Get the specified element of the ITensor, using a list
of `IndexVal`s or `Pair{<:Index, Int}`.

# Example
```julia
i = Index(2; tags = "i")
A = ITensor(2.0, i, i')
A[i => 1, i' => 2] # 2.0, same as: A[i' => 2, i => 1]
```
"""
function getindex(T::ITensor, ivs...)
  p = NDTensors.getperm(inds(T), ind.(ivs))
  vals = NDTensors.permute(val.(ivs), p)
  return T[vals...]::Number
end

function getindex(T::ITensor) 
  if order(T) != 0
    throw(DimensionMismatch("In scalar(T) or T[], ITensor T is not a scalar (it has indices $(inds(T)))."))
  end
  return tensor(T)[]::Number
end

"""
    setindex!(T::ITensor, x::Number, I::Int...)

    setindex!(T::ITensor, x::Number, I::CartesianIndex)

Set the specified element of the ITensor, using internal
Index ordering of the ITensor.

# Example
```julia
i = Index(2; tags = "i")
A = ITensor(i, i')
A[1, 2] = 1.0 # same as: A[i => 1, i' => 2] = 1.0
A[2, :] = [2.0 3.0]
```
"""
function setindex!(T::ITensor, x::Number, I::Int...)
  @boundscheck checkbounds(tensor(T), I...)
  fluxT = flux(T)
  if !isnothing(fluxT) && fluxT != flux(T, I...)
    error("In `setindex!`, the element you are trying to set is in a block that does not have the same flux as the other blocks of the ITensor. You may be trying to create an ITensor that does not have a well defined quantum number flux.")
  end
  TR = setindex!!(tensor(T), x, I...)
  setstore!(T, store(TR))
  return T
end

setindex!(T::ITensor, x::Number, I::CartesianIndex) =
  setindex!(T, x, Tuple(I)...)

"""
    setindex!(T::ITensor, x::Number, ivs...)

Set the specified element of the ITensor using a list
of `IndexVal`s or `Pair{<:Index, Int}`.

# Example
```julia
i = Index(2; tags = "i")
A = ITensor(i, i')
A[i => 1, i' => 2] = 1.0 # same as: A[i' => 2, i => 1] = 1.0
A[i => 2, i' => :] = [2.0 3.0]
```
"""
function setindex!(T::ITensor, x::Number, ivs...)
  p = NDTensors.getperm(inds(T), ind.(ivs))
  vals = NDTensors.permute(val.(ivs), p)
  T[vals...] = x
  return T
end

Base.checkbounds(::Any, ::Block) = nothing

function setindex!(T::ITensor, A::AbstractArray, I...)
  @boundscheck checkbounds(tensor(T), I...)
  TR = setindex!!(tensor(T), A, I...)
  setstore!(T, store(TR))
  return T
end

#function setindex!(T::ITensor, A::AbstractArray, b::Block)
#  # XXX: use setindex!! syntax
#  tensor(T)[b] = A
#  return T
#end

function setindex!(T::ITensor, A::AbstractArray,
                   ivs::Pair{<:Index}...)
  input_inds = IndexSet(first.(ivs))
  p = NDTensors.getperm(inds(T), input_inds)
  # Base.to_indices changes Colons into proper ranges, here
  # using the dimensions of the indices.
  vals = to_indices(CartesianIndices(input_inds), last.(ivs))
  # Lazily permute the array to correctly fit into the ITensor,
  # accounting for the input indices being in a different order
  # from the ITensor indices.
  pvals = NDTensors.permute(vals, p)
  T[pvals...] = PermutedDimsArray(reshape(A, length.(vals)), p)
  return T
end

#function setindex!(::ITensor{Any}, ::Number, ivs...)
#  error("Cannot set the element of an emptyITensor(). Must define indices to set elements")
#end

"""
    eachindex(A::ITensor)

Create an iterable object for visiting each element of the ITensor `A` (including structually
zero elements for sparse tensors).

For example, for dense tensors this may return `1:length(A)`, while for sparse tensors
it may return a Cartesian range.
"""
eachindex(A::ITensor) = eachindex(tensor(A))

"""
    iterate(A::ITensor, args...)

Iterate over the elements of an ITensor.
"""
iterate(A::ITensor, args...) = iterate(tensor(A), args...)

"""
    fill!(T::ITensor, x::Number)

Fill all values of the ITensor with the specified value.
"""
function fill!(T::ITensor, x::Number)
  # TODO: automatically switch storage type if needed?
  # Use broadcasting `T .= x`?
  fill!(tensor(T), x)
  return T
end

# TODO: name this `indexset` or `IndexSet`,
# or maybe just `inds`?
itensor2inds(A::ITensor) = inds(A)
itensor2inds(i::Index) = IndexSet(i)
itensor2inds(is::Vector{<:Index}) = IndexSet(is)
itensor2inds(is::Tuple{Vararg{<:Index}}) = IndexSet(is)
itensor2inds(A) = A

# in
hasind(A, i::Index) = i ∈ itensor2inds(A)

# issubset
hasinds(A, is) = is ⊆ itensor2inds(A)
hasinds(A, is::Index...) = hasinds(A, IndexSet(is...))

"""
    hasinds(is...)

Returns an anonymous function `x -> hasinds(x, is...)` which
accepts an ITensor or IndexSet and returns `true` if the
ITensor or IndexSet has the indices `is`.
"""
hasinds(is::Indices) = x -> hasinds(x, is)
hasinds(is::Vector{ <: Index}) = x -> hasinds(x, is)
hasinds(is::Index...) = hasinds(IndexSet(is...))

"""
    hascommoninds(A, B; kwargs...)

    hascommoninds(B; kwargs...) -> f::Function

Check if the ITensors or sets of indices `A` and `B` have
common indices.

If only one ITensor or set of indices `B` is passed, return a
function `f` such that `f(A) = hascommoninds(A, B; kwargs...)`
"""
hascommoninds(A, B; kwargs...) =
  !isnothing(commonind(A, B; kwargs...))

hascommoninds(B; kwargs...) = x -> hascommoninds(x, B; kwargs...)

# issetequal
hassameinds(A, B) =
  issetequal(itensor2inds(A), itensor2inds(B))

# intersect
"""
    commoninds(A, B; kwargs...)

Return an IndexSet with indices that are common between the indices of `A` and `B` (the set intersection, similar to `Base.intersect`).
"""
commoninds(A...; kwargs...) =
  IndexSet(intersect(itensor2inds.(A)...; kwargs...))

# firstintersect
"""
    commonind(A, B; kwargs...)

Return the first `Index` common between the indices of `A` and `B`.

See also [`commoninds`](@ref).
"""
commonind(A...; kwargs...) =
  firstintersect(itensor2inds.(A)...; kwargs...)

# symdiff
"""
    noncommoninds(A, B; kwargs...)

Return an IndexSet with indices that are not common between the indices of `A` and `B` (the symmetric set difference, similar to `Base.symdiff`).
"""
noncommoninds(A...; kwargs...) =
  IndexSet(symdiff(itensor2inds.(A)...; kwargs...)...)

# firstsymdiff
"""
    noncommonind(A, B; kwargs...)

Return the first `Index` not common between the indices of `A` and `B`.

See also [`noncommoninds`](@ref).
"""
noncommonind(A...; kwargs...) =
  getfirst(symdiff(itensor2inds.(A)...; kwargs...))

# setdiff
"""
    uniqueinds(A, B; kwargs...)

Return an IndexSet with indices that are unique to the set of indices of `A` and not in `B` (the set difference, similar to `Base.setdiff`).
"""
uniqueinds(A...; kwargs...) =
  IndexSet(setdiff(itensor2inds.(A)...; kwargs...)...)

# firstsetdiff
"""
    uniqueind(A, B; kwargs...)

Return the first `Index` unique to the set of indices of `A` and not in `B`.

See also [`uniqueinds`](@ref).
"""
uniqueind(A...; kwargs...) =
  firstsetdiff(itensor2inds.(A)...; kwargs...)

# union
"""
    unioninds(A, B; kwargs...)

Return an IndexSet with indices that are the union of the indices of `A` and `B` (the set union, similar to `Base.union`).
"""
unioninds(A...; kwargs...) =
  IndexSet(union(itensor2inds.(A)...; kwargs...)...)

# firstunion
"""
    unionind(A, B; kwargs...)

Return the first `Index` in the union of the indices of `A` and `B`.

See also [`unioninds`](@ref).
"""
unionind(A...; kwargs...) =
  getfirst(union(itensor2inds.(A)...; kwargs...))

firstind(A...; kwargs...) =
  getfirst(itensor2inds.(A)...; kwargs...)

filterinds(A...; kwargs...) =
  filter(itensor2inds.(A)...; kwargs...)

# Faster version when no filtering is requested
filterinds(A::ITensor) = inds(A)

# For backwards compatibility
inds(A...; kwargs...) = filterinds(A...; kwargs...)

# in-place versions of priming and tagging
for fname in (:prime, :setprime, :noprime, :replaceprime, :swapprime,
              :addtags, :removetags, :replacetags, :settags, :swaptags,
              :replaceind, :replaceinds, :swapind, :swapinds)
  @eval begin
    $fname(f::Function, A::ITensor, args...) =
      setinds(A, $fname(f, inds(A), args...))

    $(Symbol(fname, :!))(f::Function, A::ITensor, args...) =
      setinds!(A, $fname(f, inds(A), args...))

    $fname(A::ITensor, args...; kwargs...) =
      setinds(A, $fname(inds(A), args...; kwargs...))

    $(Symbol(fname, :!))(A::ITensor, args...; kwargs...) =
      setinds!(A, $fname(inds(A), args...; kwargs...))
  end
end

priming_tagging_doc = """
Optionally, only modify the indices with the specified keyword arguments.

# Arguments
- `tags = nothing`: if specified, only modify Index `i` if `hastags(i, tags) == true`. 
- `plev = nothing`: if specified, only modify Index `i` if `hasplev(i, plev) == true`.

The ITensor functions come in two versions, `f` and `f!`. The latter modifies the ITensor in-place. In both versions, the ITensor storage is not modified or copied (so it returns an ITensor with a view of the original storage).
"""

@doc """
    prime[!](A::ITensor, plinc::Int = 1; <keyword arguments>) -> ITensor

    prime(is::IndexSet, plinc::Int = 1; <keyword arguments>) -> IndexSet

Increase the prime level of the indices of an ITensor or IndexSet.

$priming_tagging_doc
""" prime(::ITensor, ::Any...)

@doc """
    setprime[!](A::ITensor, plev::Int; <keyword arguments>) -> ITensor

    setprime(is::IndexSet, plev::Int; <keyword arguments>) -> IndexSet

Set the prime level of the indices of an ITensor or IndexSet.

$priming_tagging_doc
""" setprime(::ITensor, ::Any...)

@doc """
    noprime[!](A::ITensor; <keyword arguments>) -> ITensor

    noprime(is::IndexSet; <keyword arguments>) -> IndexSet

Set the prime level of the indices of an ITensor or IndexSet to zero.

$priming_tagging_doc
""" noprime(::ITensor, ::Any...)

@doc """
    replaceprime[!](A::ITensor, plold::Int, plnew::Int; <keyword arguments>) -> ITensor
    replaceprime[!](A::ITensor, plold => plnew; <keyword arguments>) -> ITensor
    mapprime[!](A::ITensor, <arguments>; <keyword arguments>) -> ITensor

    replaceprime(is::IndexSet, plold::Int, plnew::Int; <keyword arguments>) -> IndexSet
    replaceprime(is::IndexSet, plold => plnew; <keyword arguments>) -> IndexSet
    mapprime(is::IndexSet, <arguments>; <keyword arguments>) -> IndexSet

Set the prime level of the indices of an ITensor or IndexSet with prime level `plold` to `plnew`.

$priming_tagging_doc
""" mapprime(::ITensor, ::Any...)

@doc """
    swapprime[!](A::ITensor, pl1::Int, pl2::Int; <keyword arguments>) -> ITensor
    swapprime[!](A::ITensor, pl1 => pl2; <keyword arguments>) -> ITensor

    swapprime(is::ITensor, pl1::Int, pl2::Int; <keyword arguments>) -> IndexSet
    swapprime(is::ITensor, pl1 => pl2; <keyword arguments>) -> IndexSet

Set the prime level of the indices of an ITensor or IndexSetwith prime level `pl1` to `pl2`, and those with prime level `pl2` to `pl1`.

$priming_tagging_doc
""" swapprime(::ITensor, ::Any...)

@doc """
    addtags[!](A::ITensor, ts::String; <keyword arguments>) -> ITensor

    addtags(is::IndexSet, ts::String; <keyword arguments>) -> IndexSet

Add the tags `ts` to the indices of an ITensor or IndexSet.

$priming_tagging_doc
""" addtags(::ITensor, ::Any...)

@doc """
    removetags[!](A::ITensor, ts::String; <keyword arguments>) -> ITensor

    removetags(is::IndexSet, ts::String; <keyword arguments>) -> IndexSet

Remove the tags `ts` from the indices of an ITensor or IndexSet.

$priming_tagging_doc
""" removetags(::ITensor, ::Any...)

@doc """
    settags[!](A::ITensor, ts::String; <keyword arguments>) -> ITensor

    settags(is::IndexSet, ts::String; <keyword arguments>) -> IndexSet

Set the tags of the indices of an ITensor or IndexSet to `ts`.

$priming_tagging_doc
""" settags(::ITensor, ::Any...)

@doc """
    replacetags[!](A::ITensor, tsold::String, tsnew::String; <keyword arguments>) -> ITensor

    replacetags(is::IndexSet, tsold::String, tsnew::String; <keyword arguments>) -> IndexSet

Replace the tags `tsold` with `tsnew` for the indices of an ITensor.

$priming_tagging_doc
""" replacetags(::ITensor, ::Any...)

@doc """
    swaptags[!](A::ITensor, ts1::String, ts2::String; <keyword arguments>) -> ITensor

    swaptags(is::IndexSet, ts1::String, ts2::String; <keyword arguments>) -> IndexSet

Swap the tags `ts1` with `ts2` for the indices of an ITensor.

$priming_tagging_doc
""" swaptags(::ITensor, ::Any...)

@doc """
    replaceind[!](A::ITensor, i1::Index, i2::Index) -> ITensor

Replace the Index `i1` with the Index `i2` in the ITensor.

The indices must have the same space (i.e. the same dimension and QNs, if applicable).
""" replaceind(::ITensor, ::Any...)

@doc """
    replaceinds(A::ITensor, inds1, inds2) -> ITensor

    replaceinds!(A::ITensor, inds1, inds2)

Replace the Index `inds1[n]` with the Index `inds2[n]` in the ITensor, where `n` runs from `1` to `length(inds1) == length(inds2)`.

The indices must have the same space (i.e. the same dimension and QNs, if applicable).

The storage of the ITensor is not modified or copied (the output ITensor is a view of the input ITensor).
""" replaceinds(::ITensor, ::Any...)

@doc """
    swapind(A::ITensor, i1::Index, i2::Index) -> ITensor

    swapind!(A::ITensor, i1::Index, i2::Index)

Swap the Index `i1` with the Index `i2` in the ITensor.

The indices must have the same space (i.e. the same dimension and QNs, if applicable).
""" swapind(::ITensor, ::Any...)

@doc """
    swapinds(A::ITensor, inds1, inds2) -> ITensor

    swapinds!(A::ITensor, inds1, inds2)

Swap the Index `inds1[n]` with the Index `inds2[n]` in the ITensor, where `n` runs from `1` to `length(inds1) == length(inds2)`.

The indices must have the same space (i.e. the same dimension and QNs, if applicable).

The storage of the ITensor is not modified or copied (the output ITensor is a view of the input ITensor).
""" swapinds(::ITensor, ::Any...)

# XXX: rename to:
# hastags(any, A, ts)
"""
    anyhastags(A::ITensor, ts::Union{String, TagSet})
    hastags(A::ITensor, ts::Union{String, TagSet})

Check if any of the indices in the ITensor have the specified tags.
"""
anyhastags(A::ITensor, ts) = anyhastags(inds(A), ts)

hastags(A::ITensor, ts) = hastags(inds(A), ts)

# XXX: rename to:
# hastags(all, A, ts)
"""
    allhastags(A::ITensor, ts::Union{String, TagSet})

Check if all of the indices in the ITensor have the specified tags.
"""
allhastags(A::ITensor, ts) = allhastags(inds(A), ts)

"""
    adjoint(A::ITensor)

For `A'` notation to prime an ITensor by 1.
"""
adjoint(A::ITensor) = prime(A)

dirs(A::ITensor, is) = dirs(inds(A), is)

function (A::ITensor == B::ITensor)
  return norm(A - B) == zero(promote_type(eltype(A),eltype(B)))
end

function isapprox(A::ITensor, B::ITensor; kwargs...)
  B = permute(dense(B), inds(A))
  return isapprox(array(A), array(B); kwargs...)
end

randn!(T::ITensor) = randn!(tensor(T))

"""
    randomITensor([::Type{ElT <: Number} = Float64, ]inds)
    randomITensor([::Type{ElT <: Number} = Float64, ]inds::Index...)

Construct an ITensor with type `ElT` and indices `inds`, whose elements are normally distributed random numbers. If the element type is not specified, it defaults to `Float64`.
"""
function randomITensor(::Type{S},
                       inds::Indices) where {S <: Number}
  T = ITensor(S, inds)
  randn!(T)
  return T
end

function randomITensor(::Type{S},
                       inds::Index...) where {S <: Number}
  return randomITensor(S, IndexSet(inds...))
end

# To fix ambiguity errors with QN version
function randomITensor(::Type{ElT}) where {ElT <: Number}
  return randomITensor(ElT, IndexSet())
end

randomITensor(inds::Indices) = randomITensor(Float64, inds)

randomITensor(inds::Index...) = randomITensor(Float64,
                                              IndexSet(inds...))

# To fix ambiguity errors with QN version
randomITensor() = randomITensor(Float64, IndexSet())

function combiner(inds::Indices;
                  kwargs...)
  tags = get(kwargs, :tags, "CMB,Link")
  new_ind = Index(prod(dims(inds)), tags)
  new_is = IndexSet(new_ind, inds...)
  return itensor(Combiner(), new_is)
end

combiner(inds::Index...;
         kwargs...) = combiner(IndexSet(inds...); kwargs...)

# Special case when no indices are combined (useful for generic code)
function combiner(; kwargs...)
  return itensor(Combiner(), IndexSet())
end

function combinedind(T::ITensor)
  if store(T) isa Combiner
    return inds(T)[1]
  end
  return nothing
end

norm(T::ITensor) = norm(tensor(T))

function dag(T::ITensor; always_copy=false)
  TT = conj(tensor(T); always_copy=always_copy)
  return itensor(store(TT),dag(inds(T)))
end

"""
    permute(T::ITensors, inds; always_copy::Bool = false)
    permute(T::ITensors, inds::Index...; always_copy::Bool = false)

Return a new ITensor T with indices permuted according
to the input indices inds. The storage of the ITensor
is permuted accordingly.

If `always_copy = false`, it avoids copying data if possible.
Therefore, it may return a view. Use `always_copy = true`
if you never want it to return an ITensor with a view
of the original ITensor.
"""
function permute(T::ITensor,
                 new_inds; always_copy::Bool = false)
  perm = NDTensors.getperm(new_inds, inds(T))
  if !always_copy && NDTensors.is_trivial_permutation(perm)
    return T
  end
  Tp = permutedims(tensor(T), perm)
  return itensor(Tp)::ITensor
end

permute(T::ITensor,
        inds::Index...; vargs...) = permute(T,
                                            IndexSet(inds...); vargs...)

function (T::ITensor * x::Number)::ITensor
  return itensor(x * tensor(T))
end

(x::Number * T::ITensor) = T * x

#TODO: make a proper element-wise division
(A::ITensor / x::Number) = A*(1.0/x)

-(A::ITensor) = itensor(-tensor(A))

function (A::ITensor + B::ITensor)
  if ndims(A) == 0 && ndims(B) > 0 && store(A) isa NDTensors.Empty
    return copy(B)
  end
  if ndims(B) == 0 && ndims(A) > 0 && store(B) isa NDTensors.Empty
    return copy(A)
  end
  ndims(A) != ndims(B) && throw(DimensionMismatch("cannot add ITensors with different numbers of indices"))
  C = copy(A)
  C .+= B
  return C
end

function (A::ITensor - B::ITensor)
  if ndims(A) == 0 && ndims(B) > 0 && store(A) isa NDTensors.Empty
    return -copy(B)
  end
  if ndims(B) == 0 && ndims(A) > 0 && store(B) isa NDTensors.Empty
    return copy(A)
  end
  ndims(A) != ndims(B) && throw(DimensionMismatch("cannot subtract ITensors with different numbers of indices"))
  C = copy(A)
  C .-= B
  return C
end

function _contract(A::ITensor, B::ITensor)
  (labelsA,labelsB) = compute_contraction_labels(inds(A),inds(B))
  CT = contract(tensor(A),labelsA,tensor(B),labelsB)
  C = itensor(CT)
  warnTensorOrder = get_warn_order()
  if !isnothing(warnTensorOrder) > 0 &&
     order(C) >= warnTensorOrder
     println("Contraction resulted in ITensor with $(order(C)) indices, which is greater than or equal to the ITensor order warning threshold $warnTensorOrder. You can modify the threshold with macros like `@set_warn_order N`, `@reset_warn_order`, and `@disable_warn_order` or functions like `ITensors.set_warn_order(N::Int)`, `ITensors.reset_warn_order()`, and `ITensors.disable_warn_order()`.")
     # This prints a vector, not formatted well
     #show(stdout, MIME"text/plain"(), stacktrace())
     Base.show_backtrace(stdout, backtrace())
     println()
  end
  return C
end

_contract(T::ITensor, ::Nothing) = T

dag(::Nothing) = nothing

# TODO: add iscombiner(::Tensor) to NDTensors
iscombiner(T::ITensor) = (store(T) isa Combiner)

# TODO: add isdiag(::Tensor) to NDTensors
isdiag(T::ITensor) = (store(T) isa Diag || store(T) isa DiagBlockSparse)

function can_combine_contract(A::ITensor, B::ITensor)
  return hasqns(A) && hasqns(B) &&
         !iscombiner(A) && !iscombiner(B) &&
         !isdiag(A) && !isdiag(B)
end

function combine_contract(A::ITensor, B::ITensor)
  # Combine first before contracting
  C = if can_combine_contract(A, B)
    uniqueindsA = uniqueinds(A, B)
    uniqueindsB = uniqueinds(B, A)
    commonindsAB = commoninds(A, B)
    combinerA = isempty(uniqueindsA) ? nothing : combiner(uniqueindsA)
    combinerB = isempty(uniqueindsB) ? nothing : combiner(uniqueindsB)
    combinerAB = isempty(commonindsAB) ? nothing : combiner(commonindsAB)
    AC = _contract(_contract(A, combinerA), combinerAB)
    BC = _contract(_contract(B, combinerB), dag(combinerAB))
    CC = _contract(AC, BC)
    _contract(_contract(CC, dag(combinerA)), dag(combinerB))
  else
    _contract(A, B)
  end
  return C
end

"""
    A::ITensor * B::ITensor
    contract(A::ITensor, B::ITensor)

Contract ITensors A and B to obtain a new ITensor. This 
contraction `*` operator finds all matching indices common
to A and B and sums over them, such that the result will 
have only the unique indices of A and B. To prevent
indices from matching, their prime level or tags can be 
modified such that they no longer compare equal - for more
information see the documentation on Index objects.
"""
<<<<<<< HEAD
(A::ITensor * B::ITensor) = contract(A, B)

function contract(A::ITensor, B::ITensor)
  C = using_combine_contract() ? combine_contract(A, B) : _contract(A, B)
  return C
end

function contract(A::ITensor{0}, B::ITensor)
  return iscombiner(A) ? _contract(A, B) : A[] * B
end

contract(A::ITensor, B::ITensor{0}) = B * A

function contract(A::ITensor{0}, B::ITensor{0})
  return (iscombiner(A) || iscombiner(B)) ? _contract(A, B) : ITensor(A[] * B[])
end
=======
function (A::ITensor * B::ITensor)
  if ndims(A) == 0
    return iscombiner(A) ? _contract(A, B) : A[] * B
  elseif ndims(B) == 0
    return iscombiner(B) ? _contract(B, A) : B[] * A
  else
    C = using_combine_contract() ? combine_contract(A, B) : _contract(A, B)
    return C
  end
end

>>>>>>> 59afbf3e

function optimized_contraction_sequence(A::Union{Vector{<: ITensor}, Tuple{Vararg{<: ITensor}}})
  if length(A) == 1
    return optimized_contraction_sequence(A[1])
  elseif length(A) == 2
    return optimized_contraction_sequence(A[1], A[2])
  elseif length(A) == 3
    return optimized_contraction_sequence(A[1], A[2], A[3])
  else
    return _optimized_contraction_sequence(A)
  end
end

optimized_contraction_sequence(A::ITensor) = Any[1]
optimized_contraction_sequence(A1::ITensor, A2::ITensor) = Any[1, 2]
optimized_contraction_sequence(A1::ITensor, A2::ITensor, A3::ITensor) =
  optimized_contraction_sequence(inds(A1), inds(A2), inds(A3))
optimized_contraction_sequence(As::ITensor...) = _optimized_contraction_sequence(As)

_optimized_contraction_sequence(As::Tuple{<: ITensor}) = Any[1]
_optimized_contraction_sequence(As::Tuple{<: ITensor, <: ITensor}) = Any[1, 2]
_optimized_contraction_sequence(As::Tuple{<: ITensor, <: ITensor, <: ITensor}) =
  optimized_contraction_sequence(inds(As[1]), inds(As[2]), inds(As[3]))
_optimized_contraction_sequence(As::Tuple{Vararg{<: ITensor}}) =
  __optimized_contraction_sequence(As)

_optimized_contraction_sequence(As::Vector{<: ITensor}) =
  __optimized_contraction_sequence(As)

function __optimized_contraction_sequence(As)
  indsAs = [inds(A) for A in As]
  return optimized_contraction_sequence(indsAs)
end

default_sequence() = using_contraction_sequence_optimization() ? "automatic" : "left_associative"

# TODO: support "left_associative" (like `foldl`) and "right_associative" (like `foldr`)
# TODO: provide `contractl`/`contractr`/`*ˡ`/`*ʳ` as shorthands for left associative and right associative contractions.
"""
    *(As::ITensor...; sequence = default_sequence(), kwargs...)
    *(As::Vector{<: ITensor}; sequence = default_sequence(), kwargs...)
    contract(As::ITensor...; sequence = default_sequence(As), kwargs...)

Contract the set of ITensors according to the contraction sequence.

For a custom sequence, the sequence should be provided as a binary tree where the leaves are
integers `n` specifying the ITensor `As[n]` and branches are accessed
by indexing with `1` or `2`, i.e. `sequence = Any[Any[1, 3], Any[2, 4]]`.
"""
function contract(As::Union{Vector{<: ITensor}, Tuple{Vararg{<: ITensor}}};
                  sequence = default_sequence(), kwargs...)
  if sequence == "left_associative"
    return foldl((A, B) -> contract(A, B; kwargs...), As)
  elseif sequence == "right_associative"
    return foldr((A, B) -> contract(A, B; kwargs...), As)
  elseif sequence == "automatic"
    return _contract(As, optimized_contraction_sequence(As); kwargs...)
  else
    return _contract(As, sequence; kwargs...)
  end
end

contract(As::ITensor...; kwargs...) = contract(As; kwargs...)

_contract(As, sequence::Int) = As[sequence]

# Given a contraction sequence, contract the tensors recursively according
# to that sequence.
function _contract(As, sequence; kwargs...)
  return contract(_contract(As, sequence[1]), _contract(As, sequence[2]); kwargs...)
end

*(As::ITensor...; kwargs...) = contract(As...; kwargs...)

# XXX: rename contract!
function mul!(C::ITensor, A::ITensor, B::ITensor,
              α::Number, β::Number=0)
  labelsCAB = compute_contraction_labels(inds(C), inds(A), inds(B))
  labelsC, labelsA, labelsB = labelsCAB
  CT = NDTensors.contract!!(tensor(C), labelsC, tensor(A), labelsA,
                            tensor(B), labelsB, α, β)
  setstore!(C, store(CT))
  setinds!(C, inds(C))
  return C
end

# This is necessary for now since not all types implement contract!!
# with non-trivial α and β
function mul!(C::ITensor, A::ITensor, B::ITensor)
  labelsCAB = compute_contraction_labels(inds(C), inds(A), inds(B))
  labelsC, labelsA, labelsB = labelsCAB
  CT = NDTensors.contract!!(tensor(C), labelsC, tensor(A), labelsA,
                            tensor(B), labelsB)
  setstore!(C, store(CT))
  setinds!(C, inds(C))
  return C
end

dot(A::ITensor, B::ITensor) = (dag(A)*B)[]

# Returns a tuple of pairs of indices, where the pairs
# are determined by the prime level pairs `plev` and
# tag pairs `tags`.
function indpairs(T::ITensor; plev::Pair{Int, Int} = 0 => 1,
                  tags::Pair = ts"" => ts"")
  is1 = filterinds(T; plev = first(plev), tags = first(tags))
  is2 = filterinds(T, plev = last(plev), tags = last(tags))
  is2to1 = replacetags(mapprime(is2, last(plev) => first(plev)),
                       last(tags) => first(tags))
  is_first = commoninds(is1, is2to1)
  is_last = replacetags(mapprime(is_first, first(plev) => last(plev)),
                        first(tags) => last(tags))
  is_last = permute(commoninds(T, is_last), is_last)
  return Tuple(is_first) .=> Tuple(is_last)
end

# Trace an ITensor over pairs of indices determined by
# the prime levels and tags. Indices that are not in pairs
# are not traced over, corresponding to a "batched" trace.
function tr(T::ITensor; plev::Pair{Int, Int} = 0 => 1,
            tags::Pair = ts"" => ts"")
  trpairs = indpairs(T; plev = plev, tags = tags)
  for indpair in trpairs
    T *= δ(dag.(Tuple(indpair)))
  end
  if order(T) == 0
    return T[]
  end
  return T
end

"""
    exp(A::ITensor, Linds=Rinds', Rinds=inds(A,plev=0); ishermitian = false)

Compute the exponential of the tensor `A` by treating it as a matrix ``A_{lr}`` with
the left index `l` running over all indices in `Linds` and `r` running over all
indices in `Rinds`.

Only accepts index lists `Linds`,`Rinds` such that: (1) `length(Linds) +
length(Rinds) == length(inds(A))` (2) `length(Linds) == length(Rinds)` (3) For
each pair of indices `(Linds[n],Rinds[n])`, `Linds[n]` and `Rinds[n]` represent
the same Hilbert space (the same QN structure in the QN case, or just the same
length in the dense case), and appear in `A` with opposite directions.

When `ishermitian=true` the exponential of `Hermitian(A_{lr})` is
computed internally.
"""
<<<<<<< HEAD
function exp(A::ITensor{N}, Linds, Rinds; kwargs...) where {N}
  ishermitian = get(kwargs, :ishermitian, false)
=======
function exp(A::ITensor, Linds, Rinds; kwargs...)
  ishermitian=get(kwargs,:ishermitian,false)
>>>>>>> 59afbf3e

  @debug_check begin
    if hasqns(A)
      @assert flux(A) == QN()
    end
  end

  N  = ndims(A)
  NL = length(Linds)
  NR = length(Rinds)
  NL != NR && error("Must have equal number of left and right indices")
  N  != NL + NR && error("Number of left and right indices must add up to total number of indices")

  # Linds, Rinds may not have the correct directions
  Lis = IndexSet(Linds...)
  Ris = IndexSet(Rinds...)

  # Ensure the indices have the correct directions,
  # QNs, etc.
  # First grab the indices in A, then permute them
  # correctly.
  Lis = permute(commoninds(A, Lis), Lis)
  Ris = permute(commoninds(A, Ris), Ris)

  for (l, r) in zip(Lis, Ris)
    if space(l) != space(r)
      error("In exp, indices must come in pairs with equal spaces.")
    end
    if hasqns(A)
      if dir(l) == dir(r)
        error("In exp, indices must come in pairs with opposite directions")
      end
    end
  end

  CL = combiner(Lis...; dir = Out)
  CR = combiner(Ris...; dir = In)
  AC = A * CR * CL
  expAT = ishermitian ? exp(Hermitian(tensor(AC))) : exp(tensor(AC))
  return itensor(expAT) * dag(CR) * dag(CL)
end

function exp(A::ITensor; kwargs...)
  Ris = filterinds(A; plev = 0)
  Lis = Ris'
  return exp(A, Lis, Ris; kwargs...)
end

"""
    hadamard_product!(C::ITensor, A::ITensor, B::ITensor)
    hadamard_product(A::ITensor, B::ITensor)
    ⊙(A::ITensor, B::ITensor)

Elementwise product of 2 ITensors with the same indices.

Alternative syntax `⊙` can be typed in the REPL with `\\odot <tab>`.
"""
function hadamard_product!(R::ITensor,
                           T1::ITensor,
                           T2::ITensor)
  if !hassameinds(T1, T2)
    error("ITensors must have some indices to perform Hadamard product")
  end
  # Permute the indices to the same order
  #if inds(A) ≠ inds(B)
  #  B = permute(B, inds(A))
  #end
  #tensor(C) .= tensor(A) .* tensor(B)
  map!((t1, t2) -> *(t1, t2), R, T1, T2)
  return R
end

# TODO: instead of copy, use promote(A, B)
function hadamard_product(A::ITensor, B::ITensor)
  Ac = copy(A)
  return hadamard_product!(Ac, Ac, B)
end

⊙(A::ITensor, B::ITensor) = hadamard_product(A, B)

"""
    product(A::ITensor, B::ITensor)

Get the product of ITensor `A` and ITensor `B`, which
roughly speaking is a matrix-matrix product, a
matrix-vector product, or a vector-matrix product,
depending on the index structure.

There are three main modes:

1. Matrix-matrix product. In this case, ITensors `A`
and `B` have shared indices that come in pairs of primed
and unprimed indices. Then, `A` and `B` are multiplied 
together, treating them as matrices from the unprimed
to primed indices, resulting in an ITensor `C` that
has the same pairs of primed and unprimed indices. 
For example:
```
s1'-<-----<-s1            s1'-<-----<-s1   s1'-<-----<-s1
      |C|      = product(       |A|              |B|      )
s2'-<-----<-s2            s2'-<-----<-s2 , s2'-<-----<-s2
```
Essentially, this is implemented as 
`C = mapprime(A', B, 2 => 1)`.
If there are dangling indices that are not shared between
`A` and `B`, a "batched" matrix multiplication is
performed, i.e.:
```
       j                         j
       |                         |
s1'-<-----<-s1            s1'-<-----<-s1   s1'-<-----<-s1
      |C|      = product(       |A|              |B|      )
s2'-<-----<-s2            s2'-<-----<-s2 , s2'-<-----<-s2
```
In addition, if there are shared dangling indices,
they are summed over:
```
                                    j                j
                                    |                |
s1'-<-----<-s1               s1'-<-----<-s1   s1'-<-----<-s1
      |C|      = Σⱼ product(       |A|              |B|      )
s2'-<-----<-s2               s2'-<-----<-s2 , s2'-<-----<-s2
```
where the sum is not performed as an explicitly 
for-loop, but as part of a single tensor contraction.

2. Matrix-vector product. In this case, ITensor `A`
has pairs of primed and unprimed indices, and ITensor
`B` has unprimed indices that are shared with `A`.
Then, `A` and `B` are multiplied as a matrix-vector
product, and the result `C` has unprimed indices.
For example:
```
s1-<----            s1'-<-----<-s1   s1-<----
     |C| = product(       |A|             |B| )
s2-<----            s2'-<-----<-s2 , s2-<----
```
Again, like in the matrix-matrix product above, you can have
dangling indices to do "batched" matrix-vector products, or
sum over a batch of matrix-vector products.

3. Vector-matrix product. In this case, ITensor `B`
has pairs of primed and unprimed indices, and ITensor
`A` has unprimed indices that are shared with `B`.
Then, `B` and `A` are multiplied as a matrix-vector
product, and the result `C` has unprimed indices.
For example:
```
---<-s1            ----<-s1   s1'-<-----<-s1
|C|     = product( |A|              |B|      )
---<-s2            ----<-s2 , s2'-<-----<-s2
```
Again, like in the matrix-matrix product above, you can have
dangling indices to do "batched" vector-matrix products, or
sum over a batch of vector-matrix products.

4. Vector-vector product. In this case, ITensors `A`
and `B` share unprimed indices.
Then, `B` and `A` are multiplied as a vector-vector
product, and the result `C` is a scalar ITensor.
For example:
```
---            ----<-s1   s1-<----
|C| = product( |A|             |B| )
---            ----<-s2 , s2-<----
```
Again, like in the matrix-matrix product above, you can have
dangling indices to do "batched" vector-vector products, or
sum over a batch of vector-vector products.
"""
function product(A::ITensor, B::ITensor; apply_dag::Bool = false)
  commonindsAB = commoninds(A, B; plev = 0)
  isempty(commonindsAB) && error("In product, must have common indices with prime level 0.")
  common_paired_indsA = filterinds(i -> hasind(commonindsAB, i) &&
                                        hasind(A, setprime(i, 1)), A)
  common_paired_indsB = filterinds(i -> hasind(commonindsAB, i) &&
                                        hasind(B, setprime(i, 1)), B)

  if !isempty(common_paired_indsA)
    commoninds_pairs = unioninds(common_paired_indsA,
                                 common_paired_indsA')
  elseif !isempty(common_paired_indsB)
    commoninds_pairs = unioninds(common_paired_indsB,
                                 common_paired_indsB')
  else
    # vector-vector product
    apply_dag && error("apply_dag not supported for vector-vector product")
    return A * B
  end
  danglings_indsA = uniqueinds(A, commoninds_pairs)
  danglings_indsB = uniqueinds(B, commoninds_pairs)
  danglings_inds = unioninds(danglings_indsA, danglings_indsB)
  if hassameinds(common_paired_indsA, common_paired_indsB)
    # matrix-matrix product
    A′ = prime(A; inds = !danglings_inds)
    AB = mapprime(A′ * B, 2 => 1; inds = !danglings_inds)
    if apply_dag
      AB′ = prime(AB; inds = !danglings_inds)
      Adag = swapprime(dag(A), 0 => 1; inds = !danglings_inds)
      return mapprime(AB′ * Adag, 2 => 1; inds = !danglings_inds)
    end
    return AB
  elseif isempty(common_paired_indsA) && !isempty(common_paired_indsB)
    # vector-matrix product
    apply_dag && error("apply_dag not supported for matrix-vector product")
    A′ = prime(A; inds = !danglings_inds)
    return A′ * B
  elseif !isempty(common_paired_indsA) && isempty(common_paired_indsB)
    # matrix-vector product
    apply_dag && error("apply_dag not supported for vector-matrix product")
    return noprime(A * B; inds = !danglings_inds)
  end
end

"""
    product(As::Vector{<:ITensor}, A::ITensor)

Product the ITensors pairwise.
"""
function product(As::Vector{<: ITensor}, B::ITensor; kwargs...)
  AB = B
  for A in As
    AB = product(A, AB; kwargs...)
  end
  return AB
end

# Alias apply with product
const apply = product

#######################################################################
#
# In-place operations
#

"""
    normalize!(T::ITensor)

Normalize an ITensor in-place, such that norm(T)==1.
"""
normalize!(T::ITensor) = (T .*= 1/norm(T))

"""
    copyto!(B::ITensor, A::ITensor)

Copy the contents of ITensor A into ITensor B.
```
B .= A
```
"""
function copyto!(R::ITensor, T::ITensor)
  R .= T
  return R
end

function map!(f::Function,
              R::ITensor,
              T1::ITensor,
              T2::ITensor)
  R !== T1 && error("`map!(f, R, T1, T2)` only supports `R === T1` right now")
  perm = NDTensors.getperm(inds(R),inds(T2))
  if hasqns(T2) && hasqns(R)
    # Check that Index arrows match
    for (n,p) in enumerate(perm)
      if dir(inds(R)[n]) != dir(inds(T2)[p])
        #println("Mismatched Index: \n$(inds(R)[n])")
        error("Index arrows must be the same to add, subtract, map, or scale QN ITensors")
      end
    end
  end

  TR,TT = tensor(R),tensor(T2)

  # TODO: Include type promotion from α
  TR = convert(promote_type(typeof(TR),typeof(TT)),TR)
  TR = permutedims!!(TR,TT,perm,f)

  setstore!(R,store(TR))
  setinds!(R,inds(TR))
  return R
end

"""
    axpy!(a::Number, v::ITensor, w::ITensor)
```
w .+= a .* v
```
"""
axpy!(a::Number, v::ITensor, w::ITensor) =
  (w .+= a .* v)

"""
axpby!(a,v,b,w)

```
w .= a .* v + b .* w
```
"""
axpby!(a::Number, v::ITensor, b::Number, w::ITensor) =
  (w .= a .* v + b .* w)

"""
    scale!(A::ITensor,x::Number) = rmul!(A,x)

Scale the ITensor A by x in-place. May also be written `rmul!`.
```
A .*= x
```
"""
scale!(T::ITensor, α::Number) = (T .*= α)

rmul!(T::ITensor, α::Number) = (T .*= α)

lmul!(T::ITensor, α::Number) = (T .= α .* T)

"""
    mul!(A::ITensor, x::Number, B::ITensor)

Scalar multiplication of ITensor B with x, and store the result in A.
Like `A .= x .* B`.
"""
mul!(R::ITensor, α::Number, T::ITensor) = (R .= α .* T)

mul!(R::ITensor, T::ITensor, α::Number) = (R .= T .* α)

#
# Block sparse related functions
# (Maybe create fallback definitions for dense tensors)
#

hasqns(T::ITensor) = hasqns(inds(T))

eachnzblock(T::ITensor) = eachnzblock(tensor(T))

nnz(T::ITensor) = nnz(tensor(T))

nnzblocks(T::ITensor) = nnzblocks(tensor(T))

nzblock(T::ITensor, args...) = nzblock(tensor(T), args...)

nzblocks(T::ITensor) = nzblocks(tensor(T))

blockoffsets(T::ITensor) = blockoffsets(tensor(T))

flux(T::ITensor, args...) = flux(inds(T), args...)

"""
    flux(T::ITensor)

Returns the flux of the ITensor.

If the ITensor is empty or it has no QNs, returns `nothing`.
"""
function flux(T::ITensor)
  (!hasqns(T) || isempty(T)) && return nothing
  @debug_check checkflux(T)
  block1 = first(eachnzblock(T))
  return flux(T, block1)
end

function checkflux(T::ITensor, flux_check)
  for b in nzblocks(T)
    fluxTb = flux(T, b)
    if fluxTb != flux_check
      error("Block $b has flux $fluxTb that is inconsistent with the desired flux $flux_check")
    end
  end
  return nothing
end

function checkflux(T::ITensor)
  b1 = first(nzblocks(T))
  fluxTb1 = flux(T, b1)
  return checkflux(T, fluxTb1)
end

function insertblock!(T::ITensor, args...)
  (!isnothing(flux(T)) && flux(T) ≠ flux(T, args...)) && 
   error("Block does not match current flux")
  TR = insertblock!!(tensor(T), args...)
  setstore!(T, store(TR))
  return T
end

"""
    isempty(T::ITensor)

Returns `true` if the ITensor contains no elements.

An ITensor with `Empty` storage always returns `true`.
"""
isempty(T::ITensor) = isempty(tensor(T))


#######################################################################
#
# Developer functions
#

"""
    array(T::ITensor)

Given an ITensor `T`, returns
an Array with a copy of the ITensor's elements,
or a view in the case the the ITensor's storage is Dense.
The ordering of the elements in the Array, in
terms of which Index is treated as the row versus
column, depends on the internal layout of the ITensor.
*Therefore this method is intended for developer use
only and not recommended for use in ITensor applications.*
"""
array(T::ITensor) = array(tensor(T))

"""
    matrix(T::ITensor)

Given an ITensor `T` with two indices, returns
a Matrix with a copy of the ITensor's elements,
or a view in the case the ITensor's storage is Dense.
The ordering of the elements in the Matrix, in
terms of which Index is treated as the row versus
column, depends on the internal layout of the ITensor.
*Therefore this method is intended for developer use
only and not recommended for use in ITensor applications.*
"""
function matrix(T::ITensor)
    ndims(T) != 2 && throw(DimensionMismatch())
    return array(tensor(T))
end

"""
    vector(T::ITensor)

Given an ITensor `T` with one index, returns
a Vector with a copy of the ITensor's elements,
or a view in the case the ITensor's storage is Dense.
"""
function vector(T::ITensor)
    ndims(T) != 1 && throw(DimensionMismatch())
    return array(tensor(T))
end
#######################################################################
#
# Printing, reading and writing ITensors
#

function summary(io::IO, T::ITensor)
  print(io,"ITensor ord=$(order(T))")
  if hasqns(T)
    println(io)
    for i in 1:order(T)
      print(io, inds(T)[i])
      println(io)
    end
  else
    for i in 1:order(T)
      print(io, " ", inds(T)[i])
    end
    println(io)
  end
  print(io, typeof(store(T)))
end

# TODO: make a specialized printing from Diag
# that emphasizes the missing elements
function show(io::IO, T::ITensor)
  println(io,"ITensor ord=$(order(T))")
  show(io, MIME"text/plain"(), tensor(T))
end

function show(io::IO,
              mime::MIME"text/plain",
              T::ITensor)
  summary(io,T)
end

function readcpp(io::IO,
                 ::Type{Dense{ValT}};
                 kwargs...) where {ValT}
  format = get(kwargs,:format,"v3")
  if format=="v3"
    size = read(io,UInt64)
    data = Vector{ValT}(undef,size)
    for n=1:size
      data[n] = read(io,ValT)
    end
    return Dense(data)
  else
    throw(ArgumentError("read Dense: format=$format not supported"))
  end
end

function readcpp(io::IO,
                 ::Type{ITensor};
                 kwargs...)
  format = get(kwargs,:format,"v3")
  if format=="v3"
    inds = readcpp(io,IndexSet;kwargs...)
    read(io,12) # ignore scale factor by reading 12 bytes
    storage_type = read(io,Int32)
    if storage_type==0 # Null
      store = Dense{Nothing}()
    elseif storage_type==1  # DenseReal
      store = readcpp(io,Dense{Float64};kwargs...)
    elseif storage_type==2  # DenseCplx
      store = readcpp(io,Dense{ComplexF64};kwargs...)
    elseif storage_type==3  # Combiner
      store = CombinerStorage(T.inds[1])
    #elseif storage_type==4  # DiagReal
    #elseif storage_type==5  # DiagCplx
    #elseif storage_type==6  # QDenseReal
    #elseif storage_type==7  # QDenseCplx
    #elseif storage_type==8  # QCombiner
    #elseif storage_type==9  # QDiagReal
    #elseif storage_type==10 # QDiagCplx
    #elseif storage_type==11 # ScalarReal
    #elseif storage_type==12 # ScalarCplx
    else
      throw(ErrorException("C++ ITensor storage type $storage_type not yet supported"))
    end
    return itensor(store,inds)
  else
    throw(ArgumentError("read ITensor: format=$format not supported"))
  end
end

function HDF5.write(parent::Union{HDF5.File,HDF5.Group},
                    name::AbstractString,
                    T::ITensor)
  g = create_group(parent,name)
  attributes(g)["type"] = "ITensor"
  attributes(g)["version"] = 1
  write(g,"inds", inds(T))
  write(g,"store", store(T))
end

#function HDF5.read(parent::Union{HDF5.File,HDF5.Group},
#                   name::AbstractString)
#  g = open_group(parent,name)
#
#  try
#    typestr = read(attributes(g)["type"])
#    type_t = eval(Meta.parse(typestr))
#    res = read(parent,"name",type_t)
#    return res
#  end
#  return 
#end

function HDF5.read(parent::Union{HDF5.File,HDF5.Group},
                   name::AbstractString,
                   ::Type{ITensor})
  g = open_group(parent,name)
  if read(attributes(g)["type"]) != "ITensor"
    error("HDF5 group or file does not contain ITensor data")
  end
  inds = read(g,"inds",IndexSet)

  stypestr = read(attributes(open_group(g,"store"))["type"])
  stype = eval(Meta.parse(stypestr))
  store = read(g,"store",stype)
  return itensor(store,inds)
end
<|MERGE_RESOLUTION|>--- conflicted
+++ resolved
@@ -1318,36 +1318,22 @@
 modified such that they no longer compare equal - for more
 information see the documentation on Index objects.
 """
-<<<<<<< HEAD
 (A::ITensor * B::ITensor) = contract(A, B)
 
 function contract(A::ITensor, B::ITensor)
-  C = using_combine_contract() ? combine_contract(A, B) : _contract(A, B)
-  return C
-end
-
-function contract(A::ITensor{0}, B::ITensor)
-  return iscombiner(A) ? _contract(A, B) : A[] * B
-end
-
-contract(A::ITensor, B::ITensor{0}) = B * A
-
-function contract(A::ITensor{0}, B::ITensor{0})
-  return (iscombiner(A) || iscombiner(B)) ? _contract(A, B) : ITensor(A[] * B[])
-end
-=======
-function (A::ITensor * B::ITensor)
-  if ndims(A) == 0
+  NA = ndims(A)
+  NB = ndims(B)
+  if NA == 0 && NB == 0
+    return (iscombiner(A) || iscombiner(B)) ? _contract(A, B) : ITensor(A[] * B[])
+  elseif NA == 0
     return iscombiner(A) ? _contract(A, B) : A[] * B
-  elseif ndims(B) == 0
+  elseif NB == 0
     return iscombiner(B) ? _contract(B, A) : B[] * A
   else
     C = using_combine_contract() ? combine_contract(A, B) : _contract(A, B)
     return C
   end
 end
-
->>>>>>> 59afbf3e
 
 function optimized_contraction_sequence(A::Union{Vector{<: ITensor}, Tuple{Vararg{<: ITensor}}})
   if length(A) == 1
@@ -1389,9 +1375,15 @@
 """
     *(As::ITensor...; sequence = default_sequence(), kwargs...)
     *(As::Vector{<: ITensor}; sequence = default_sequence(), kwargs...)
-    contract(As::ITensor...; sequence = default_sequence(As), kwargs...)
+    contract(As::ITensor...; sequence = default_sequence(), kwargs...)
 
 Contract the set of ITensors according to the contraction sequence.
+
+The default sequence is "automatic" if `ITensors.using_contraction_sequence_optimization()`
+is true, otherwise it is "left_associative" (the ITensors are contracted from left to right).
+
+You can change the default with `ITensors.enable_contraction_sequence_optimization()` and
+`ITensors.disable_contraction_sequence_optimization()`.
 
 For a custom sequence, the sequence should be provided as a binary tree where the leaves are
 integers `n` specifying the ITensor `As[n]` and branches are accessed
@@ -1495,14 +1487,9 @@
 When `ishermitian=true` the exponential of `Hermitian(A_{lr})` is
 computed internally.
 """
-<<<<<<< HEAD
-function exp(A::ITensor{N}, Linds, Rinds; kwargs...) where {N}
-  ishermitian = get(kwargs, :ishermitian, false)
-=======
 function exp(A::ITensor, Linds, Rinds; kwargs...)
-  ishermitian=get(kwargs,:ishermitian,false)
->>>>>>> 59afbf3e
-
+  ishermitian=get(kwargs, :ishermitian, false)
+  
   @debug_check begin
     if hasqns(A)
       @assert flux(A) == QN()
