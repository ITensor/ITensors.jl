"""
    ITensor

An ITensor is a tensor whose interface is 
independent of its memory layout. Therefore
it is not necessary to know the ordering
of an ITensor's indices, only which indices
an ITensor has. Operations like contraction
and addition of ITensors automatically
handle any memory permutations.

# Examples

```julia
julia> i = Index(2, "i")
(dim=2|id=287|"i")

#
# Make an ITensor with random elements:
#
julia> A = randomITensor(i', i)
ITensor ord=2 (dim=2|id=287|"i")' (dim=2|id=287|"i")
NDTensors.Dense{Float64,Array{Float64,1}}

julia> @show A;
A = ITensor ord=2
Dim 1: (dim=2|id=287|"i")'
Dim 2: (dim=2|id=287|"i")
NDTensors.Dense{Float64,Array{Float64,1}}
 2×2
 0.28358594718392427   1.4342219756446355
 1.6620103556283987   -0.40952231269251566

julia> @show inds(A);
inds(A) = ((dim=2|id=287|"i")', (dim=2|id=287|"i"))

#
# Set the i==1, i'==2 element to 1.0:
#
julia> A[i => 1, i' => 2] = 1;

julia> @show A;
A = ITensor ord=2
Dim 1: (dim=2|id=287|"i")'
Dim 2: (dim=2|id=287|"i")
NDTensors.Dense{Float64,Array{Float64,1}}
 2×2
 0.28358594718392427   1.4342219756446355
 1.0                  -0.40952231269251566

julia> @show storage(A);
storage(A) = [0.28358594718392427, 1.0, 1.4342219756446355, -0.40952231269251566]

julia> B = randomITensor(i, i');

julia> @show B;
B = ITensor ord=2
Dim 1: (dim=2|id=287|"i")
Dim 2: (dim=2|id=287|"i")'
NDTensors.Dense{Float64,Array{Float64,1}}
 2×2
 -0.6510816500352691   0.2579101497658179
  0.256266641521826   -0.9464735926768166

#
# Can add or subtract ITensors as long as they
# have the same indices, in any order:
#
julia> @show A + B;
A + B = ITensor ord=2
Dim 1: (dim=2|id=287|"i")'
Dim 2: (dim=2|id=287|"i")
NDTensors.Dense{Float64,Array{Float64,1}}
 2×2
 -0.3674957028513448   1.6904886171664615
  1.2579101497658178  -1.3559959053693322
```
"""
mutable struct ITensor
  tensor::Tensor
  function ITensor(::AllowAlias, T::Tensor{<:Any,<:Any,<:TensorStorage,<:Tuple})
    @debug_check begin
      is = inds(T)
      if !allunique(is)
        error(
          "Trying to create ITensors with collection of indices $is. Indices must be unique.",
        )
      end
    end
    return new(T)
  end
end

# Version where the indices are not Tuple, so convert to Tuple
function ITensor(::AllowAlias, T::Tensor)::ITensor
  return ITensor(AllowAlias(), setinds(T, NTuple{ndims(T)}(inds(T))))
end

ITensor(::NeverAlias, T::Tensor)::ITensor = ITensor(AllowAlias(), copy(T))

"""
    ITensor(st::TensorStorage, is)

Constructor for an ITensor from a TensorStorage
and a set of indices.
The ITensor stores a view of the TensorStorage.
"""
ITensor(as::AliasStyle, st::TensorStorage, is)::ITensor = ITensor(as, Tensor(as, st, Tuple(is)))
ITensor(as::AliasStyle, is, st::TensorStorage)::ITensor = ITensor(as, st, is)

"""
    itensor(args...; kwargs...)

Like the `ITensor` constructor, but with attempt to make a view
of the input data when possible.
"""
itensor(args...; kwargs...)::ITensor = ITensor(AllowAlias(), args...; kwargs...)

ITensor(args...; kwargs...)::ITensor = ITensor(NeverAlias(), args...; kwargs...)

"""
    inds(T::ITensor)

Return the indices of the ITensor as a Tuple.
"""
inds(T::ITensor) = inds(tensor(T))

# Trait to check if the tensor has QN symmetry
symmetrystyle(T::Tensor) = symmetrystyle(inds(T))
symmetrystyle(T::ITensor)::SymmetryStyle = symmetrystyle(tensor(T))

"""
    ind(T::ITensor, i::Int)

Get the Index of the ITensor along dimension i.
"""
ind(T::ITensor, i::Int) = ind(tensor(T), i)

"""
    storage(T::ITensor)

Return a view of the TensorStorage of the ITensor.
"""
storage(T::ITensor)::TensorStorage = storage(tensor(T))

"""
    data(T::ITensor)

Return a view of the raw data of the ITensor.

This is mostly an internal ITensor function, please
let the developers of ITensors.jl know if there is
functionality for ITensors that you would like
that is not currently available.
"""
data(T::ITensor) = NDTensors.data(tensor(T))

similar(T::ITensor, args...)::ITensor = itensor(NDTensors.similar(tensor(T), args...))

function settensor!(T::ITensor, t)::ITensor
  T.tensor = t
  return T
end

function setinds!(T::ITensor, is)::ITensor
  # TODO: always convert to Tuple with Tensor type?
  return settensor!(T, setinds(tensor(T), Tuple(is)))
end

function setstorage!(T::ITensor, st)::ITensor
  return settensor!(T, setstorage(tensor(T), st))
end

function setinds(T::ITensor, is)::ITensor
  # TODO: always convert to Tuple with Tensor type?
  return itensor(setinds(tensor(T), Tuple(is)))
end

function setstorage(T::ITensor, st)::ITensor
  return itensor(setstorage(tensor(T), st))
end

#
# Iteration over ITensors
#

"""
    CartesianIndices(A::ITensor)

Create a CartesianIndices iterator for an ITensor. Helpful for
iterating over all elements of the ITensor.

julia> i = Index(2, "i")
(dim=2|id=90|"i")

julia> j = Index(3, "j")
(dim=3|id=554|"j")

julia> A = randomITensor(i, j)
ITensor ord=2 (dim=2|id=90|"i") (dim=3|id=554|"j")
Dense{Float64,Array{Float64,1}}

julia> C = CartesianIndices(A)
2×3 CartesianIndices{2,Tuple{Base.OneTo{Int64},Base.OneTo{Int64}}}:
 CartesianIndex(1, 1)  CartesianIndex(1, 2)  CartesianIndex(1, 3)
 CartesianIndex(2, 1)  CartesianIndex(2, 2)  CartesianIndex(2, 3)

julia> for c in C
         @show c, A[c]
       end
(c, A[c]) = (CartesianIndex(1, 1), 0.9867887290267864)
(c, A[c]) = (CartesianIndex(2, 1), -0.5967323222288754)
(c, A[c]) = (CartesianIndex(1, 2), 0.9675791778518225)
(c, A[c]) = (CartesianIndex(2, 2), 0.2842549524334651)
(c, A[c]) = (CartesianIndex(1, 3), -0.023483276282564795)
(c, A[c]) = (CartesianIndex(2, 3), -0.4877709982071688)

!!! warning
    Unlike standard `AbstractArray{T, N}` types, `ITensor`s do not have their order as type paramater, and therefore iterating using `CartesianIndices` is generally slow. If you are performing operations that use iterating over individual elements of an ITensor it is best to convert to `NDTensors.Tensor`.
"""
CartesianIndices(A::ITensor) = CartesianIndices(tensor(A))

#
# ITensor constructors
#

"""
    Tensor(::ITensor)

Create a `Tensor` that stores a copy of the storage and
indices of the input `ITensor`.
"""
Tensor(T::ITensor)::Tensor = Tensor(NeverAlias(), T)
Tensor(as::NeverAlias, T::ITensor)::Tensor = Tensor(AllowAlias(), copy(T))

"""
    tensor(::ITensor)

Convert the `ITensor` to a `Tensor` that shares the same
storage and indices as the `ITensor`.
"""
Tensor(::AllowAlias, A::ITensor) = A.tensor

"""
    ITensor([::Type{ElT} = Float64, ]inds)
    ITensor([::Type{ElT} = Float64, ]inds::Index...)

Construct an ITensor filled with zeros having indices `inds` and element type `ElT`. If the element type is not specified, it defaults to `Float64`.

The storage will have `NDTensors.Dense` type.

# Examples

```julia
i = Index(2,"index_i")
j = Index(4,"index_j")
k = Index(3,"index_k")

A = ITensor(i,j)
B = ITensor(ComplexF64,k,j)
```
"""
function ITensor(::Type{ElT}, inds::Indices) where {ElT<:Number}
  #return itensor(Dense(ElT, dim(inds)), inds)
  return itensor(EmptyStorage(ElT), inds)
end

ITensor(::Type{ElT}, inds::Index...) where {ElT<:Number} = ITensor(ElT, inds)

ITensor(is::Indices) = ITensor(EmptyNumber, is)
ITensor(inds::Index...) = ITensor(inds)

# To fix ambiguity with QN Index version
# TODO: define as `emptyITensor(ElT)`
ITensor(::Type{ElT}=EmptyNumber) where {ElT<:Number} = ITensor(ElT, ())

# TODO: define as `emptyITensor(ElT)`
function ITensor(::Type{ElT}, inds::Tuple{}) where {ElT<:Number}
  return ITensor(EmptyStorage(ElT), inds)
end

"""
    ITensor([::Type{ElT} = Float64, ]::UndefInitializer, inds)
    ITensor([::Type{ElT} = Float64, ]::UndefInitializer, inds::Index...)

Construct an ITensor filled with undefined elements having indices `inds` and element type `ElT`. If the element type is not specified, it defaults to `Float64`. One purpose for using this constructor is that initializing the elements in an undefined way is faster than initializing them to a set value such as zero.

The storage will have `NDTensors.Dense` type.

# Examples 

```julia
i = Index(2,"index_i")
j = Index(4,"index_j")
k = Index(3,"index_k")

A = ITensor(undef,i,j)
B = ITensor(ComplexF64,undef,k,j)
```
"""
function ITensor(::Type{ElT}, ::UndefInitializer, inds::Indices) where {ElT<:Number}
  return itensor(Dense(ElT, undef, dim(inds)), inds)
end

function ITensor(::Type{ElT}, ::UndefInitializer, inds::Index...) where {ElT}
  return ITensor(ElT, undef, inds)
end

ITensor(::UndefInitializer, inds::Indices) = ITensor(Float64, undef, inds)

ITensor(::UndefInitializer, inds::Index...) = ITensor(Float64, undef, inds)

const RealOrComplex{T} = Union{T,Complex{T}}

"""
    ITensor([ElT::Type, ]x::Number, inds)
    ITensor([ElT::Type, ]x::Number, inds::Index...)

Construct an ITensor with all elements set to `x` and indices `inds`.

If `x isa Int` or `x isa Complex{Int}` then the elements will be set to `float(x)`
unless specified otherwise by the first input.

The storage will have `NDTensors.Dense` type.

# Examples

```julia
i = Index(2,"index_i"); j = Index(4,"index_j"); k = Index(3,"index_k");

A = ITensor(1.0, i, j)
A = ITensor(1, i, j) # same as above
B = ITensor(2.0+3.0im, j, k)
```

!!! warning
    In future versions this may not automatically convert integer inputs with `float`, and in that case the particular element type should not be relied on.
"""
function ITensor(::Type{ElT}, x::Number, inds::Indices) where {ElT<:Number}
  return ITensor(Dense(convert(ElT, x), dim(inds)), inds)
end

ITensor(::Type{ElT}, x::Number, inds...) where {ElT<:Number} = ITensor(ElT, x, inds)

ITensor(x::ElT, inds...) where {ElT<:Number} = ITensor(ElT, x, inds...)

ITensor(x::RealOrComplex{Int}, inds...) = ITensor(float(x), inds...)

#
# EmptyStorage ITensor constructors
#

"""
    emptyITensor([::Type{ElT} = NDTensors.EmptyNumber, ]inds)
    emptyITensor([::Type{ElT} = NDTensors.EmptyNumber, ]inds::Index...)

Construct an ITensor with storage type `NDTensors.EmptyStorage`, indices `inds`, and element type `ElT`. If the element type is not specified, it defaults to `NDTensors.EmptyNumber`, which represents a number type that can take on any value (for example, the type of the first value it is set to).
"""
function emptyITensor(::Type{ElT}, inds::Indices) where {ElT<:Number}
  return itensor(EmptyTensor(ElT, inds))
end

function emptyITensor(::Type{ElT}, inds::Index...) where {ElT<:Number}
  return emptyITensor(ElT, inds)
end

emptyITensor(is::Indices) = emptyITensor(EmptyNumber, is)

emptyITensor(inds::Index...) = emptyITensor(EmptyNumber, inds)

function emptyITensor(::Type{ElT}=EmptyNumber) where {ElT<:Number}
  return itensor(EmptyTensor(ElT, ()))
end

#
# Construct from Array
#

# Helper functions for different view behaviors
Array{ElT,N}(::NeverAlias, A::AbstractArray) where {ElT,N} = Array{ElT,N}(A)
Array{ElT,N}(::AllowAlias, A::AbstractArray) where {ElT,N} = convert(Array{ElT,N}, A)
function Array{ElT}(as::AliasStyle, A::AbstractArray{ElTA,N}) where {ElT,N,ElTA}
  return Array{ElT,N}(as, A)
end

# TODO: Change to:
# (Array{ElT, N} where {ElT})([...]) = [...]
# once support for `VERSION < v"1.6"` is dropped.
# Previous to Julia v1.6 `where` syntax couldn't be used in a function name
function Array{<:Any,N}(as::AliasStyle, A::AbstractArray{ElTA,N}) where {N,ElTA}
  return Array{ElTA,N}(as, A)
end

"""
    ITensor([ElT::Type, ]A::Array, inds)
    ITensor([ElT::Type, ]A::Array, inds::Index...)

    itensor([ElT::Type, ]A::Array, inds)
    itensor([ElT::Type, ]A::Array, inds::Index...)

Construct an ITensor from an Array `A` and indices `inds`.
The ITensor will be a view of the Array data if possible (if
no conversion to a different element type is necessary).

If specified, the ITensor will have element type `ElT`.

If the element type of `A` is `Int` or `Complex{Int}` and
the desired element type isn't specified, it will
be converted to `Float64` or `Complex{Float64}` automatically.
To keep the element type as an integer, specify it explicitly,
for example with:
```julia
i = Index(2, "i")
A = [0 1; 1 0]
T = ITensor(eltype(A), A, i', dag(i))
```

# Examples

```julia
i = Index(2,"index_i")
j = Index(2,"index_j")

M = [1. 2;
     3 4]
T = ITensor(M, i, j)
T[i => 1, j => 1] = 3.3
M[1, 1] == 3.3
T[i => 1, j => 1] == 3.3
```

!!! warning
    In future versions this may not automatically convert `Int`/`Complex{Int}` inputs to floating point versions with `float` (once tensor operations using `Int`/`Complex{Int}` are natively as fast as floating point operations), and in that case the particular element type should not be relied on. To avoid extra conversions (and therefore allocations) it is best practice to directly construct with `itensor([0. 1; 1 0], i', dag(i))` if you want a floating point element type. The conversion is done as a performance optimization since often tensors are passed to BLAS/LAPACK and need to be converted to floating point types compatible with those libraries, but future projects in Julia may allow for efficient operations with more general element types (for example see https://github.com/JuliaLinearAlgebra/Octavian.jl).
"""
function ITensor(
  as::AliasStyle, ::Type{ElT}, A::Array{<:Number}, inds::Indices; kwargs...
) where {ElT<:Number}
  length(A) ≠ dim(inds) && throw(
    DimensionMismatch(
      "In ITensor(::Array, inds), length of Array ($(length(A))) must match total dimension of IndexSet ($(dim(inds)))",
    ),
  )
  data = Array{ElT}(as, A)
  return itensor(Dense(vec(data)), inds)
end

function ITensor(
  as::AliasStyle, eltype::Type{<:Number}, A::Array{<:Number}, inds...; kwargs...
)
  return ITensor(as, eltype, A, inds; kwargs...)
end

# For now, it's not well defined to construct an ITensor without indices
# from a non-zero dimensional Array
function ITensor(as::AliasStyle, eltype::Type{<:Number}, A::Array{<:Number}; kwargs...)
  return error(
    "Cannot construct an ITensor from an Array without any indices. To make a scalar ITensor, input a number, such as `ITensor(2.3)`.",
  )
end

function ITensor(as::AliasStyle, A::Array{ElT}, inds...; kwargs...) where {ElT}
  return ITensor(as, ElT, A, inds...; kwargs...)
end

function ITensor(
  as::AliasStyle, A::Array{ElT}, inds...; kwargs...
) where {ElT<:RealOrComplex{Int}}
  return ITensor(as, float(ElT), A, inds...; kwargs...)
end

#
# Diag ITensor constructors
#

"""
    diagITensor([::Type{ElT} = Float64, ]inds)
    diagITensor([::Type{ElT} = Float64, ]inds::Index...)

Make a sparse ITensor of element type `ElT` with only elements
along the diagonal stored. Defaults to having `zero(T)` along 
the diagonal.

The storage will have `NDTensors.Diag` type.
"""
diagITensor(::Type{ElT}, is::Indices) where {ElT} = itensor(Diag(ElT, mindim(is)), is)

diagITensor(::Type{ElT}, inds::Index...) where {ElT} = diagITensor(ElT, inds)

diagITensor(is::Indices) = diagITensor(Float64, is)
diagITensor(inds::Index...) = diagITensor(Float64, inds)

"""
    diagITensor([ElT::Type, ]v::Vector, inds...)
    diagitensor([ElT::Type, ]v::Vector, inds...)

Make a sparse ITensor with non-zero elements only along the diagonal. 
In general, the diagonal elements will be those stored in `v` and
the ITensor will have element type `eltype(v)`, unless specified explicitly
by `ElT`. The storage will have `NDTensors.Diag` type.

In the case when `eltype(v) isa Union{Int, Complex{Int}}`, by default it will
be converted to `float(v)`. Note that this behavior is subject to change
in the future.

The version `diagITensor` will never output an ITensor whose storage data
is an alias of the input vector data.

The version `diagitensor` might output an ITensor whose storage data
is an alias of the input vector data in order to minimize operations.
"""
function diagITensor(
  as::AliasStyle, ::Type{ElT}, v::Vector{<:Number}, is...
) where {ElT<:Number}
  length(v) ≠ mindim(is) && error(
    "Length of vector for diagonal must equal minimum of the dimension of the input indices",
  )
  data = Vector{ElT}(as, v)
  return itensor(Diag(data), is)
end

function diagITensor(as::AliasStyle, v::Vector, is...)
  return diagITensor(as, eltype(v), v, is...)
end

function diagITensor(as::AliasStyle, v::Vector{<:RealOrComplex{Int}}, is...)
  return diagITensor(AllowAlias(), float(eltype(v)), v, is...)
end

diagITensor(args...; kwargs...) = diagITensor(NeverAlias(), args...; kwargs...)
diagitensor(args...; kwargs...) = diagITensor(AllowAlias(), args...; kwargs...)
function diagITensor(::AliasStyle, args...; kwargs...)
  return error("Specifed diagITensor constructor not defined")
end
function diagitensor(::AliasStyle, args...; kwargs...)
  return error("Specifed diagitensor constructor not defined")
end

# XXX TODO: explain conversion from Int
# XXX TODO: proper conversion
"""
    diagITensor([ElT::Type, ]x::Number, inds...)
    diagitensor([ElT::Type, ]x::Number, inds...)

Make a sparse ITensor with non-zero elements only along the diagonal. 
In general, the diagonal elements will be set to the value `x` and
the ITensor will have element type `eltype(x)`, unless specified explicitly
by `ElT`. The storage will have `NDTensors.Diag` type.

In the case when `x isa Union{Int, Complex{Int}}`, by default it will
be converted to `float(x)`. Note that this behavior is subject to change
in the future.
"""
function diagITensor(as::AliasStyle, ::Type{ElT}, x::Number, is...) where {ElT<:Number}
  return diagITensor(AllowAlias(), ElT, fill(ElT(x), mindim(is)), is...)
end

function diagITensor(as::AliasStyle, x::Number, is...)
  return diagITensor(as, typeof(x), x, is...)
end

function diagITensor(as::AliasStyle, x::RealOrComplex{Int}, is...)
  return diagITensor(as, float(typeof(x)), x, is...)
end

"""
    delta([::Type{ElT} = Float64, ]inds)
    delta([::Type{ElT} = Float64, ]inds::Index...)

Make a uniform diagonal ITensor with all diagonal elements
`one(ElT)`. Only a single diagonal element is stored.

This function has an alias `δ`.
"""
function delta(::Type{T}, is::Indices) where {T<:Number}
  return itensor(Diag(one(T)), is)
end

function delta(::Type{T}, is::Index...) where {T<:Number}
  return delta(T, is)
end

delta(is::Indices) = delta(Float64, is)
delta(is::Index...) = delta(Float64, is)

const δ = delta

"""
    onehot(ivs...)
    setelt(ivs...)

Create an ITensor with all zeros except the specified value,
which is set to 1.

# Examples
```julia
i = Index(2,"i")
A = onehot(i=>2)
# A[i=>2] == 1, all other elements zero

j = Index(3,"j")
B = onehot(i=>1,j=>3)
# B[i=>1,j=>3] == 1, all other element zero
```
"""
function onehot(ivs::Pair{<:Index}...)
  A = emptyITensor(ind.(ivs)...)
  A[val.(ivs)...] = 1.0
  return A
end

setelt(ivs::Pair{<:Index}...) = onehot(ivs...)

"""
    dense(T::ITensor)

Make a new ITensor where the storage is the closest Dense storage,
avoiding allocating new data if possible.
For example, an ITensor with Diag storage will become Dense storage,
filled with zeros except for the diagonal values.
"""
function dense(A::ITensor)
  return setinds(itensor(dense(tensor(A))), removeqns(inds(A)))
end

denseblocks(D::ITensor) = itensor(denseblocks(tensor(D)))

"""
    complex(T::ITensor)

Convert to the complex version of the storage.
"""
complex(T::ITensor) = ITensor(complex(tensor(T)))

function complex!(T::ITensor)
  ct = complex(tensor(T))
  setstorage!(T, storage(ct))
  setinds!(T, inds(ct))
  return T
end

eltype(T::ITensor) = eltype(tensor(T))

"""
    order(A::ITensor)
    ndims(A::ITensor)

The number of indices, `length(inds(A))`.
"""
order(T::ITensor)::Int = ndims(T)

<<<<<<< HEAD
ndims(T::ITensor)::Int = ndims(tensor(T))
=======
Order(T::ITensor) = Order(order(T))

ndims(T::ITensor) = ndims(tensor(T))
>>>>>>> c4e56952

"""
    dim(A::ITensor)

The total dimension of the space the tensor lives in, `prod(dims(A))`.
"""
dim(T::ITensor)::Int = dim(tensor(T))

"""
    maxdim(A::ITensor)

The maximum dimension of the tensor indices.
"""
maxdim(T::ITensor)::Int = maxdim(tensor(T))

"""
    mindim(A::ITensor)

The minimum dimension of the tensor indices.
"""
mindim(T::ITensor)::Int = mindim(tensor(T))

"""
    dim(A::ITensor, n::Int)

Get the nth dimension of the ITensors.
"""
dim(T::ITensor, n::Int)::Int = dim(tensor(T), n)

"""
    dims(A::ITensor)
    size(A::ITensor)

Tuple containing `dim(inds(A)[d]) for d in 1:ndims(A)`.
"""
dims(T::ITensor) = dims(tensor(T))

axes(T::ITensor) = axes(tensor(T))

size(T::ITensor) = dims(T)

size(A::ITensor, d::Int) = size(tensor(A), d)

<<<<<<< HEAD
copy(T::ITensor)::ITensor = ITensor(copy(tensor(T)))
=======
copy(T::ITensor) = itensor(copy(tensor(T)))
>>>>>>> c4e56952

"""
    Array{ElT}(T::ITensor, i:Index...)
    Array(T::ITensor, i:Index...)

    Matrix{ElT}(T::ITensor, row_i:Index, col_i::Index)
    Matrix(T::ITensor, row_i:Index, col_i::Index)

    Vector{ElT}(T::ITensor)
    Vector(T::ITensor)

Given an ITensor `T` with indices `i...`, returns
an Array with a copy of the ITensor's elements. The
order in which the indices are provided indicates
the order of the data in the resulting Array.
"""
function Array{ElT,N}(T::ITensor, is::Vararg{Index,N}) where {ElT,N}
  ndims(T) != N && throw(
    DimensionMismatch(
      "cannot convert an $(ndims(T)) dimensional ITensor to an $N-dimensional Array."
    ),
  )
  TT = tensor(permute(T, is...))
  return Array{ElT,N}(TT)::Array{ElT,N}
end

function Array{ElT}(T::ITensor, is::Vararg{Index,N}) where {ElT,N}
  return Array{ElT,N}(T, is...)
end

function Array(T::ITensor, is::Vararg{Index,N}) where {N}
  return Array{eltype(T),N}(T, is...)::Array{<:Number,N}
end

function Array{<:Any,N}(T::ITensor, is::Vararg{Index,N}) where {N}
  return Array(T, is...)
end

function Vector{ElT}(T::ITensor)::Vector{ElT} where {ElT}
  ndims(T) != 1 && throw(
    DimensionMismatch("cannot convert an $(ndims(T)) dimensional ITensor to a Vector.")
  )
  return Array{ElT}(T, inds(T)...)
end

function Vector(T::ITensor)::Vector
  return Array(T, inds(T)...)
end

"""
    scalar(T::ITensor)

Extract the element of an order zero ITensor.

Same as `T[]`.
"""
scalar(T::ITensor)::Any = T[]

lastindex(A::ITensor, n::Int64) = LastVal()
lastindex(A::ITensor) = LastVal()

"""
    getindex(T::ITensor, I::Int...)

Get the specified element of the ITensor, using internal
Index ordering of the ITensor.

# Example
```julia
i = Index(2; tags = "i")
A = ITensor(2.0, i, i')
A[1, 2] # 2.0, same as: A[i => 1, i' => 2]
```
"""
@propagate_inbounds getindex(T::ITensor, I::Integer...)::Any = tensor(T)[I...]

@propagate_inbounds @inline _getindex(T::Tensor, I::Integer...) = T[I...]

# TODO: move to NDTensors (would require moving `LastVal` to NDTensors)
@propagate_inbounds @inline function _getindex(T::Tensor, I::Union{Integer,LastVal}...)
  return T[lastval_to_int(T, I)...]
end

# Special case that handles indexing with `end` like `A[i => end, j => 3]`
@propagate_inbounds getindex(T::ITensor, I::Union{Integer,LastVal}...)::Any =
  _getindex(tensor(T), I...)

# Simple version with just integer indexing, bounds checking gets done by NDTensors

@propagate_inbounds function getindex(T::ITensor, b::Block{N}) where {N}
  # XXX: this should return an ITensor view
  return tensor(T)[b]
end

# Version accepting CartesianIndex, useful when iterating over
# CartesianIndices
@propagate_inbounds getindex(T::ITensor, I::CartesianIndex)::Any = T[Tuple(I)...]

@propagate_inbounds @inline function _getindex(T::Tensor, ivs::Vararg{<:Any,N}) where {N}
  # Tried ind.(ivs), val.(ivs) but it is slower
  p = NDTensors.getperm(inds(T), ntuple(n -> ind(@inbounds ivs[n]), Val(N)))
  fac = NDTensors.permfactor(p, ivs...) #<fermions> possible sign
  return fac *
         _getindex(T, NDTensors.permute(ntuple(n -> val(@inbounds ivs[n]), Val(N)), p)...)
end

"""
    getindex(T::ITensor, ivs...)

Get the specified element of the ITensor, using a list
of `IndexVal`s or `Pair{<:Index, Int}`.

# Example
```julia
i = Index(2; tags = "i")
A = ITensor(2.0, i, i')
A[i => 1, i' => 2] # 2.0, same as: A[i' => 2, i => 1]
```
"""
@propagate_inbounds (getindex(T::ITensor, ivs::Vararg{<:Any,N})::Any) where {N} =
  _getindex(tensor(T), ivs...)

@propagate_inbounds function getindex(T::ITensor)::Any
  if order(T) != 0
    throw(
      DimensionMismatch(
        "In scalar(T) or T[], ITensor T is not a scalar (it has indices $(inds(T)))."
      ),
    )
  end
  return tensor(T)[]
end

# Defining this with the type signature `I::Vararg{Integer, N}` instead of `I::Integere...` is much faster:
#
# 58.720 ns (1 allocation: 368 bytes)
#
# instead of:
#
# 465.454 ns (7 allocations: 1.86 KiB)
#
# for some reason! Maybe it helps with inlining?
#
@propagate_inbounds @inline function _setindex!!(
  ::SymmetryStyle, T::Tensor, x::Number, I::Vararg{Integer,N}
) where {N}
  # Generic version, doesn't check the flux
  return setindex!!(T, x, I...)
end

@propagate_inbounds @inline function _setindex!!(
  T::Tensor, x::Number, I::Vararg{Integer,N}
) where {N}
  # Use type trait dispatch to split off between QN version that checks the flux
  # and non-QN version that doesn't

  return _setindex!!(symmetrystyle(T), T, x, I...)
end

@propagate_inbounds @inline function _setindex!!(
  T::Tensor, x::Number, I::Vararg{Union{Integer,LastVal},N}
) where {N}
  return _setindex!!(T, x, lastval_to_int(T, I)...)
end

"""
    setindex!(T::ITensor, x::Number, ivs...)

    setindex!(T::ITensor, x::Number, I::Integer...)

    setindex!(T::ITensor, x::Number, I::CartesianIndex)

Set the specified element of the ITensor, using a list
of `Pair{<:Index, Integer}` (or `IndexVal`).

If just integers are used, set the specified element of the ITensor
using internal Index ordering of the ITensor (only for advanced usage,
only use if you know the axact ordering of the indices).

# Example
```julia
i = Index(2; tags = "i")
A = ITensor(i, i')
A[i => 1, i' => 2] = 1.0 # same as: A[i' => 2, i => 1] = 1.0
A[1, 2] = 1.0 # same as: A[i => 1, i' => 2] = 1.0

# Some simple slicing is also supported
A[i => 2, i' => :] = [2.0 3.0]
A[2, :] = [2.0 3.0]
```
"""
@propagate_inbounds @inline function setindex!(
  T::ITensor, x::Number, I::Vararg{Integer,N}
) where {N}
  # XXX: for some reason this is slow (257.467 ns (6 allocations: 1.14 KiB) for `A[1, 1, 1] = 1`)
  # Calling `setindex!` directly here is faster (56.635 ns (1 allocation: 368 bytes) for `A[1, 1, 1] = 1`)
  # but of course less generic. Can't figure out how to optimize it,
  # even the generic IndexVal version above is faster (126.818 ns (5 allocations: 768 bytes) for `A[i'' => 1, i' => 1, i => 1] = 1`)
  return settensor!(T, _setindex!!(tensor(T), x, I...))
end

@propagate_inbounds function setindex!(T::ITensor, x::Number, I::CartesianIndex)
  return setindex!(T, x, Tuple(I)...)
end

@propagate_inbounds @inline function _setindex!!(
  T::Tensor, x::Number, ivs::Vararg{<:Any,N}
) where {N}
  # Would be nice to split off the functions for extracting the `ind` and `val` as Tuples,
  # but it was slower.
  p = NDTensors.getperm(inds(T), ntuple(n -> ind(@inbounds ivs[n]), Val(N)))
  fac = NDTensors.permfactor(p, ivs...) #<fermions> possible sign
  return _setindex!!(
    T, fac * x, NDTensors.permute(ntuple(n -> val(@inbounds ivs[n]), Val(N)), p)...
  )
end

@propagate_inbounds @inline function setindex!(
  T::ITensor, x::Number, I::Vararg{<:Any,N}
) where {N}
  return settensor!(T, _setindex!!(tensor(T), x, I...))
end

# XXX: what is this definition for?
Base.checkbounds(::Any, ::Block) = nothing

@propagate_inbounds function setindex!(T::ITensor, A::AbstractArray, I...)
  @boundscheck checkbounds(tensor(T), I...)
  TR = setindex!!(tensor(T), A, I...)
  setstorage!(T, storage(TR))
  return T
end

#function setindex!(T::ITensor, A::AbstractArray, b::Block)
#  # XXX: use setindex!! syntax
#  tensor(T)[b] = A
#  return T
#end

function setindex!(T::ITensor, A::AbstractArray, ivs::Pair{<:Index}...)
  input_inds = first.(ivs)
  p = NDTensors.getperm(inds(T), input_inds)
  # Base.to_indices changes Colons into proper ranges, here
  # using the dimensions of the indices.
  vals = to_indices(CartesianIndices(input_inds), last.(ivs))
  # Lazily permute the array to correctly fit into the ITensor,
  # accounting for the input indices being in a different order
  # from the ITensor indices.
  pvals = NDTensors.permute(vals, p)
  T[pvals...] = PermutedDimsArray(reshape(A, length.(vals)), p)
  return T
end

#function setindex!(::ITensor{Any}, ::Number, ivs...)
#  error("Cannot set the element of an emptyITensor(). Must define indices to set elements")
#end

"""
    eachindex(A::ITensor)

Create an iterable object for visiting each element of the ITensor `A` (including structually
zero elements for sparse tensors).

For example, for dense tensors this may return `1:length(A)`, while for sparse tensors
it may return a Cartesian range.
"""
eachindex(A::ITensor) = eachindex(tensor(A))

"""
    iterate(A::ITensor, args...)

Iterate over the elements of an ITensor.
"""
iterate(A::ITensor, args...) = iterate(tensor(A), args...)

"""
    fill!(T::ITensor, x::Number)

Fill all values of the ITensor with the specified value.
"""
function fill!(T::ITensor, x::Number)
  # Use broadcasting `T .= x`?
  return settensor!(T, fill!!(tensor(T), x))
end

# TODO: name this `inds` or `indscollection`?
itensor2inds(A::ITensor)::Any = inds(A)
itensor2inds(A::Tensor) = inds(A)
itensor2inds(i::Index) = (i,)
itensor2inds(A) = A
function map_itensor2inds(A::Tuple{Vararg{<:Any,N}}) where {N}
  return ntuple(i -> itensor2inds(A[i]), Val(N))
end

# in
hasind(A, i::Index) = i ∈ itensor2inds(A)

# issubset
hasinds(A, is) = is ⊆ itensor2inds(A)
hasinds(A, is::Index...) = hasinds(A, is)

"""
    hasinds(is...)

Returns an anonymous function `x -> hasinds(x, is...)` which
accepts an ITensor or IndexSet and returns `true` if the
ITensor or IndexSet has the indices `is`.
"""
hasinds(is::Indices) = x -> hasinds(x, is)
hasinds(is::Index...) = hasinds(is)

"""
    hascommoninds(A, B; kwargs...)

    hascommoninds(B; kwargs...) -> f::Function

Check if the ITensors or sets of indices `A` and `B` have
common indices.

If only one ITensor or set of indices `B` is passed, return a
function `f` such that `f(A) = hascommoninds(A, B; kwargs...)`
"""
hascommoninds(A, B; kwargs...) = !isnothing(commonind(A, B; kwargs...))

hascommoninds(B; kwargs...) = x -> hascommoninds(x, B; kwargs...)

# issetequal
hassameinds(A, B) = issetequal(itensor2inds(A), itensor2inds(B))

# Apply the Index set function and then filter the results
function filter_inds_set_function(
  ffilter::Function, fset::Function, A::Vararg{<:Any,N}
) where {N}
  return filter(ffilter, fset(map_itensor2inds(A)...))
end

function filter_inds_set_function(fset::Function, A...; kwargs...)
  return filter_inds_set_function(fmatch(; kwargs...), fset, A...)
end

for (finds, fset) in (
  (:commoninds, :_intersect),
  (:noncommoninds, :_symdiff),
  (:uniqueinds, :_setdiff),
  (:unioninds, :_union),
)
  @eval begin
    $finds(args...; kwargs...) = filter_inds_set_function($fset, args...; kwargs...)
  end
end

for find in (:commonind, :noncommonind, :uniqueind, :unionind)
  @eval begin
    $find(args...; kwargs...) = getfirst($(Symbol(find, :s))(args...; kwargs...))
  end
end

# intersect
@doc """
    commoninds(A, B; kwargs...)

Return a Vector with indices that are common between the indices of `A` and `B` (the set intersection, similar to `Base.intersect`).
""" commoninds

# firstintersect
@doc """
    commonind(A, B; kwargs...)

Return the first `Index` common between the indices of `A` and `B`.

See also [`commoninds`](@ref).
""" commonind

# symdiff
@doc """
    noncommoninds(A, B; kwargs...)

Return a Vector with indices that are not common between the indices of `A` and `B` (the symmetric set difference, similar to `Base.symdiff`).
""" noncommoninds

# firstsymdiff
@doc """
    noncommonind(A, B; kwargs...)

Return the first `Index` not common between the indices of `A` and `B`.

See also [`noncommoninds`](@ref).
""" noncommonind

# setdiff
@doc """
    uniqueinds(A, B; kwargs...)

Return Vector with indices that are unique to the set of indices of `A` and not in `B` (the set difference, similar to `Base.setdiff`).
""" uniqueinds

# firstsetdiff
@doc """
    uniqueind(A, B; kwargs...)

Return the first `Index` unique to the set of indices of `A` and not in `B`.

See also [`uniqueinds`](@ref).
""" uniqueind

# union
@doc """
    unioninds(A, B; kwargs...)

Return a Vector with indices that are the union of the indices of `A` and `B` (the set union, similar to `Base.union`).
""" unioninds

# firstunion
@doc """
    unionind(A, B; kwargs...)

Return the first `Index` in the union of the indices of `A` and `B`.

See also [`unioninds`](@ref).
""" unionind

firstind(A...; kwargs...) = getfirst(map_itensor2inds(A)...; kwargs...)

filterinds(f::Function, A...) = filter(f, map_itensor2inds(A)...)
filterinds(A...; kwargs...) = filter(map_itensor2inds(A)...; kwargs...)

# Faster version when no filtering is requested
filterinds(A::ITensor) = inds(A)
filterinds(is::Indices) = is

# For backwards compatibility
inds(A...; kwargs...) = filterinds(A...; kwargs...)

# in-place versions of priming and tagging
for fname in (
  :prime,
  :setprime,
  :noprime,
  :replaceprime,
  :swapprime,
  :addtags,
  :removetags,
  :replacetags,
  :settags,
  :swaptags,
  :replaceind,
  :replaceinds,
  :swapind,
  :swapinds,
)
  @eval begin
    $fname(f::Function, A::ITensor, args...) = ITensor($fname(f, tensor(A), args...))

    # Inlining makes the ITensor functions slower
    @noinline function $fname(f::Function, A::Tensor, args...)
      return setinds(A, $fname(f, inds(A), args...))
    end

    function $(Symbol(fname, :!))(f::Function, A::ITensor, args...)
      return settensor!(A, $fname(f, tensor(A), args...))
    end

    $fname(A::ITensor, args...; kwargs...) = itensor($fname(tensor(A), args...; kwargs...))

    # Inlining makes the ITensor functions slower
    @noinline function $fname(A::Tensor, args...; kwargs...)
      return setinds(A, $fname(inds(A), args...; kwargs...))
    end

    function $(Symbol(fname, :!))(A::ITensor, args...; kwargs...)
      return settensor!(A, $fname(tensor(A), args...; kwargs...))
    end
  end
end

priming_tagging_doc = """
Optionally, only modify the indices with the specified keyword arguments.

# Arguments
- `tags = nothing`: if specified, only modify Index `i` if `hastags(i, tags) == true`. 
- `plev = nothing`: if specified, only modify Index `i` if `hasplev(i, plev) == true`.

The ITensor functions come in two versions, `f` and `f!`. The latter modifies the ITensor in-place. In both versions, the ITensor storage is not modified or copied (so it returns an ITensor with a view of the original storage).
"""

@doc """
    prime[!](A::ITensor, plinc::Int = 1; <keyword arguments>) -> ITensor

    prime(inds, plinc::Int = 1; <keyword arguments>) -> IndexSet

Increase the prime level of the indices of an ITensor or collection of indices.

$priming_tagging_doc
""" prime(::ITensor, ::Any...)

@doc """
    setprime[!](A::ITensor, plev::Int; <keyword arguments>) -> ITensor

    setprime(inds, plev::Int; <keyword arguments>) -> IndexSet

Set the prime level of the indices of an ITensor or collection of indices.

$priming_tagging_doc
""" setprime(::ITensor, ::Any...)

@doc """
    noprime[!](A::ITensor; <keyword arguments>) -> ITensor

    noprime(inds; <keyword arguments>) -> IndexSet

Set the prime level of the indices of an ITensor or collection of indices to zero.

$priming_tagging_doc
""" noprime(::ITensor, ::Any...)

@doc """
    replaceprime[!](A::ITensor, plold::Int, plnew::Int; <keyword arguments>) -> ITensor
    replaceprime[!](A::ITensor, plold => plnew; <keyword arguments>) -> ITensor
    mapprime[!](A::ITensor, <arguments>; <keyword arguments>) -> ITensor

    replaceprime(inds, plold::Int, plnew::Int; <keyword arguments>)
    replaceprime(inds::IndexSet, plold => plnew; <keyword arguments>)
    mapprime(inds, <arguments>; <keyword arguments>)

Set the prime level of the indices of an ITensor or collection of indices with prime level `plold` to `plnew`.

$priming_tagging_doc
""" mapprime(::ITensor, ::Any...)

@doc """
    swapprime[!](A::ITensor, pl1::Int, pl2::Int; <keyword arguments>) -> ITensor
    swapprime[!](A::ITensor, pl1 => pl2; <keyword arguments>) -> ITensor

    swapprime(inds, pl1::Int, pl2::Int; <keyword arguments>)
    swapprime(inds, pl1 => pl2; <keyword arguments>)

Set the prime level of the indices of an ITensor or collection of indices with prime level `pl1` to `pl2`, and those with prime level `pl2` to `pl1`.

$priming_tagging_doc
""" swapprime(::ITensor, ::Any...)

@doc """
    addtags[!](A::ITensor, ts::String; <keyword arguments>) -> ITensor

    addtags(inds, ts::String; <keyword arguments>)

Add the tags `ts` to the indices of an ITensor or collection of indices.

$priming_tagging_doc
""" addtags(::ITensor, ::Any...)

@doc """
    removetags[!](A::ITensor, ts::String; <keyword arguments>) -> ITensor

    removetags(inds, ts::String; <keyword arguments>)

Remove the tags `ts` from the indices of an ITensor or collection of indices.

$priming_tagging_doc
""" removetags(::ITensor, ::Any...)

@doc """
    settags[!](A::ITensor, ts::String; <keyword arguments>) -> ITensor

    settags(is::IndexSet, ts::String; <keyword arguments>) -> IndexSet

Set the tags of the indices of an ITensor or IndexSet to `ts`.

$priming_tagging_doc
""" settags(::ITensor, ::Any...)

@doc """
    replacetags[!](A::ITensor, tsold::String, tsnew::String; <keyword arguments>) -> ITensor

    replacetags(is::IndexSet, tsold::String, tsnew::String; <keyword arguments>) -> IndexSet

Replace the tags `tsold` with `tsnew` for the indices of an ITensor.

$priming_tagging_doc
""" replacetags(::ITensor, ::Any...)

@doc """
    swaptags[!](A::ITensor, ts1::String, ts2::String; <keyword arguments>) -> ITensor

    swaptags(is::IndexSet, ts1::String, ts2::String; <keyword arguments>) -> IndexSet

Swap the tags `ts1` with `ts2` for the indices of an ITensor.

$priming_tagging_doc
""" swaptags(::ITensor, ::Any...)

@doc """
    replaceind[!](A::ITensor, i1::Index, i2::Index) -> ITensor

Replace the Index `i1` with the Index `i2` in the ITensor.

The indices must have the same space (i.e. the same dimension and QNs, if applicable).
""" replaceind(::ITensor, ::Any...)

@doc """
    replaceinds(A::ITensor, inds1, inds2) -> ITensor

    replaceinds!(A::ITensor, inds1, inds2)

Replace the Index `inds1[n]` with the Index `inds2[n]` in the ITensor, where `n` runs from `1` to `length(inds1) == length(inds2)`.

The indices must have the same space (i.e. the same dimension and QNs, if applicable).

The storage of the ITensor is not modified or copied (the output ITensor is a view of the input ITensor).
""" replaceinds(::ITensor, ::Any...)

@doc """
    swapind(A::ITensor, i1::Index, i2::Index) -> ITensor

    swapind!(A::ITensor, i1::Index, i2::Index)

Swap the Index `i1` with the Index `i2` in the ITensor.

The indices must have the same space (i.e. the same dimension and QNs, if applicable).
""" swapind(::ITensor, ::Any...)

@doc """
    swapinds(A::ITensor, inds1, inds2) -> ITensor

    swapinds!(A::ITensor, inds1, inds2)

Swap the Index `inds1[n]` with the Index `inds2[n]` in the ITensor, where `n` runs from `1` to `length(inds1) == length(inds2)`.

The indices must have the same space (i.e. the same dimension and QNs, if applicable).

The storage of the ITensor is not modified or copied (the output ITensor is a view of the input ITensor).
""" swapinds(::ITensor, ::Any...)

# XXX: rename to:
# hastags(any, A, ts)
"""
    anyhastags(A::ITensor, ts::Union{String, TagSet})
    hastags(A::ITensor, ts::Union{String, TagSet})

Check if any of the indices in the ITensor have the specified tags.
"""
anyhastags(A::ITensor, ts) = anyhastags(inds(A), ts)

hastags(A::ITensor, ts) = hastags(inds(A), ts)

# XXX: rename to:
# hastags(all, A, ts)
"""
    allhastags(A::ITensor, ts::Union{String, TagSet})

Check if all of the indices in the ITensor have the specified tags.
"""
allhastags(A::ITensor, ts) = allhastags(inds(A), ts)

"""
    adjoint(A::ITensor)

For `A'` notation to prime an ITensor by 1.
"""
adjoint(A::ITensor) = prime(A)

dirs(A::ITensor, is) = dirs(inds(A), is)

function (A::ITensor == B::ITensor)
  !hassameinds(A, B) && return false
  return norm(A - B) == zero(promote_type(eltype(A), eltype(B)))
end

function isapprox(A::ITensor, B::ITensor; kwargs...)
  B = permute(B, inds(A))
  return isapprox(array(A), array(B); kwargs...)
end

function randn!(T::ITensor)
  return settensor!(T, randn!!(tensor(T)))
end

"""
    randomITensor([::Type{ElT <: Number} = Float64, ]inds)
    randomITensor([::Type{ElT <: Number} = Float64, ]inds::Index...)

Construct an ITensor with type `ElT` and indices `inds`, whose elements are normally distributed random numbers. If the element type is not specified, it defaults to `Float64`.

# Examples 

```julia
i = Index(2,"index_i")
j = Index(4,"index_j")
k = Index(3,"index_k")

A = randomITensor(i,j)
B = randomITensor(ComplexF64,undef,k,j)
```
"""
function randomITensor(::Type{S}, inds::Indices) where {S<:Number}
  T = ITensor(S, undef, inds)
  randn!(T)
  return T
end

function randomITensor(::Type{S}, inds::Index...) where {S<:Number}
  return randomITensor(S, inds)
end

# To fix ambiguity errors with QN version
function randomITensor(::Type{ElT}) where {ElT<:Number}
  return randomITensor(ElT, ())
end

randomITensor(inds::Indices) = randomITensor(Float64, inds)
randomITensor(inds::Index...) = randomITensor(Float64, inds)

# To fix ambiguity errors with QN version
randomITensor() = randomITensor(Float64, ())

function combiner(inds::Indices; kwargs...)
  tags = get(kwargs, :tags, "CMB,Link")
  new_ind = Index(prod(dims(inds)), tags)
  new_is = (new_ind, inds...)
  return itensor(Combiner(), new_is)
end

combiner(inds::Index...; kwargs...) = combiner(inds; kwargs...)

# Special case when no indices are combined (useful for generic code)
function combiner(; kwargs...)
  return itensor(Combiner(), ())
end

function combinedind(T::ITensor)
  if storage(T) isa Combiner && order(T) > 0
    return inds(T)[1]
  end
  return nothing
end

norm(T::ITensor) = norm(tensor(T))

function dag(as::AliasStyle, T::Tensor{ElT,N}) where {ElT,N}
  if using_auto_fermion() && has_fermionic_subspaces(inds(T)) # <fermions>
    CT = conj(NeverAlias(), T)
    NDTensors.scale_blocks!(CT, block -> NDTensors.permfactor(reverse(1:N), block, inds(T)))
    return setinds(CT, dag(inds(T)))
  end
  return setinds(conj(as, T), dag(inds(T)))
end

function dag(as::AliasStyle, T::ITensor)
  return itensor(dag(as, tensor(T)))
end

# Helper function for deprecating a keyword argument
function deprecated_keyword_argument(
  ::Type{T}, kwargs; new_kw, old_kw, default, funcsym, map=identity
)::T where {T}
  has_new_kw = haskey(kwargs, new_kw)
  has_old_kw = haskey(kwargs, old_kw)
  res::T = if has_old_kw
    Base.depwarn(
      "In `$func`, keyword argument `$old_kw` is deprecated in favor of `$new_kw`.", func
    )
    if has_new_kw
      println(
        "Warning: keyword arguments `$old_kw` and `$new_kw` are both specified, using `$new_kw`.",
      )
      kwargs[new_kw]
    else
      map(kwargs[old_kw])
    end
  else
    get(kwargs, new_kw, default)
  end
  return res
end

"""
   dag(T::ITensor; allow_alias = true)

Complex conjugate the elements of the ITensor `T` and dagger the indices.

By default, an alias of the ITensor is returned (i.e. the output ITensor
may share data with the input ITensor). If `allow_alias = false`,
an alias is never returned.
"""
function dag(T::ITensor; kwargs...)
  allow_alias::Bool = deprecated_keyword_argument(
    Bool,
    kwargs;
    new_kw=:allow_alias,
    old_kw=:always_copy,
    default=true,
    funcsym=:dag,
    map=!,
  )
  aliasstyle::Union{AllowAlias,NeverAlias} = allow_alias ? AllowAlias() : NeverAlias()
  return dag(aliasstyle, T)
end

"""
    dir(A::ITensor, i::Index)

Return the direction of the Index `i` in the ITensor `A`.
"""
dir(A::ITensor, i::Index) = dir(inds(A), i)

"""
    permute(T::ITensor, inds...; allow_alias = false)

Return a new ITensor `T` with indices permuted according
to the input indices `inds`. The storage of the ITensor
is permuted accordingly.

If called with `allow_alias = true`, it avoids
copying data if possible. Therefore, it may return an alias
of the input ITensor (an ITensor that shares the same data),
such as if the permutation turns out to be trivial.

By default, `allow_alias = false`, and it never
returns an alias of the input ITensor.

# Examples

```julia
i = Index(2, "index_i"); j = Index(4, "index_j"); k = Index(3, "index_k");
T = randomITensor(i, j, k)

pT_1 = permute(T, k, i, j)
pT_2 = permute(T, j, i, k)

pT_noalias_1 = permute(T, i, j, k)
pT_noalias_1[1, 1, 1] = 12
T[1, 1, 1] != pT_noalias_1[1, 1, 1]

pT_noalias_2 = permute(T, i, j, k; allow_alias = false)
pT_noalias_2[1, 1, 1] = 12
T[1, 1, 1] != pT_noalias_1[1, 1, 1]

pT_alias = permute(T, i, j, k; allow_alias = true)
pT_alias[1, 1, 1] = 12
T[1, 1, 1] == pT_alias[1, 1, 1]
```
"""
function permute(T::ITensor, new_inds...; kwargs...)
  allow_alias = deprecated_keyword_argument(
    Bool,
    kwargs;
    new_kw=:allow_alias,
    old_kw=:always_copy,
    default=false,
    funcsym=:permute,
    map=!,
  )
  aliasstyle::Union{AllowAlias,NeverAlias} = allow_alias ? AllowAlias() : NeverAlias()
  return permute(aliasstyle, T, new_inds...)
end

# TODO: move to NDTensors
function permutedims(::AllowAlias, T::Tensor, perm)
  return NDTensors.is_trivial_permutation(perm) ? T : permutedims(NeverAlias(), T, perm)
end

# TODO: move to NDTensors, define `permutedims` in terms of `NeverAlias`
function permutedims(::NeverAlias, T::Tensor, perm)
  return permutedims(T, perm)
end

function _permute(as::AliasStyle, T::Tensor, new_inds)
  perm = NDTensors.getperm(new_inds, inds(T))
  return permutedims(as, T, perm)
end

function permute(as::AliasStyle, T::ITensor, new_inds)
  return itensor(_permute(as, tensor(T), new_inds))
end

# Version listing indices
function permute(as::AliasStyle, T::ITensor, new_inds::Index...)
  return permute(as, T, new_inds)
end

function (T::ITensor * x::Number)::ITensor
  return itensor(x * tensor(T))
end

# TODO: what about noncommutative number types?
(x::Number * T::ITensor) = T * x

#TODO: make a proper element-wise division
(A::ITensor / x::Number) = A * (1.0 / x)

-(A::ITensor) = itensor(-tensor(A))

_isemptyscalar(A::ITensor) = _isemptyscalar(tensor(A))
_isemptyscalar(A::Tensor) = ndims(A) == 0 && isemptystorage(A) && eltype(A) === EmptyNumber

function _add(A::Tensor, B::Tensor)
  if _isemptyscalar(A) && ndims(B) > 0
    return itensor(B)
  elseif _isemptyscalar(B) && ndims(A) > 0
    return itensor(A)
  end
  ndims(A) != ndims(B) &&
    throw(DimensionMismatch("cannot add ITensors with different numbers of indices"))
  itA = itensor(A)
  itB = itensor(B)
  itC = copy(itA)
  itC .+= itB
  return itC
end

# TODO: move the order-0 EmptyStorage ITensor special case to NDTensors.
# Unfortunately this is more complicated than it might seem since it
# has to pass through the broadcasting mechanism first.
function (A::ITensor + B::ITensor)
  return _add(tensor(A), tensor(B))
end

# TODO: move the order-0 EmptyStorage ITensor special to NDTensors
function (A::ITensor - B::ITensor)
  if _isemptyscalar(A) && ndims(B) > 0
    return -B
  elseif _isemptyscalar(B) && ndims(A) > 0
    return A
  end
  ndims(A) != ndims(B) &&
    throw(DimensionMismatch("cannot subtract ITensors with different numbers of indices"))
  C = copy(A)
  C .-= B
  return C
end

Base.real(T::ITensor)::ITensor = itensor(real(tensor(T)))

Base.imag(T::ITensor)::ITensor = itensor(imag(tensor(T)))

Base.conj(T::ITensor)::ITensor = itensor(conj(tensor(T)))

# Function barrier
function _contract(A::Tensor, B::Tensor)
  labelsA, labelsB = compute_contraction_labels(inds(A), inds(B))
  return contract(A, labelsA, B, labelsB)
  # TODO: Alternative to try (`noncommoninds` is too slow right now)
  #return _contract!!(EmptyTensor(Float64, _Tuple(noncommoninds(inds(A), inds(B)))), A, B)
end

function _contract(A::ITensor, B::ITensor)::ITensor
  C = itensor(_contract(tensor(A), tensor(B)))
  warnTensorOrder = get_warn_order()
  if !isnothing(warnTensorOrder) > 0 && order(C) >= warnTensorOrder
    println(
      "Contraction resulted in ITensor with $(order(C)) indices, which is greater than or equal to the ITensor order warning threshold $warnTensorOrder. You can modify the threshold with macros like `@set_warn_order N`, `@reset_warn_order`, and `@disable_warn_order` or functions like `ITensors.set_warn_order(N::Int)`, `ITensors.reset_warn_order()`, and `ITensors.disable_warn_order()`.",
    )
    # This prints a vector, not formatted well
    #show(stdout, MIME"text/plain"(), stacktrace())
    Base.show_backtrace(stdout, backtrace())
    println()
  end
  return C
end

_contract(T::ITensor, ::Nothing) = T

dag(::Nothing) = nothing

# TODO: add iscombiner(::Tensor) to NDTensors
iscombiner(T::ITensor)::Bool = (storage(T) isa Combiner)

# TODO: add isdiag(::Tensor) to NDTensors
isdiag(T::ITensor)::Bool = (storage(T) isa Diag || storage(T) isa DiagBlockSparse)

function can_combine_contract(A::ITensor, B::ITensor)::Bool
  return hasqns(A) &&
         hasqns(B) &&
         !iscombiner(A) &&
         !iscombiner(B) &&
         !isdiag(A) &&
         !isdiag(B)
end

function combine_contract(A::ITensor, B::ITensor)::ITensor
  # Combine first before contracting
  C::ITensor = if can_combine_contract(A, B)
    uniqueindsA = uniqueinds(A, B)
    uniqueindsB = uniqueinds(B, A)
    commonindsAB = commoninds(A, B)
    combinerA = isempty(uniqueindsA) ? nothing : combiner(uniqueindsA)
    combinerB = isempty(uniqueindsB) ? nothing : combiner(uniqueindsB)
    combinerAB = isempty(commonindsAB) ? nothing : combiner(commonindsAB)
    AC = _contract(_contract(A, combinerA), combinerAB)
    BC = _contract(_contract(B, combinerB), dag(combinerAB))
    CC = _contract(AC, BC)
    _contract(_contract(CC, dag(combinerA)), dag(combinerB))
  else
    _contract(A, B)
  end
  return C
end

"""
    A::ITensor * B::ITensor
    contract(A::ITensor, B::ITensor)

Contract ITensors A and B to obtain a new ITensor. This 
contraction `*` operator finds all matching indices common
to A and B and sums over them, such that the result will 
have only the unique indices of A and B. To prevent
indices from matching, their prime level or tags can be 
modified such that they no longer compare equal - for more
information see the documentation on Index objects.

# Examples

```julia
i = Index(2,"index_i"); j = Index(4,"index_j"); k = Index(3,"index_k")

A = randomITensor(i,j)
B = randomITensor(j,k)
C = A * B # contract over Index j

A = randomITensor(i,i')
B = randomITensor(i,i'')
C = A * B # contract over Index i

A = randomITensor(i)
B = randomITensor(j)
C = A * B # outer product of A and B, no contraction

A = randomITensor(i,j,k)
B = randomITensor(k,i,j)
C = A * B # inner product of A and B, all indices contracted
```
"""
(A::ITensor * B::ITensor)::ITensor = contract(A, B)

function contract(A::ITensor, B::ITensor)::ITensor
  NA::Int = ndims(A)
  NB::Int = ndims(B)
  if NA == 0 && NB == 0
    return (iscombiner(A) || iscombiner(B)) ? _contract(A, B) : ITensor(A[] * B[])
  elseif NA == 0
    return iscombiner(A) ? _contract(A, B) : A[] * B
  elseif NB == 0
    return iscombiner(B) ? _contract(B, A) : B[] * A
  else
    C = using_combine_contract() ? combine_contract(A, B) : _contract(A, B)
    return C
  end
end

function optimal_contraction_sequence(A::Union{Vector{<:ITensor},Tuple{Vararg{<:ITensor}}})
  if length(A) == 1
    return optimal_contraction_sequence(A[1])
  elseif length(A) == 2
    return optimal_contraction_sequence(A[1], A[2])
  elseif length(A) == 3
    return optimal_contraction_sequence(A[1], A[2], A[3])
  else
    return _optimal_contraction_sequence(A)
  end
end

optimal_contraction_sequence(A::ITensor) = Any[1]
optimal_contraction_sequence(A1::ITensor, A2::ITensor) = Any[1, 2]
function optimal_contraction_sequence(A1::ITensor, A2::ITensor, A3::ITensor)
  return optimal_contraction_sequence(inds(A1), inds(A2), inds(A3))
end
optimal_contraction_sequence(As::ITensor...) = _optimal_contraction_sequence(As)

_optimal_contraction_sequence(As::Tuple{<:ITensor}) = Any[1]
_optimal_contraction_sequence(As::Tuple{<:ITensor,<:ITensor}) = Any[1, 2]
function _optimal_contraction_sequence(As::Tuple{<:ITensor,<:ITensor,<:ITensor})
  return optimal_contraction_sequence(inds(As[1]), inds(As[2]), inds(As[3]))
end
function _optimal_contraction_sequence(As::Tuple{Vararg{<:ITensor}})
  return __optimal_contraction_sequence(As)
end

_optimal_contraction_sequence(As::Vector{<:ITensor}) = __optimal_contraction_sequence(As)

function __optimal_contraction_sequence(As)
  indsAs = [inds(A) for A in As]
  return optimal_contraction_sequence(indsAs)
end

function default_sequence()
  return using_contraction_sequence_optimization() ? "automatic" : "left_associative"
end

function contraction_cost(As::Union{Vector{<:ITensor},Tuple{Vararg{<:ITensor}}}; kwargs...)
  indsAs = [inds(A) for A in As]
  return contraction_cost(indsAs; kwargs...)
end

# TODO: provide `contractl`/`contractr`/`*ˡ`/`*ʳ` as shorthands for left associative and right associative contractions.
"""
    *(As::ITensor...; sequence = default_sequence(), kwargs...)
    *(As::Vector{<: ITensor}; sequence = default_sequence(), kwargs...)
    contract(As::ITensor...; sequence = default_sequence(), kwargs...)

Contract the set of ITensors according to the contraction sequence.

The default sequence is "automatic" if `ITensors.using_contraction_sequence_optimization()`
is true, otherwise it is "left_associative" (the ITensors are contracted from left to right).

You can change the default with `ITensors.enable_contraction_sequence_optimization()` and
`ITensors.disable_contraction_sequence_optimization()`.

For a custom sequence, the sequence should be provided as a binary tree where the leaves are
integers `n` specifying the ITensor `As[n]` and branches are accessed
by indexing with `1` or `2`, i.e. `sequence = Any[Any[1, 3], Any[2, 4]]`.
"""
function contract(tn::AbstractVector; kwargs...)
  return if all(x -> x isa ITensor, tn)
    contract(convert(Vector{ITensor}, tn); kwargs...)
  else
    deepcontract(tn; kwargs...)
  end
end

# Contract a tensor network such as:
# [A, B, [[C, D], [E, [F, G]]]]
deepcontract(t::ITensor, ts::ITensor...) = *(t, ts...)
function deepcontract(tn::AbstractVector)
  return deepcontract(deepcontract.(tn)...)
end

function contract(
<<<<<<< HEAD
  As::Union{Vector{<:ITensor},Tuple{Vararg{<:ITensor}}};
  sequence=default_sequence(),
  kwargs...,
)::ITensor
=======
  As::Union{Vector{ITensor},Tuple{Vararg{ITensor}}}; sequence=default_sequence(), kwargs...
)
>>>>>>> c4e56952
  if sequence == "left_associative"
    return foldl((A, B) -> contract(A, B; kwargs...), As)
  elseif sequence == "right_associative"
    return foldr((A, B) -> contract(A, B; kwargs...), As)
  elseif sequence == "automatic"
    return _contract(As, optimal_contraction_sequence(As); kwargs...)
  else
    return _contract(As, sequence; kwargs...)
  end
end

contract(As::ITensor...; kwargs...)::ITensor = contract(As; kwargs...)

_contract(As, sequence::Int) = As[sequence]

# Given a contraction sequence, contract the tensors recursively according
# to that sequence.
<<<<<<< HEAD
function _contract(As, sequence; kwargs...)::ITensor
  return contract(_contract(As, sequence[1]), _contract(As, sequence[2]); kwargs...)
=======
function _contract(As, sequence::AbstractVector; kwargs...)
  return contract(_contract.((As,), sequence)...; kwargs...)
>>>>>>> c4e56952
end

*(As::ITensor...; kwargs...)::ITensor = contract(As...; kwargs...)

# XXX: rename contract!
function contract!(C::ITensor, A::ITensor, B::ITensor, α::Number, β::Number=0)::ITensor
  labelsCAB = compute_contraction_labels(inds(C), inds(A), inds(B))
  labelsC, labelsA, labelsB = labelsCAB
  CT = NDTensors.contract!!(
    Tensor(C), _Tuple(labelsC), tensor(A), _Tuple(labelsA), Tensor(B), _Tuple(labelsB), α, β
  )
  setstorage!(C, storage(CT))
  setinds!(C, inds(C))
  return C
end

function _contract!!(C::Tensor, A::Tensor, B::Tensor)
  labelsCAB = compute_contraction_labels(inds(C), inds(A), inds(B))
  labelsC, labelsA, labelsB = labelsCAB
  CT = NDTensors.contract!!(C, labelsC, A, labelsA, B, labelsB)
  return CT
end

# This is necessary for now since not all types implement contract!!
# with non-trivial α and β
function contract!(C::ITensor, A::ITensor, B::ITensor)::ITensor
  return settensor!(C, _contract!!(Tensor(C), tensor(A), Tensor(B)))
end

mul!(C::ITensor, A::ITensor, B::ITensor, args...)::ITensor = contract!(C, A, B, args...)

dot(A::ITensor, B::ITensor) = (dag(A) * B)[]

# Returns a tuple of pairs of indices, where the pairs
# are determined by the prime level pairs `plev` and
# tag pairs `tags`.
function indpairs(T::ITensor; plev::Pair{Int,Int}=0 => 1, tags::Pair=ts"" => ts"")
  is1 = filterinds(T; plev=first(plev), tags=first(tags))
  is2 = filterinds(T; plev=last(plev), tags=last(tags))
  is2to1 = replacetags(mapprime(is2, last(plev) => first(plev)), last(tags) => first(tags))
  is_first = commoninds(is1, is2to1)
  is_last = replacetags(
    mapprime(is_first, first(plev) => last(plev)), first(tags) => last(tags)
  )
  is_last = permute(commoninds(T, is_last), is_last)
  return Tuple(is_first) .=> Tuple(is_last)
end

# Trace an ITensor over pairs of indices determined by
# the prime levels and tags. Indices that are not in pairs
# are not traced over, corresponding to a "batched" trace.
function tr(T::ITensor; plev::Pair{Int,Int}=0 => 1, tags::Pair=ts"" => ts"")
  trpairs = indpairs(T; plev=plev, tags=tags)
  for indpair in trpairs
    T *= δ(dag.(Tuple(indpair)))
  end
  if order(T) == 0
    return T[]
  end
  return T
end

"""
    exp(A::ITensor, Linds=Rinds', Rinds=inds(A,plev=0); ishermitian = false)

Compute the exponential of the tensor `A` by treating it as a matrix ``A_{lr}`` with
the left index `l` running over all indices in `Linds` and `r` running over all
indices in `Rinds`.

Only accepts index lists `Linds`,`Rinds` such that: (1) `length(Linds) +
length(Rinds) == length(inds(A))` (2) `length(Linds) == length(Rinds)` (3) For
each pair of indices `(Linds[n],Rinds[n])`, `Linds[n]` and `Rinds[n]` represent
the same Hilbert space (the same QN structure in the QN case, or just the same
length in the dense case), and appear in `A` with opposite directions.

When `ishermitian=true` the exponential of `Hermitian(A_{lr})` is
computed internally.
"""
function exp(A::ITensor, Linds, Rinds; kwargs...)
  ishermitian = get(kwargs, :ishermitian, false)

  @debug_check begin
    if hasqns(A)
      @assert flux(A) == QN()
    end
  end

  N = ndims(A)
  NL = length(Linds)
  NR = length(Rinds)
  NL != NR && error("Must have equal number of left and right indices")
  N != NL + NR &&
    error("Number of left and right indices must add up to total number of indices")

  # Linds, Rinds may not have the correct directions
  # TODO: does the need a conversion?
  Lis = Linds
  Ris = Rinds

  # Ensure the indices have the correct directions,
  # QNs, etc.
  # First grab the indices in A, then permute them
  # correctly.
  Lis = permute(commoninds(A, Lis), Lis)
  Ris = permute(commoninds(A, Ris), Ris)

  for (l, r) in zip(Lis, Ris)
    if space(l) != space(r)
      error("In exp, indices must come in pairs with equal spaces.")
    end
    if hasqns(A)
      if dir(l) == dir(r)
        error("In exp, indices must come in pairs with opposite directions")
      end
    end
  end

  CL = combiner(Lis...; dir=Out)
  CR = combiner(Ris...; dir=In)
  AC = A * CR * CL
  expAT = ishermitian ? exp(Hermitian(Tensor(AC))) : exp(Tensor(AC))
  return itensor(expAT) * dag(CR) * dag(CL)
end

function exp(A::ITensor; kwargs...)
  Ris = filterinds(A; plev=0)
  Lis = Ris'
  return exp(A, Lis, Ris; kwargs...)
end

"""
    hadamard_product!(C::ITensor, A::ITensor, B::ITensor)
    hadamard_product(A::ITensor, B::ITensor)
    ⊙(A::ITensor, B::ITensor)

Elementwise product of 2 ITensors with the same indices.

Alternative syntax `⊙` can be typed in the REPL with `\\odot <tab>`.
"""
function hadamard_product!(R::ITensor, T1::ITensor, T2::ITensor)
  if !hassameinds(T1, T2)
    error("ITensors must have some indices to perform Hadamard product")
  end
  # Permute the indices to the same order
  #if inds(A) ≠ inds(B)
  #  B = permute(B, inds(A))
  #end
  #Tensor(C) .= tensor(A) .* Tensor(B)
  map!((t1, t2) -> *(t1, t2), R, T1, T2)
  return R
end

# TODO: instead of copy, use promote(A, B)
function hadamard_product(A::ITensor, B::ITensor)
  Ac = copy(A)
  return hadamard_product!(Ac, Ac, B)
end

⊙(A::ITensor, B::ITensor) = hadamard_product(A, B)

# Helper tensors for performing a partial direct sum
function directsum_itensors(i::Index, j::Index, ij::Index)
  S1 = zeros(dim(i), dim(ij))
  for ii in 1:dim(i)
    S1[ii, ii] = 1
  end
  S2 = zeros(dim(j), dim(ij))
  for jj in 1:dim(j)
    S2[jj, dim(i) + jj] = 1
  end
  D1 = itensor(S1, dag(i), ij)
  D2 = itensor(S2, dag(j), ij)
  return D1, D2
end

function directsum(A_and_I::Pair{ITensor}, B_and_J::Pair{ITensor}; kwargs...)
  A, I = A_and_I
  B, J = B_and_J
  return directsum(A, B, I, J; kwargs...)
end

"""
    directsum(A::Pair{ITensor}, B::Pair{ITensor}, ...; tags)

Given a list of pairs of ITensors and collections of indices, perform a partial
direct sum of the tensors over the specified indices. Indices that are
not specified to be summed must match between the tensors.

If all indices are specified then the operation is equivalent to creating
a block diagonal tensor.

Returns the ITensor representing the partial direct sum as well as the new
direct summed indices. The tags of the direct summed indices are specified
by the keyword arguments.

See Section 2.3 of https://arxiv.org/abs/1405.7786 for a definition of a partial
direct sum of tensors.

# Examples
```julia
x = Index(2, "x")
i1 = Index(3, "i1")
j1 = Index(4, "j1")
i2 = Index(5, "i2")
j2 = Index(6, "j2")

A1 = randomITensor(i1, x, j1)
A2 = randomITensor(x, j2, i2)
S, s = ITensors.directsum(A1 => (i1, j1), A2 => (i2, j2); tags = ["sum_i", "sum_j"])
```
"""
function directsum(
  A_and_I::Pair{ITensor},
  B_and_J::Pair{ITensor},
  C_and_K::Pair{ITensor},
  itensor_and_inds...;
  tags=["sum$i" for i in 1:length(last(A_and_I))],
)
  return directsum(
    Pair(directsum(A_and_I, B_and_J; kwargs...)...), C_and_K, itensor_and_inds...; tags=tags
  )
end

function directsum(A::ITensor, B::ITensor, I, J; tags)
  N = length(I)
  (N != length(J)) &&
    error("In directsum(::ITensor, ::ITensor, ...), must sum equal number of indices")
  IJ = Vector{Base.promote_eltype(I, J)}(undef, N)
  for n in 1:N
    In = I[n]
    Jn = J[n]
    In = dir(A, In) != dir(In) ? dag(In) : In
    Jn = dir(B, Jn) != dir(Jn) ? dag(Jn) : Jn
    IJn = directsum(In, Jn; tags=tags[n])
    D1, D2 = directsum_itensors(In, Jn, IJn)
    IJ[n] = IJn
    A *= D1
    B *= D2
  end
  C = A + B
  return C, IJ
end

"""
    product(A::ITensor, B::ITensor)

Get the product of ITensor `A` and ITensor `B`, which
roughly speaking is a matrix-matrix product, a
matrix-vector product, or a vector-matrix product,
depending on the index structure.

There are three main modes:

1. Matrix-matrix product. In this case, ITensors `A`
and `B` have shared indices that come in pairs of primed
and unprimed indices. Then, `A` and `B` are multiplied 
together, treating them as matrices from the unprimed
to primed indices, resulting in an ITensor `C` that
has the same pairs of primed and unprimed indices. 
For example:
```
s1'-<-----<-s1            s1'-<-----<-s1   s1'-<-----<-s1
      |C|      = product(       |A|              |B|      )
s2'-<-----<-s2            s2'-<-----<-s2 , s2'-<-----<-s2
```
Essentially, this is implemented as 
`C = mapprime(A', B, 2 => 1)`.
If there are dangling indices that are not shared between
`A` and `B`, a "batched" matrix multiplication is
performed, i.e.:
```
       j                         j
       |                         |
s1'-<-----<-s1            s1'-<-----<-s1   s1'-<-----<-s1
      |C|      = product(       |A|              |B|      )
s2'-<-----<-s2            s2'-<-----<-s2 , s2'-<-----<-s2
```
In addition, if there are shared dangling indices,
they are summed over:
```
                                    j                j
                                    |                |
s1'-<-----<-s1               s1'-<-----<-s1   s1'-<-----<-s1
      |C|      = Σⱼ product(       |A|              |B|      )
s2'-<-----<-s2               s2'-<-----<-s2 , s2'-<-----<-s2
```
where the sum is not performed as an explicitly 
for-loop, but as part of a single tensor contraction.

2. Matrix-vector product. In this case, ITensor `A`
has pairs of primed and unprimed indices, and ITensor
`B` has unprimed indices that are shared with `A`.
Then, `A` and `B` are multiplied as a matrix-vector
product, and the result `C` has unprimed indices.
For example:
```
s1-<----            s1'-<-----<-s1   s1-<----
     |C| = product(       |A|             |B| )
s2-<----            s2'-<-----<-s2 , s2-<----
```
Again, like in the matrix-matrix product above, you can have
dangling indices to do "batched" matrix-vector products, or
sum over a batch of matrix-vector products.

3. Vector-matrix product. In this case, ITensor `B`
has pairs of primed and unprimed indices, and ITensor
`A` has unprimed indices that are shared with `B`.
Then, `B` and `A` are multiplied as a matrix-vector
product, and the result `C` has unprimed indices.
For example:
```
---<-s1            ----<-s1   s1'-<-----<-s1
|C|     = product( |A|              |B|      )
---<-s2            ----<-s2 , s2'-<-----<-s2
```
Again, like in the matrix-matrix product above, you can have
dangling indices to do "batched" vector-matrix products, or
sum over a batch of vector-matrix products.

4. Vector-vector product. In this case, ITensors `A`
and `B` share unprimed indices.
Then, `B` and `A` are multiplied as a vector-vector
product, and the result `C` is a scalar ITensor.
For example:
```
---            ----<-s1   s1-<----
|C| = product( |A|             |B| )
---            ----<-s2 , s2-<----
```
Again, like in the matrix-matrix product above, you can have
dangling indices to do "batched" vector-vector products, or
sum over a batch of vector-vector products.
"""
function product(A::ITensor, B::ITensor; apply_dag::Bool=false)
  commonindsAB = commoninds(A, B; plev=0)
  isempty(commonindsAB) && error("In product, must have common indices with prime level 0.")
  common_paired_indsA = filterinds(
    i -> hasind(commonindsAB, i) && hasind(A, setprime(i, 1)), A
  )
  common_paired_indsB = filterinds(
    i -> hasind(commonindsAB, i) && hasind(B, setprime(i, 1)), B
  )

  if !isempty(common_paired_indsA)
    commoninds_pairs = unioninds(common_paired_indsA, common_paired_indsA')
  elseif !isempty(common_paired_indsB)
    commoninds_pairs = unioninds(common_paired_indsB, common_paired_indsB')
  else
    # vector-vector product
    apply_dag && error("apply_dag not supported for vector-vector product")
    return A * B
  end
  danglings_indsA = uniqueinds(A, commoninds_pairs)
  danglings_indsB = uniqueinds(B, commoninds_pairs)
  danglings_inds = unioninds(danglings_indsA, danglings_indsB)
  if hassameinds(common_paired_indsA, common_paired_indsB)
    # matrix-matrix product
    A′ = prime(A; inds=!danglings_inds)
    AB = mapprime(A′ * B, 2 => 1; inds=!danglings_inds)
    if apply_dag
      AB′ = prime(AB; inds=!danglings_inds)
      Adag = swapprime(dag(A), 0 => 1; inds=!danglings_inds)
      return mapprime(AB′ * Adag, 2 => 1; inds=!danglings_inds)
    end
    return AB
  elseif isempty(common_paired_indsA) && !isempty(common_paired_indsB)
    # vector-matrix product
    apply_dag && error("apply_dag not supported for matrix-vector product")
    A′ = prime(A; inds=!danglings_inds)
    return A′ * B
  elseif !isempty(common_paired_indsA) && isempty(common_paired_indsB)
    # matrix-vector product
    apply_dag && error("apply_dag not supported for vector-matrix product")
    return noprime(A * B; inds=!danglings_inds)
  end
end

"""
    product(As::Vector{<:ITensor}, A::ITensor)

Product the ITensors pairwise.
"""
function product(As::Vector{<:ITensor}, B::ITensor; kwargs...)
  AB = B
  for A in As
    AB = product(A, AB; kwargs...)
  end
  return AB
end

# Alias apply with product
const apply = product

#######################################################################
#
# In-place operations
#

"""
    normalize!(T::ITensor)

Normalize an ITensor in-place, such that norm(T)==1.
"""
normalize!(T::ITensor) = (T .*= 1 / norm(T))

"""
    copyto!(B::ITensor, A::ITensor)

Copy the contents of ITensor A into ITensor B.
```
B .= A
```
"""
function copyto!(R::ITensor, T::ITensor)
  R .= T
  return R
end

# Note this already assumes R === T1, which will be lifted
# in the future.
function _map!!(f::Function, R::Tensor, T1::Tensor, T2::Tensor)
  perm = NDTensors.getperm(inds(R), inds(T2))
  if hasqns(T2) && hasqns(R)
    # Check that Index arrows match
    for (n, p) in enumerate(perm)
      if dir(inds(R)[n]) != dir(inds(T2)[p])
        #println("Mismatched Index: \n$(inds(R)[n])")
        error("Index arrows must be the same to add, subtract, map, or scale QN ITensors")
      end
    end
  end
  return permutedims!!(R, T2, perm, f)
end

function map!(f::Function, R::ITensor, T1::ITensor, T2::ITensor)
  R !== T1 && error("`map!(f, R, T1, T2)` only supports `R === T1` right now")
  return settensor!(R, _map!!(f, tensor(R), tensor(T1), tensor(T2)))
end

"""
    axpy!(a::Number, v::ITensor, w::ITensor)
```
w .+= a .* v
```
"""
axpy!(a::Number, v::ITensor, w::ITensor) = (w .+= a .* v)

"""
axpby!(a,v,b,w)

```
w .= a .* v + b .* w
```
"""
axpby!(a::Number, v::ITensor, b::Number, w::ITensor) = (w .= a .* v + b .* w)

"""
    scale!(A::ITensor,x::Number) = rmul!(A,x)

Scale the ITensor A by x in-place. May also be written `rmul!`.
```
A .*= x
```
"""
scale!(T::ITensor, α::Number) = (T .*= α)

rmul!(T::ITensor, α::Number) = (T .*= α)

lmul!(T::ITensor, α::Number) = (T .= α .* T)

"""
    mul!(A::ITensor, x::Number, B::ITensor)

Scalar multiplication of ITensor B with x, and store the result in A.
Like `A .= x .* B`.
"""
mul!(R::ITensor, α::Number, T::ITensor) = (R .= α .* T)

mul!(R::ITensor, T::ITensor, α::Number) = (R .= T .* α)

#
# Block sparse related functions
# (Maybe create fallback definitions for dense tensors)
#

hasqns(T::Union{Tensor,ITensor}) = hasqns(inds(T))

eachnzblock(T::ITensor) = eachnzblock(tensor(T))

nnz(T::ITensor) = nnz(tensor(T))

nblocks(T::ITensor, args...) = nblocks(tensor(T), args...)

nnzblocks(T::ITensor) = nnzblocks(tensor(T))

nzblock(T::ITensor, args...) = nzblock(tensor(T), args...)

nzblocks(T::ITensor) = nzblocks(tensor(T))

blockoffsets(T::ITensor) = blockoffsets(tensor(T))

flux(T::Union{Tensor,ITensor}, args...) = flux(inds(T), args...)

"""
    flux(T::ITensor)

Returns the flux of the ITensor.

If the ITensor is empty or it has no QNs, returns `nothing`.
"""
function flux(T::Union{Tensor,ITensor})
  (!hasqns(T) || isempty(T)) && return nothing
  @debug_check checkflux(T)
  block1 = first(eachnzblock(T))
  return flux(T, block1)
end

function checkflux(T::Union{Tensor,ITensor}, flux_check)
  for b in nzblocks(T)
    fluxTb = flux(T, b)
    if fluxTb != flux_check
      error(
        "Block $b has flux $fluxTb that is inconsistent with the desired flux $flux_check"
      )
    end
  end
  return nothing
end

function checkflux(T::Union{Tensor,ITensor})
  b1 = first(nzblocks(T))
  fluxTb1 = flux(T, b1)
  return checkflux(T, fluxTb1)
end

function insertblock!(T::ITensor, args...)
  (!isnothing(flux(T)) && flux(T) ≠ flux(T, args...)) &&
    error("Block does not match current flux")
  TR = insertblock!!(tensor(T), args...)
  settensor!(T, TR)
  return T
end

function insert_diag_blocks!(T::ITensor)
  ## TODO: Add a check that all diag blocks
  ## have the correct flux
  ## (!isnothing(flux(T)) && check_diagblock_flux(T)) &&
  ##   error("Block does not match current flux")
  insert_diag_blocks!(tensor(T))
  return T
end

# XXX: rename isemptystorage?
"""
    isemptystorage(T::ITensor)

Returns `true` if the ITensor contains no elements.

An ITensor with `EmptyStorage` storage always returns `true`.
"""
isemptystorage(T::ITensor) = isemptystorage(tensor(T))
isemptystorage(T::Tensor) = isempty(T)
isempty(T::ITensor) = isemptystorage(T)

#######################################################################
#
# Developer functions
#

"""
    array(T::ITensor)

Given an ITensor `T`, returns
an Array with a copy of the ITensor's elements,
or a view in the case the the ITensor's storage is Dense.
The ordering of the elements in the Array, in
terms of which Index is treated as the row versus
column, depends on the internal layout of the ITensor.
*Therefore this method is intended for developer use
only and not recommended for use in ITensor applications.*
"""
array(T::ITensor) = array(tensor(T))

"""
    matrix(T::ITensor)

Given an ITensor `T` with two indices, returns
a Matrix with a copy of the ITensor's elements,
or a view in the case the ITensor's storage is Dense.
The ordering of the elements in the Matrix, in
terms of which Index is treated as the row versus
column, depends on the internal layout of the ITensor.
*Therefore this method is intended for developer use
only and not recommended for use in ITensor applications.*
"""
function matrix(T::ITensor)
  ndims(T) != 2 && throw(DimensionMismatch())
  return array(tensor(T))
end

"""
    vector(T::ITensor)

Given an ITensor `T` with one index, returns
a Vector with a copy of the ITensor's elements,
or a view in the case the ITensor's storage is Dense.
"""
function vector(T::ITensor)
  ndims(T) != 1 && throw(DimensionMismatch())
  return array(tensor(T))
end
#######################################################################
#
# Printing, reading and writing ITensors
#

function summary(io::IO, T::ITensor)
  print(io, "ITensor ord=$(order(T))")
  if hasqns(T)
    println(io)
    for i in 1:order(T)
      print(io, inds(T)[i])
      println(io)
    end
  else
    for i in 1:order(T)
      print(io, " ", inds(T)[i])
    end
    println(io)
  end
  return print(io, typeof(storage(T)))
end

# TODO: make a specialized printing from Diag
# that emphasizes the missing elements
function show(io::IO, T::ITensor)
  println(io, "ITensor ord=$(order(T))")
  return show(io, MIME"text/plain"(), tensor(T))
end

function show(io::IO, mime::MIME"text/plain", T::ITensor)
  return summary(io, T)
end

function readcpp(io::IO, ::Type{Dense{ValT}}; kwargs...) where {ValT}
  format = get(kwargs, :format, "v3")
  if format == "v3"
    size = read(io, UInt64)
    data = Vector{ValT}(undef, size)
    for n in 1:size
      data[n] = read(io, ValT)
    end
    return Dense(data)
  else
    throw(ArgumentError("read Dense: format=$format not supported"))
  end
end

function readcpp(io::IO, ::Type{ITensor}; kwargs...)
  format = get(kwargs, :format, "v3")
  if format == "v3"
    # TODO: use Vector{Index} here?
    inds = readcpp(io, IndexSet; kwargs...)
    read(io, 12) # ignore scale factor by reading 12 bytes
    storage_type = read(io, Int32)
    if storage_type == 0 # Null
      storage = Dense{Nothing}()
    elseif storage_type == 1  # DenseReal
      storage = readcpp(io, Dense{Float64}; kwargs...)
    elseif storage_type == 2  # DenseCplx
      storage = readcpp(io, Dense{ComplexF64}; kwargs...)
    elseif storage_type == 3  # Combiner
      storage = CombinerStorage(T.inds[1])
      #elseif storage_type==4  # DiagReal
      #elseif storage_type==5  # DiagCplx
      #elseif storage_type==6  # QDenseReal
      #elseif storage_type==7  # QDenseCplx
      #elseif storage_type==8  # QCombiner
      #elseif storage_type==9  # QDiagReal
      #elseif storage_type==10 # QDiagCplx
      #elseif storage_type==11 # ScalarReal
      #elseif storage_type==12 # ScalarCplx
    else
      throw(ErrorException("C++ ITensor storage type $storage_type not yet supported"))
    end
    return itensor(storage, inds)
  else
    throw(ArgumentError("read ITensor: format=$format not supported"))
  end
end

function HDF5.write(parent::Union{HDF5.File,HDF5.Group}, name::AbstractString, T::ITensor)
  g = create_group(parent, name)
  attributes(g)["type"] = "ITensor"
  attributes(g)["version"] = 1
  write(g, "inds", inds(T))
  return write(g, "storage", storage(T))
end

#function HDF5.read(parent::Union{HDF5.File,HDF5.Group},
#                   name::AbstractString)
#  g = open_group(parent,name)
#
#  try
#    typestr = read(attributes(g)["type"])
#    type_t = eval(Meta.parse(typestr))
#    res = read(parent,"name",type_t)
#    return res
#  end
#  return 
#end

function HDF5.read(
  parent::Union{HDF5.File,HDF5.Group}, name::AbstractString, ::Type{ITensor}
)
  g = open_group(parent, name)
  if read(attributes(g)["type"]) != "ITensor"
    error("HDF5 group or file does not contain ITensor data")
  end
  # TODO: use Vector{Index} here?
  inds = read(g, "inds", IndexSet)

  stypestr = read(attributes(open_group(g, "storage"))["type"])
  stype = eval(Meta.parse(stypestr))
  storage = read(g, "storage", stype)
  return itensor(storage, inds)
end<|MERGE_RESOLUTION|>--- conflicted
+++ resolved
@@ -648,13 +648,9 @@
 """
 order(T::ITensor)::Int = ndims(T)
 
-<<<<<<< HEAD
+Order(T::ITensor) = Order(order(T))
+
 ndims(T::ITensor)::Int = ndims(tensor(T))
-=======
-Order(T::ITensor) = Order(order(T))
-
-ndims(T::ITensor) = ndims(tensor(T))
->>>>>>> c4e56952
 
 """
     dim(A::ITensor)
@@ -698,11 +694,7 @@
 
 size(A::ITensor, d::Int) = size(tensor(A), d)
 
-<<<<<<< HEAD
-copy(T::ITensor)::ITensor = ITensor(copy(tensor(T)))
-=======
-copy(T::ITensor) = itensor(copy(tensor(T)))
->>>>>>> c4e56952
+copy(T::ITensor)::ITensor = itensor(copy(tensor(T)))
 
 """
     Array{ElT}(T::ITensor, i:Index...)
@@ -1830,15 +1822,8 @@
 end
 
 function contract(
-<<<<<<< HEAD
-  As::Union{Vector{<:ITensor},Tuple{Vararg{<:ITensor}}};
-  sequence=default_sequence(),
-  kwargs...,
+  As::Union{Vector{ITensor},Tuple{Vararg{ITensor}}}; sequence=default_sequence(), kwargs...
 )::ITensor
-=======
-  As::Union{Vector{ITensor},Tuple{Vararg{ITensor}}}; sequence=default_sequence(), kwargs...
-)
->>>>>>> c4e56952
   if sequence == "left_associative"
     return foldl((A, B) -> contract(A, B; kwargs...), As)
   elseif sequence == "right_associative"
@@ -1856,13 +1841,8 @@
 
 # Given a contraction sequence, contract the tensors recursively according
 # to that sequence.
-<<<<<<< HEAD
-function _contract(As, sequence; kwargs...)::ITensor
-  return contract(_contract(As, sequence[1]), _contract(As, sequence[2]); kwargs...)
-=======
-function _contract(As, sequence::AbstractVector; kwargs...)
+function _contract(As, sequence::AbstractVector; kwargs...)::ITensor
   return contract(_contract.((As,), sequence)...; kwargs...)
->>>>>>> c4e56952
 end
 
 *(As::ITensor...; kwargs...)::ITensor = contract(As...; kwargs...)
