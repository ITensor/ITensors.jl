export ITensor,
       norm,
       combiner,
       combinedindex,
       delta,
       δ,
       exp,
       replaceindex!,
       inds,
       isNull,
       scale!,
       normalize!,
       randn!,
       multSiteOps,
       order,
       permute,
       randomITensor,
       diagITensor,
       tensor,
       array,
       matrix,
       vector,
       scalar,
       store,
       dense

<<<<<<< HEAD
mutable struct ITensor{N}
=======

"""
An ITensor is a tensor whose interface is 
independent of its memory layout. Therefore
it is not necessary to know the ordering
of an ITensor's indices, only which indices
an ITensor has. Operations like contraction
and addition of ITensors automatically
handle any memory permutations.
"""
mutable struct ITensor
  inds::IndexSet
>>>>>>> 29e4530e
  store::TensorStorage
  inds::IndexSet{N}
  #TODO: check that the storage is consistent with the
  #total dimension of the indices (possibly only in debug mode);
  ITensor{N}(st,is::IndexSet{N}) where {N} = new{N}(st,is)
end
ITensor(st,is::IndexSet{N}) where {N} = ITensor{N}(st,is)

inds(T::ITensor) = T.inds
store(T::ITensor) = T.store

# TODO: do we need these? I think yes, for add!(::ITensor,::ITensor)
setinds!(T::ITensor,is...) = (T.inds = IndexSet(is...))
setstore!(T::ITensor,st::TensorStorage) = (T.store = st)

#
# Dense ITensor constructors
#
<<<<<<< HEAD

ITensor(T::Tensor{<:Number,N}) where {N} = ITensor{N}(store(T),inds(T))
ITensor{N}(T::Tensor{<:Number,N}) where {N} = ITensor{N}(store(T),inds(T))

ITensor() = ITensor{0}(Dense{Nothing}(),IndexSet())
ITensor(is::IndexSet) = ITensor(Float64,is...)
ITensor(inds::Vararg{Index,N}) where {N} = ITensor(IndexSet{N}(inds...))

# Convert the ITensor to a Tensor that shares the same
# data and indices as the ITensor
# TODO: should we define a `convert(::Type{<:Tensor},::ITensor)`
# method?
tensor(A::ITensor) = Tensor(store(A),inds(A))
=======
ITensor() = ITensor(IndexSet(),Dense{Nothing}())

"""
    ITensor(i,j,...)

Construct an ITensor having indices
`i`, `j`, ... which are all of type Index
"""
ITensor(inds::Index...) = ITensor(IndexSet(inds...))
>>>>>>> 29e4530e

"""
    ITensor(iset::IndexSet)

Construct an ITensor having indices
given by the IndexSet `iset`
"""
ITensor(is::IndexSet) = ITensor(Float64,is...)

function ITensor(::Type{T},
                 inds::IndexSet{N}) where {T<:Number,N}
  return ITensor{N}(Dense{float(T)}(zeros(float(T),dim(inds))),inds)
end
ITensor(::Type{T},inds::Index...) where {T<:Number} = ITensor(T,IndexSet(inds...))

function ITensor(::UndefInitializer,
                 inds::IndexSet{N}) where {N}
  return ITensor{N}(Dense{Float64}(Vector{Float64}(undef,dim(inds))),inds)
end
ITensor(x::UndefInitializer,inds::Index...) = ITensor(x,IndexSet(inds...))

function ITensor(x::S,inds::IndexSet{N}) where {S<:Number,N}
  return ITensor{N}(Dense{float(S)}(fill(float(x),dim(inds))),inds)
end

"""
    ITensor(x)

Construct a scalar ITensor with value `x`.

    ITensor(x,i,j,...)

Construct an ITensor with indices `i`,`j`,...
and all elements set to `x`.
"""
ITensor(x::S,inds::Index...) where {S<:Number} = ITensor(x,IndexSet(inds...))

function ITensor(A::Array{S},inds::IndexSet{N}) where {S<:Number,N}
  length(A) ≠ dim(inds) && throw(DimensionMismatch("In ITensor(Array,IndexSet), length of Array ($(length(A))) must match total dimension of IndexSet ($(dim(inds)))"))
  return ITensor{N}(Dense{float(S)}(float(vec(A))),inds)
end
ITensor(A::Array{S},inds::Index...) where {S<:Number} = ITensor(A,IndexSet(inds...))

#
# Diag ITensor constructors
#

"""
diagITensor(::Type{T}, is::IndexSet)

Make a sparse ITensor of element type T with non-zero elements 
only along the diagonal. Defaults to having `zero(T)` along the diagonal.
The storage will have Diag type.
"""
function diagITensor(::Type{T},
                     is::IndexSet{N}) where {T<:Number,N}
  return ITensor{N}(Diag{Vector{T}}(zeros(T,minDim(is))),is)
end

"""
diagITensor(::Type{T}, is::Index...)

Make a sparse ITensor of element type T with non-zero elements 
only along the diagonal. Defaults to having `zero(T)` along the diagonal.
The storage will have Diag type.
"""
diagITensor(::Type{T},inds::Index...) where {T<:Number} = diagITensor(T,IndexSet(inds...))

"""
diagITensor(v::Vector{T}, is::IndexSet)

Make a sparse ITensor with non-zero elements only along the diagonal. 
The diagonal elements will be set to the values stored in `v` and 
the ITensor will have element type `float(T)`.
The storage will have Diag type.
"""
function diagITensor(v::Vector{T},
                     is::IndexSet) where {T<:Number}
  length(v) ≠ minDim(is) && error("Length of vector for diagonal must equal minimum of the dimension of the input indices")
  return ITensor(Diag{Vector{float(T)}}(v),is)
end

"""
diagITensor(v::Vector{T}, is::Index...)

Make a sparse ITensor with non-zero elements only along the diagonal. 
The diagonal elements will be set to the values stored in `v` and 
the ITensor will have element type `float(T)`.
The storage will have Diag type.
"""
function diagITensor(v::Vector{T},
                     is::Index...) where {T<:Number}
  return diagITensor(v,IndexSet(is...))
end

"""
diagITensor(is::IndexSet)

Make a sparse ITensor of element type Float64 with non-zero elements 
only along the diagonal. Defaults to storing zeros along the diagonal.
The storage will have Diag type.
"""
diagITensor(is::IndexSet) = diagITensor(Float64,is)

"""
diagITensor(is::Index...)

Make a sparse ITensor of element type Float64 with non-zero elements 
only along the diagonal. Defaults to storing zeros along the diagonal.
The storage will have Diag type.
"""
diagITensor(inds::Index...) = diagITensor(IndexSet(inds...))

"""
diagITensor(x::T, is::IndexSet) where {T<:Number}

Make a sparse ITensor with non-zero elements only along the diagonal. 
The diagonal elements will be set to the value `x` and
the ITensor will have element type `float(T)`.
The storage will have Diag type.
"""
function diagITensor(x::T,
                     is::IndexSet) where {T<:Number}
  return ITensor(Diag{Vector{float(T)}}(fill(float(x),minDim(is))),is)
end

"""
diagITensor(x::T, is::Index...) where {T<:Number}

Make a sparse ITensor with non-zero elements only along the diagonal. 
The diagonal elements will be set to the value `x` and
the ITensor will have element type `float(T)`.
The storage will have Diag type.
"""
function diagITensor(x::T,
                     is::Index...) where {T<:Number}
  return diagITensor(x,IndexSet(is...))
end

"""
    delta(::Type{T},inds::IndexSet)

Make a diagonal ITensor with all diagonal elements 1.
"""
function delta(::Type{T},is::IndexSet) where {T}
  return ITensor(Diag{float(T)}(one(T)),is)
end

"""
    delta(::Type{T},inds::Index...)

Make a diagonal ITensor with all diagonal elements 1.
"""
function delta(::Type{T},is::Index...) where {T}
  return delta(T,IndexSet(is...))
end

delta(is::IndexSet) = delta(Float64,is)

delta(is::Index...) = delta(IndexSet(is...))
const δ = delta

"""
dense(T::ITensor)

Make a copy of the ITensor where the storage is the dense version.
For example, an ITensor with Diag storage will become Dense storage.
"""
function dense(T::ITensor)
  ITensor(dense(Tensor(store(T),inds(T))))
end

"""
complex(T::ITensor)

Convert to the complex version of the storage.
"""
Base.complex(T::ITensor) = ITensor(complex(Tensor(store(T),inds(T))))

# This constructor allows many IndexSet
# set operations to work with ITensors
IndexSet(T::ITensor) = inds(T)

eltype(T::ITensor) = eltype(store(T))

"""
    order(A::ITensor) = ndims(A)

The number of indices, `length(inds(A))`.
"""
order(T::ITensor) = order(inds(T))
ndims(T::ITensor) = order(inds(T))

"""
    dim(A::ITensor) = length(A)

The total number of entries, `prod(size(A))`.
"""
dim(T::ITensor) = dim(inds(T))

"""
    dims(A::ITensor) = size(A)

Tuple containing `size(A,d) == dim(inds(A)[d]) for d in 1:ndims(A)`.
"""
dims(T::ITensor) = dims(inds(T))
Base.size(A::ITensor) = dims(inds(A))
Base.size(A::ITensor{N}, d::Int) where {N} = d in 1:N ? dim(inds(A)[d]) :
  d>0 ? 1 : error("arraysize: dimension out of range")

isNull(T::ITensor) = (eltype(T) === Nothing)

Base.copy(T::ITensor{N}) where {N} = ITensor{N}(copy(tensor(T)))

# TODO: make versions where the element type can be specified
# Should this be called `array`? (Version that makes a view, if dense)
array(T::ITensor) = array(tensor(T))

matrix(T::ITensor{N}) where {N} = (N==2 ? array(tensor(T)) : throw(DimensionMismatch("ITensor must be order 2 to convert to a Matrix")))

vector(T::ITensor{N}) where {N} = (N==1 ? array(tensor(T)) : throw(DimensionMismatch("ITensor must be order 1 to convert to a Vector")))

scalar(T::ITensor) = T[]

function array(T::ITensor{N},is::Vararg{Index,N}) where {N}
  perm = getperm(inds(T),is)
  return array(permutedims(tensor(T),perm))
end

function matrix(T::ITensor{N},i1::Index,i2::Index) where {N}
  N≠2 && throw(DimensionMismatch("ITensor must be order 2 to convert to a Matrix"))
  return array(T,i1,i2)
end

Base.getindex(T::ITensor{N},vals::Vararg{Int,N}) where {N} = tensor(T)[vals...]::Number

function Base.getindex(T::ITensor{N},
                       ivs::Vararg{IndexVal,N}) where {N}
  p = getperm(inds(T),ivs)
  vals = permute(val.(ivs),p)
  return T[vals...]
end

# TODO: we should figure out if this is how we want to do
# slicing
#function getindex(T::ITensor,ivs::AbstractVector{IndexVal}...)
#  p = getperm(inds(T),map(x->x[1], ivs))
#  vals = map(x->val.(x), ivs[[p...]])
#  return Tensor(store(T),inds(T))[vals...]
#end

Base.getindex(T::ITensor) = tensor(T)[]

Base.setindex!(T::ITensor{N},x::Number,vals::Vararg{Int,N}) where {N} = (tensor(T)[vals...] = x)

function Base.setindex!(T::ITensor,x::Number,ivs::IndexVal...)
  p = getperm(inds(T),ivs)
  vals = permute(val.(ivs),p)
  return T[vals...] = x
end

# TODO: what was this doing?
#function setindex!(T::ITensor,
#                   x::Union{<:Number, AbstractArray{<:Number}},
#                   ivs::Union{IndexVal, AbstractVector{IndexVal}}...)
#  remap_ivs = map(x->x isa IndexVal ? x : x[1], ivs)
#  p = getperm(inds(T),remap_ivs)
#  vals = map(x->x isa IndexVal ? val(x) : val.(x), ivs[p])
#  storage_setindex!(store(T),inds(T),x,vals...)
#  return T
#end

function Base.fill!(T::ITensor,
                    x::Number)
  # TODO: automatically switch storage type if needed?
  tensor(T) .= x
  return T
end

# TODO: implement in terms of delta tensors (better for QNs)
function replaceindex!(A::ITensor,i::Index,j::Index)
  pos = indexpositions(A,i)
  inds(A)[pos[1]] = j
  return A
end

function replaceinds!(A::ITensor,inds1,inds2)
  is1 = IndexSet(inds1)
  is2 = IndexSet(inds2)
  pos = indexpositions(A,is1)
  for (j,p) ∈ enumerate(pos)
    inds(A)[p] = is2[j]
  end
  return A
end

# TODO: can we turn these into a macro?
# for f ∈ (prime,setprime,noprime,...)
#   f(A::ITensor,vargs...) = ITensor(store(A),f(inds(A),vargs...))
#   f!(A::ITensor,vargs...) = ( f!(inds(A),vargs...); return A )
# end

# TODO: implement more in-place versions

prime!(A::ITensor,vargs...)= ( prime!(inds(A),vargs...); return A )
prime(A::ITensor,vargs...)= ITensor(store(A),prime(inds(A),vargs...))
Base.adjoint(A::ITensor) = prime(A)

setprime(A::ITensor,vargs...) = ITensor(store(A),setprime(inds(A),vargs...))

noprime(A::ITensor,vargs...) = ITensor(store(A),noprime(inds(A),vargs...))

mapprime(A::ITensor,vargs...) = ITensor(store(A),mapprime(inds(A),vargs...))

swapprime(A::ITensor,vargs...) = ITensor(store(A),swapprime(inds(A),vargs...))

addtags(A::ITensor,vargs...) = ITensor(store(A),addtags(inds(A),vargs...))

removetags(A::ITensor,vargs...) = ITensor(store(A),removetags(inds(A),vargs...))

replacetags!(A::ITensor,vargs...) = ( replacetags!(inds(A),vargs...); return A )
replacetags(A::ITensor,vargs...) = ITensor(store(A),replacetags(inds(A),vargs...))

settags!(A::ITensor,vargs...) = ( settags!(inds(A),vargs...); return A )
settags(A::ITensor,vargs...) = ITensor(store(A),settags(inds(A),vargs...))

swaptags(A::ITensor,vargs...) = ITensor(store(A),swaptags(inds(A),vargs...))

# TODO: implement in a better way (more generically for other storage)
Base.:(==)(A::ITensor,B::ITensor) = (norm(A-B) == zero(promote_type(eltype(A),eltype(B))))

function Base.isapprox(A::ITensor,
                       B::ITensor;
                       atol::Real=0.0,
                       rtol::Real=Base.rtoldefault(eltype(A),eltype(B),atol))
    return norm(A-B) <= atol + rtol*max(norm(A),norm(B))
end

# TODO: bring this back or just use T[]?
# I think T[] may not be generic, since it may only work if order(T)==0
# so it may be nice to have a seperate scalar(T) for when dim(T)==1
#function scalar(T::ITensor)
#  !(order(T)==0 || dim(T)==1) && throw(ArgumentError("ITensor with inds $(inds(T)) is not a scalar"))
#  return scalar(tensor(store(T),inds(T)))
#end

function Random.randn!(T::ITensor)
  return randn!(tensor(T))
end

const Indices = Union{IndexSet,Tuple{Vararg{Index}}}

<<<<<<< HEAD
function randomITensor(::Type{S},
                       inds::Indices) where {S<:Number}
=======
"""
    randomITensor([S,] inds)

Construct an ITensor with type S (default Float64) and indices inds, whose elements are normally distributed random numbers.
"""
function randomITensor(::Type{S},inds::Indices) where {S<:Number}
>>>>>>> 29e4530e
  T = ITensor(S,IndexSet(inds))
  randn!(T)
  return T
end
function randomITensor(::Type{S},
                       inds::Index...) where {S<:Number}
  return randomITensor(S,IndexSet(inds...))
end
randomITensor(inds::Indices) = randomITensor(Float64,
                                             IndexSet(inds))
randomITensor(inds::Index...) = randomITensor(Float64,
                                              IndexSet(inds...))

function combiner(inds::IndexSet; kwargs...)
<<<<<<< HEAD
    tags = get(kwargs, :tags, "CMB,Link")
    new_ind = Index(prod(dims(inds)), tags)
    new_is = IndexSet(new_ind, inds)
    return ITensor(Combiner(),new_is),new_ind
=======
  tags = get(kwargs, :tags, "CMB,Link")
  new_ind = Index(prod(dims(inds)), tags)
  new_is = IndexSet(new_ind, inds)
  return ITensor(new_is, CombinerStorage(new_ind))
>>>>>>> 29e4530e
end
combiner(inds::Index...; kwargs...) = combiner(IndexSet(inds...); kwargs...)

combinedindex(T::ITensor) = store(T) isa Combiner ? store(T).ci : nothing

LinearAlgebra.norm(T::ITensor) = norm(tensor(T))

function dag(T::ITensor)
  TT = conj(tensor(T))
  return ITensor(store(TT),dag(inds(T)))
end

function permute(T::ITensor,new_inds)
  perm = getperm(new_inds,inds(T))
  Tp = permutedims(tensor(T),perm)
  return ITensor(Tp)
end
permute(T::ITensor,inds::Index...) = permute(T,IndexSet(inds...))

<<<<<<< HEAD
function Base.:*(T::ITensor,x::Number)
  return ITensor(x*tensor(T))
=======
function *(A::ITensor,x::Number)
  storeB = storage_mult(store(A), x)
  return ITensor(inds(A),storeB)
>>>>>>> 29e4530e
end
Base.:*(x::Number,T::ITensor) = T*x
#TODO: make a proper element-wise division
Base.:/(A::ITensor,x::Number) = A*(1.0/x)

Base.:-(A::ITensor) = ITensor(-tensor(A))
function Base.:+(A::ITensor,B::ITensor)
  C = copy(A)
  C = add!(C,B)
  return C
end
function Base.:-(A::ITensor,B::ITensor)
  C = copy(A)
  C = add!(C,-1,B)
  return C
end

function Base.:*(A::ITensor,B::ITensor)
  (Alabels,Blabels) = compute_contraction_labels(inds(A),inds(B))
  CT = contract(tensor(A),Alabels,tensor(B),Blabels)
  C = ITensor(CT)
  if warnTensorOrder > 0 && order(C) >= warnTensorOrder
    println("Warning: contraction resulted in ITensor with $(order(C)) indices")
  end
  return C
end

LinearAlgebra.dot(A::ITensor,B::ITensor) = (dag(A)*B)[]

"""
    exp(A::ITensor, Lis::IndexSet; hermitian = false)

Compute the exponential of the tensor `A` by treating it as a matrix ``A_{lr}`` with
the left index `l` running over all indices in `Lis` and `r` running over all
indices not in `Lis`. Must have `dim(Lis) == dim(inds(A))/dim(Lis)` for the exponentiation to
be defined.
When `hermitian=true` the exponential of `Hermitian(reshape(A, dim(Lis), :))` is
computed internally.
"""
<<<<<<< HEAD
function LinearAlgebra.exp(A::ITensor,
                           Linds,
                           Rinds = prime(IndexSet(Linds));
                           ishermitian = false)
  Lis,Ris = IndexSet(Linds),IndexSet(Rinds)
  Lpos,Rpos = getperms(inds(A),Lis,Ris)
  expAT = exp(tensor(A),Lpos,Rpos;ishermitian=ishermitian)
  return ITensor(expAT)
=======
function exp(A::ITensor, Lis::IndexSet; hermitian = false)
  if dim(Lis) != dim(inds(A))/dim(Lis) 
    throw(DimensionMismatch("dimension of the left index set `Lis` must be equal to `dim(inds(A))/dim(Lis)`"))
  end
  A, Lis, Ris = _permute_for_factorize(A,Lis)
  expAs = storage_exp(store(A), Lis,Ris, hermitian = hermitian)
  return ITensor(inds(A),expAs)
>>>>>>> 29e4530e
end

expHermitian(A::ITensor,Lis::IndexSet) = exp(A,Lis, hermitian=true)

#######################################################################
#
# In-place operations
#

"""
    normalize!(T::ITensor)

Normalize an ITensor in-place, such that norm(T)==1.
"""
normalize!(T::ITensor) = scale!(T,1/norm(T))

"""
    copyto!(B::ITensor, A::ITensor)

Copy the contents of ITensor A into ITensor B.
```
B .= A
```
"""
function Base.copyto!(R::ITensor{N},T::ITensor{N}) where {N}
  perm = getperm(inds(R),inds(T))
  TR = permutedims!(tensor(R),tensor(T),perm)
  return ITensor(TR)
end

"""
    add!(B::ITensor, A::ITensor)
    add!(B::ITensor, α::Number, A::ITensor)

Add ITensors B and A (or α*A) and store the result in B.
```
B .+= A
B .+= α .* A
```
"""
add!(R::ITensor,T::ITensor) = add!(R,1,T)

function add!(R::ITensor{N},α::Number,T::ITensor{N}) where {N}
  return apply!(R,T,(r,t)->r+α*t)
end

"""
    add!(A::ITensor, α::Number, β::Number, B::ITensor)

Add ITensors α*A and β*B and store the result in A.
```
A .= α .* A .+ β .* B
```
"""
function add!(R::ITensor{N},αr::Number,αt::Number,T::ITensor{N}) where {N}
  return apply!(R,T,(r,t)->αr*r+αt*t)
end

function apply!(R::ITensor{N},T::ITensor{N},f::Function) where {N}
  perm = getperm(inds(R),inds(T))
  TR,TT = tensor(R),tensor(T)

  # TODO: Include type promotion from α
  TR = convert(promote_type(typeof(TR),typeof(TT)),TR)
  TR = permutedims!!(TR,TT,perm,f)

  setstore!(R,store(TR))
  setinds!(R,inds(TR))
  return R
end

"""
    axpy!(a::Number, v::ITensor, w::ITensor)
```
w .+= a .* v
```
"""
axpy!(a::Number,v::ITensor,w::ITensor) = add!(w,a,v)

# This is not implemented correctly
#"""
#w .= a .* v + b .* w
#"""
#axpby!(a::Number,v::ITensor,b::Number,w::ITensor) = add!(w,b,w,a,v)

"""
    scale!(A::ITensor,x::Number) = rmul!(A,x)

Scale the ITensor A by x in-place. May also be written `rmul!`.
```
A .*= x
```
"""
function scale!(T::ITensor,x::Number)
  TT = tensor(T)
  scale!(TT,x)
  return T
end
rmul!(T::ITensor,fac::Number) = scale!(T,fac)

"""
    mul!(A::ITensor,x::Number,B::ITensor)

Scalar multiplication of ITensor B with x, and store the result in A.
Like `A .= x .* B`, and equivalent to `add!(A, 0, x, B)`.
"""
mul!(R::ITensor,α::Number,T::ITensor) = add!(R,0,α,T)
mul!(R::ITensor,T::ITensor,α::Number) = mul!(R,α,T)

function summary(io::IO,
                   T::ITensor)
  print(io,"ITensor ord=$(order(T))")
  for i = 1:order(T)
    print(io," ",inds(T)[i])
  end
  print(io," \n",typeof(store(T)))
end

# TODO: make a specialized printing from Diag
# that emphasizes the missing elements
function Base.show(io::IO,T::ITensor)
  summary(io,T)
  print(io,"\n")
  if !isNull(T)
    Base.print_array(io,array(T))
  end
end

function Base.show(io::IO,
                   mime::MIME"text/plain",
                   T::ITensor)
  summary(io,T)
end

function Base.similar(T::ITensor,
                      element_type=eltype(T))
  return ITensor(similar(tensor(T),element_type))
end

function multSiteOps(A::ITensor,
                     B::ITensor)
  R = prime(A,"Site")
  R *= B
  return mapprime(R,2,1)
end

function readCpp!(io::IO,T::ITensor;kwargs...)
  T.inds = read(io,IndexSet;kwargs...)
  read(io,12) # ignore scale factor
  storage_type = read(io,Int32) # see StorageType enum above
  if storage_type==0 # Null
    T.store = Dense{Nothing}()
  elseif storage_type==1  # DenseReal
    T.store = read(io,Dense{Float64};kwargs...)
  elseif storage_type==2  # DenseCplx
    T.store = read(io,Dense{ComplexF64};kwargs...)
  elseif storage_type==3  # Combiner
    T.store = CombinerStorage(T.inds[1])
  #elseif storage_type==4  # DiagReal
  #elseif storage_type==5  # DiagCplx
  #elseif storage_type==6  # QDenseReal
  #elseif storage_type==7  # QDenseCplx
  #elseif storage_type==8  # QCombiner
  #elseif storage_type==9  # QDiagReal
  #elseif storage_type==10 # QDiagCplx
  #elseif storage_type==11 # ScalarReal
  #elseif storage_type==12 # ScalarCplx
  else
    throw(ErrorException("C++ ITensor storage type $storage_type not yet supported"))
  end
end

function Base.read(io::IO,::Type{ITensor};kwargs...)
  format = get(kwargs,:format,"hdf5")
  T = ITensor()
  if format=="cpp"
    readCpp!(io,T;kwargs...)
  else
    throw(ArgumentError("read ITensor: format=$format not supported"))
  end
  return T
end<|MERGE_RESOLUTION|>--- conflicted
+++ resolved
@@ -24,10 +24,6 @@
        store,
        dense
 
-<<<<<<< HEAD
-mutable struct ITensor{N}
-=======
-
 """
 An ITensor is a tensor whose interface is 
 independent of its memory layout. Therefore
@@ -37,9 +33,7 @@
 and addition of ITensors automatically
 handle any memory permutations.
 """
-mutable struct ITensor
-  inds::IndexSet
->>>>>>> 29e4530e
+mutable struct ITensor{N}
   store::TensorStorage
   inds::IndexSet{N}
   #TODO: check that the storage is consistent with the
@@ -58,31 +52,15 @@
 #
 # Dense ITensor constructors
 #
-<<<<<<< HEAD
 
 ITensor(T::Tensor{<:Number,N}) where {N} = ITensor{N}(store(T),inds(T))
 ITensor{N}(T::Tensor{<:Number,N}) where {N} = ITensor{N}(store(T),inds(T))
-
-ITensor() = ITensor{0}(Dense{Nothing}(),IndexSet())
-ITensor(is::IndexSet) = ITensor(Float64,is...)
-ITensor(inds::Vararg{Index,N}) where {N} = ITensor(IndexSet{N}(inds...))
 
 # Convert the ITensor to a Tensor that shares the same
 # data and indices as the ITensor
 # TODO: should we define a `convert(::Type{<:Tensor},::ITensor)`
 # method?
 tensor(A::ITensor) = Tensor(store(A),inds(A))
-=======
-ITensor() = ITensor(IndexSet(),Dense{Nothing}())
-
-"""
-    ITensor(i,j,...)
-
-Construct an ITensor having indices
-`i`, `j`, ... which are all of type Index
-"""
-ITensor(inds::Index...) = ITensor(IndexSet(inds...))
->>>>>>> 29e4530e
 
 """
     ITensor(iset::IndexSet)
@@ -90,7 +68,9 @@
 Construct an ITensor having indices
 given by the IndexSet `iset`
 """
-ITensor(is::IndexSet) = ITensor(Float64,is...)
+ITensor(is::IndexSet) = ITensor(Float64,is)
+ITensor() = ITensor{0}(Dense{Nothing}(),IndexSet())
+ITensor(inds::Vararg{Index,N}) where {N} = ITensor(IndexSet{N}(inds...))
 
 function ITensor(::Type{T},
                  inds::IndexSet{N}) where {T<:Number,N}
@@ -358,7 +338,7 @@
 function Base.fill!(T::ITensor,
                     x::Number)
   # TODO: automatically switch storage type if needed?
-  tensor(T) .= x
+  fill!(tensor(T),x)
   return T
 end
 
@@ -435,17 +415,13 @@
 
 const Indices = Union{IndexSet,Tuple{Vararg{Index}}}
 
-<<<<<<< HEAD
+"""
+    randomITensor([S,] inds)
+
+Construct an ITensor with type S (default Float64) and indices inds, whose elements are normally distributed random numbers.
+"""
 function randomITensor(::Type{S},
                        inds::Indices) where {S<:Number}
-=======
-"""
-    randomITensor([S,] inds)
-
-Construct an ITensor with type S (default Float64) and indices inds, whose elements are normally distributed random numbers.
-"""
-function randomITensor(::Type{S},inds::Indices) where {S<:Number}
->>>>>>> 29e4530e
   T = ITensor(S,IndexSet(inds))
   randn!(T)
   return T
@@ -460,17 +436,10 @@
                                               IndexSet(inds...))
 
 function combiner(inds::IndexSet; kwargs...)
-<<<<<<< HEAD
-    tags = get(kwargs, :tags, "CMB,Link")
-    new_ind = Index(prod(dims(inds)), tags)
-    new_is = IndexSet(new_ind, inds)
-    return ITensor(Combiner(),new_is),new_ind
-=======
   tags = get(kwargs, :tags, "CMB,Link")
   new_ind = Index(prod(dims(inds)), tags)
   new_is = IndexSet(new_ind, inds)
-  return ITensor(new_is, CombinerStorage(new_ind))
->>>>>>> 29e4530e
+  return ITensor(Combiner(),new_is),new_ind
 end
 combiner(inds::Index...; kwargs...) = combiner(IndexSet(inds...); kwargs...)
 
@@ -490,14 +459,8 @@
 end
 permute(T::ITensor,inds::Index...) = permute(T,IndexSet(inds...))
 
-<<<<<<< HEAD
 function Base.:*(T::ITensor,x::Number)
   return ITensor(x*tensor(T))
-=======
-function *(A::ITensor,x::Number)
-  storeB = storage_mult(store(A), x)
-  return ITensor(inds(A),storeB)
->>>>>>> 29e4530e
 end
 Base.:*(x::Number,T::ITensor) = T*x
 #TODO: make a proper element-wise division
@@ -537,7 +500,6 @@
 When `hermitian=true` the exponential of `Hermitian(reshape(A, dim(Lis), :))` is
 computed internally.
 """
-<<<<<<< HEAD
 function LinearAlgebra.exp(A::ITensor,
                            Linds,
                            Rinds = prime(IndexSet(Linds));
@@ -546,18 +508,9 @@
   Lpos,Rpos = getperms(inds(A),Lis,Ris)
   expAT = exp(tensor(A),Lpos,Rpos;ishermitian=ishermitian)
   return ITensor(expAT)
-=======
-function exp(A::ITensor, Lis::IndexSet; hermitian = false)
-  if dim(Lis) != dim(inds(A))/dim(Lis) 
-    throw(DimensionMismatch("dimension of the left index set `Lis` must be equal to `dim(inds(A))/dim(Lis)`"))
-  end
-  A, Lis, Ris = _permute_for_factorize(A,Lis)
-  expAs = storage_exp(store(A), Lis,Ris, hermitian = hermitian)
-  return ITensor(inds(A),expAs)
->>>>>>> 29e4530e
-end
-
-expHermitian(A::ITensor,Lis::IndexSet) = exp(A,Lis, hermitian=true)
+end
+
+expHermitian(A::ITensor,Linds,Rinds) = exp(A,Linds,Rinds;ishermitian=true)
 
 #######################################################################
 #
