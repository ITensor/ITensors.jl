export ITensor,
       itensor,
       axpy!,
       combiner,
       combinedind,
       delta,
       δ,
       exphermitian,
       hasind,
       hasinds,
       hassameinds,
       firstind,
       inds,
       ind,
       commoninds,
       commonind,
       noncommoninds,
       noncommonind,
       uniqueinds,
       uniqueind,
       unioninds,
       unionind,
       isnull,
       scale!,
       matmul,
       mul!,
       order,
       permute,
       randomITensor,
       rmul!,
       diagITensor,
       dot,
       tensor,
       array,
       matrix,
       vector,
       norm,
       normalize!,
       scalar,
       set_warnorder,
       store,
       dense,
       setelt,
       prime!,
       setprime!,
       noprime!,
       mapprime!,
       swapprime!,
       addtags!,
       removetags!,
       replacetags!,
       settags!,
       swaptags!,
       replaceind!,
       replaceinds!

"""
An ITensor is a tensor whose interface is 
independent of its memory layout. Therefore
it is not necessary to know the ordering
of an ITensor's indices, only which indices
an ITensor has. Operations like contraction
and addition of ITensors automatically
handle any memory permutations.
"""
mutable struct ITensor{N}
  store::TensorStorage
  inds::IndexSet{N}
  #TODO: check that the storage is consistent with the
  #total dimension of the indices (possibly only in debug mode);
  ITensor{N}(st,
             is::IndexSet{N}) where {N} = new{N}(st,is)
end

ITensor{N}(st,
           is::NTuple{N,<:Index}) where {N} = ITensor{N}(st,
                                                         IndexSet(is))

ITensor(st,
        is::IndexSet{N}) where {N} = ITensor{N}(st, is)

ITensor(st,
        is::NTuple{N,<:Index}) where {N} = ITensor{N}(st,
                                                      IndexSet(is))

itensor(st, is) = ITensor{ndims(is)}(st, is)

Tensors.inds(T::ITensor) = T.inds

Tensors.store(T::ITensor) = T.store

ind(T::ITensor,i::Int) = inds(T)[i]

Base.similar(T::ITensor) = itensor(similar(tensor(T)))

Base.similar(T::ITensor,
             ::Type{ElT}) where {ElT<:Number} = itensor(similar(tensor(T),ElT))

setinds!(T::ITensor,is) = (T.inds = is; return T)

setstore!(T::ITensor,st::TensorStorage) = (T.store = st; return T)

setinds(T::ITensor,is) = itensor(store(T),is)

setstore(T::ITensor,st) = itensor(st,inds(T))

#
# Iteration over ITensors
#

"""
    CartesianIndices(A::ITensor)

Iterate over the CartesianIndices of an ITensor.
"""
Base.CartesianIndices(A::ITensor) = CartesianIndices(dims(A))

#
# ITensor constructors
#

"""
ITensor(::Tensor)

Convert a Tensor to an ITensor with a copy of the storage and
indices.

To make an ITensor that shares the same storage as the Tensor,
is the function `itensor(::Tensor)`.
"""
ITensor(T::Tensor{<:Number,N}) where {N} = ITensor{N}(copy(store(T)),
                                                      inds(T))

ITensor{N}(T::Tensor{<:Number,N}) where {N} = ITensor{N}(copy(store(T)),
                                                         inds(T))

"""
itensor(::Tensor)

Make an ITensor that shares the same storage as the Tensor and
has the same indices.
"""
itensor(T::Tensor{<:Number,N}) where {N} = ITensor{N}(store(T),
                                                      inds(T))

"""
tensor(::ITensor)

Convert the ITensor to a Tensor that shares the same
storage and indices as the ITensor.
"""
tensor(A::ITensor) = Tensor(store(A),inds(A))

"""
    ITensor(iset::IndexSet)

Construct an ITensor having indices
given by the IndexSet `iset`
"""
ITensor(is::IndexSet) = ITensor(Float64,is)

ITensor(inds::Vararg{Index,N}) where {N} = ITensor(IndexSet{N}(inds...))

# TODO: make this Dense(Float64[]), Dense([0.0]), Dense([1.0])?
ITensor() = itensor(Dense{Nothing}(),IndexSet())

function ITensor(::Type{ElT},
                 inds::IndexSet{N}) where {ElT<:Number,N}
  return itensor(Dense(ElT,dim(inds)),inds)
end

ITensor(::Type{ElT},
        inds::Index...) where {ElT<:Number} = ITensor(ElT,
                                                      IndexSet(inds...))

function ITensor(::Type{ElT},
                 ::UndefInitializer,
                 inds::IndexSet{N}) where {ElT<:Number,N}
  return itensor(Dense(ElT,undef,dim(inds)),inds)
end

ITensor(::Type{ElT},
        ::UndefInitializer,
        inds::Index...) where {ElT} = ITensor(ElT,
                                              undef,
                                              IndexSet(inds...))

function ITensor(::UndefInitializer,
                 inds::IndexSet{N}) where {N}
  return itensor(Dense(undef,dim(inds)),inds)
end
ITensor(::UndefInitializer,
        inds::Index...) = ITensor(undef,
                                  IndexSet(inds...))

function ITensor(x::Number,
                 inds::IndexSet)
  return itensor(Dense(float(x),dim(inds)),inds)
end

"""
    ITensor(x)

Construct a scalar ITensor with value `x`.

    ITensor(x,i,j,...)

Construct an ITensor with indices `i`,`j`,...
and all elements set to `float(x)`.

Note that the ITensor storage will be the closest
floating point version of the input value.
"""
ITensor(x::Number,
        inds::Index...) = ITensor(x,IndexSet(inds...))

function itensor(A::Array{<:Number},
                 inds::IndexSet)
  length(A) ≠ dim(inds) && throw(DimensionMismatch("In ITensor(Array,IndexSet), length of Array ($(length(A))) must match total dimension of IndexSet ($(dim(inds)))"))
  return itensor(Dense(float(vec(A))),inds)
end

itensor(A::Array{<:Number},
        inds::Index...) = itensor(A,IndexSet(inds...))

#
# Diag ITensor constructors
#

"""
diagITensor(::Type{T}, is::IndexSet)

Make a sparse ITensor of element type T with non-zero elements 
only along the diagonal. Defaults to having `zero(T)` along the diagonal.
The storage will have Diag type.
"""
function diagITensor(::Type{ElT},
                     is::IndexSet) where {ElT}
  return itensor(Diag(ElT, mindim(is)), is)
end

"""
diagITensor(::Type{T}, is::Index...)

Make a sparse ITensor of element type T with non-zero elements 
only along the diagonal. Defaults to having `zero(T)` along the diagonal.
The storage will have Diag type.
"""
diagITensor(::Type{ElT},
            inds::Index...) where {ElT} = diagITensor(ElT,
                                                      IndexSet(inds...))

"""
diagITensor(v::Vector{T}, is::IndexSet)

Make a sparse ITensor with non-zero elements only along the diagonal. 
The diagonal elements will be set to the values stored in `v` and 
the ITensor will have element type `float(T)`.
The storage will have Diag type.
"""
function diagITensor(v::Vector{<:Number},
                     is::IndexSet)
  length(v) ≠ mindim(is) && error("Length of vector for diagonal must equal minimum of the dimension of the input indices")
  return itensor(Diag(float(v)),is)
end

"""
diagITensor(v::Vector{T}, is::Index...)

Make a sparse ITensor with non-zero elements only along the diagonal. 
The diagonal elements will be set to the values stored in `v` and 
the ITensor will have element type `float(T)`.
The storage will have Diag type.
"""
function diagITensor(v::Vector{<:Number},
                     is::Index...)
  return diagITensor(v,IndexSet(is...))
end

"""
diagITensor(is::IndexSet)

Make a sparse ITensor of element type Float64 with non-zero elements 
only along the diagonal. Defaults to storing zeros along the diagonal.
The storage will have Diag type.
"""
diagITensor(is::IndexSet) = diagITensor(Float64,is)

"""
diagITensor(is::Index...)

Make a sparse ITensor of element type Float64 with non-zero elements 
only along the diagonal. Defaults to storing zeros along the diagonal.
The storage will have Diag type.
"""
diagITensor(inds::Index...) = diagITensor(IndexSet(inds...))

"""
diagITensor(x::T, is::IndexSet) where {T<:Number}

Make a sparse ITensor with non-zero elements only along the diagonal. 
The diagonal elements will be set to the value `x` and
the ITensor will have element type `float(T)`.
The storage will have Diag type.
"""
function diagITensor(x::Number,
                     is::IndexSet)
  return itensor(Diag(float(x), mindim(is)), is)
end

"""
diagITensor(x::T, is::Index...) where {T<:Number}

Make a sparse ITensor with non-zero elements only along the diagonal. 
The diagonal elements will be set to the value `x` and
the ITensor will have element type `float(T)`.
The storage will have Diag type.
"""
function diagITensor(x::Number,
                     is::Index...)
  return diagITensor(x, IndexSet(is...))
end

"""
    delta(::Type{T},inds::IndexSet)

Make a diagonal ITensor with all diagonal elements 1.
"""
function delta(::Type{T},
               is::IndexSet) where {T<:Number}
  return itensor(Diag(one(T)), is)
end

"""
    delta(::Type{T},inds::Index...)

Make a diagonal ITensor with all diagonal elements 1.
"""
function delta(::Type{T},
               is::Index...) where {T<:Number}
  return delta(T, IndexSet(is...))
end

delta(is::IndexSet) = delta(Float64,is)

delta(is::Index...) = delta(IndexSet(is...))

const δ = delta

function setelt(iv)
  A = ITensor(ind(iv))
  A[val(iv)] = 1.0
  return A
end

"""
dense(T::ITensor)

Make a copy of the ITensor where the storage is the dense version.
For example, an ITensor with Diag storage will become Dense storage.
"""
Tensors.dense(T::ITensor) = itensor(dense(tensor(T)))

"""
complex(T::ITensor)

Convert to the complex version of the storage.
"""
Base.complex(T::ITensor) = itensor(complex(tensor(T)))

Base.eltype(T::ITensor) = eltype(tensor(T))

"""
    order(A::ITensor) = ndims(A)

The number of indices, `length(inds(A))`.
"""
order(T::ITensor) = order(inds(T))
Base.ndims(T::ITensor) = order(inds(T))

"""
    dim(A::ITensor) = length(A)

The total number of entries, `prod(size(A))`.
"""
Tensors.dim(T::ITensor) = dim(inds(T))

"""
    dims(A::ITensor) = size(A)

Tuple containing `size(A,d) == dim(inds(A)[d]) for d in 1:ndims(A)`.
"""
Tensors.dims(T::ITensor) = dims(inds(T))

Base.size(A::ITensor) = dims(inds(A))

Base.size(A::ITensor,
          d::Int) = dim(inds(A),d)

isnull(T::ITensor) = (eltype(T) === Nothing)

Base.copy(T::ITensor) = itensor(copy(tensor(T)))

"""
    Array{ElT}(T::ITensor, i:Index...)

Given an ITensor `T` with indices `i...`, returns
an Array with a copy of the ITensor's elements. The
order in which the indices are provided indicates
the order of the data in the resulting Array.
"""
function Base.Array{ElT,N}(T::ITensor{N},is::Vararg{Index,N}) where {ElT,N}
  return Array{ElT,N}(tensor(permute(T,is...)))::Array{ElT,N}
end

function Base.Array{ElT}(T::ITensor{N},is::Vararg{Index,N}) where {ElT,N}
  return Array{ElT,N}(T,is...)
end

function Base.Array(T::ITensor{N},is::Vararg{Index,N}) where {N}
  return Array{eltype(T),N}(T,is...)::Array{<:Number,N}
end

"""
    Matrix(T::ITensor, row_i:Index, col_i::Index)

Given an ITensor `T` with two indices `row_i` and `col_i`, returns
a Matrix with a copy of the ITensor's elements. The
order in which the indices are provided indicates
which Index is to be treated as the row index of the 
Matrix versus the column index.

"""
function Base.Matrix(T::ITensor{2},row_i::Index,col_i::Index)
  return Array(T,row_i,col_i)
end

function Base.Vector(T::ITensor{1},i::Index)
  return Array(T,i)
end

function Base.Vector{ElT}(T::ITensor{1}) where {ElT}
  return Vector{ElT}(T,inds(T)...)
end

function Base.Vector(T::ITensor{1})
  return Vector(T,inds(T)...)
end

scalar(T::ITensor) = T[]::Number

Base.getindex(T::ITensor{N},vals::Vararg{Int,N}) where {N} = tensor(T)[vals...]::Number

# Version accepting CartesianIndex, useful when iterating over
# CartesianIndices
Base.getindex(T::ITensor{N},I::CartesianIndex{N}) where {N} = tensor(T)[I]::Number

function Base.getindex(T::ITensor,ivs...)
  p = getperm(inds(T),ivs)
  vals = permute(val.(ivs),p)
  return T[vals...]
end

Base.getindex(T::ITensor) = tensor(T)[]

function Base.setindex!(T::ITensor,x::Number,vals::Int...)
  fluxT = flux(T)
  (!isnothing(fluxT) && fluxT != flux(T,vals...)) && error("setindex! not consistent with current flux")
  tensor(T)[vals...] = x
  return T
end

function Base.setindex!(T::ITensor,x::Number,ivs...)
  p = getperm(inds(T),ivs)
  vals = permute(val.(ivs),p)
  T[vals...] = x
  return T
end

function Base.fill!(T::ITensor,
                    x::Number)
  # TODO: automatically switch storage type if needed?
  fill!(tensor(T),x)
  return T
end

itensor2inds(A::ITensor) = inds(A)
itensor2inds(A) = A


# in
hasind(A,i::Index) = i ∈ itensor2inds(A)

# issubset
hasinds(A,is) = is ⊆ itensor2inds(A)
hasinds(A,is::Index...) = hasinds(A,IndexSet(is...))

# issetequal
hassameinds(A,B) = issetequal(itensor2inds(A),
                              itensor2inds(B))

# intersect
commoninds(A...; kwargs...) = IndexSet(intersect(itensor2inds.(A)...;
                                                 kwargs...)...)

# firstintersect
commonind(A...; kwargs...) = firstintersect(itensor2inds.(A)...;
                                            kwargs...)

# symdiff
noncommoninds(A...; kwargs...) = IndexSet(symdiff(itensor2inds.(A)...;
                                               kwargs...)...)

# firstsymdiff
noncommonind(A...; kwargs...) = getfirst(symdiff(itensor2inds.(A)...;
                                                 kwargs...))

# setdiff
uniqueinds(A...; kwargs...) = IndexSet(setdiff(itensor2inds.(A)...;
                                               kwargs...)...)

# firstsetdiff
uniqueind(A...; kwargs...) = firstsetdiff(itensor2inds.(A)...;
                                          kwargs...)

# union
unioninds(A...; kwargs...) = IndexSet(union(itensor2inds.(A)...;
                                            kwargs...)...)

# firstsymdiff
unionind(A...; kwargs...) = getfirst(union(itensor2inds.(A)...;
                                           kwargs...))

firstind(A...; kwargs...) = getfirst(itensor2inds.(A)...;
                                     kwargs...)

Tensors.inds(A...; kwargs...) = filter(itensor2inds.(A)...;
                                       kwargs...)

# in-place versions of priming and tagging
for fname in (:prime,
              :setprime,
              :noprime,
              :mapprime,
              :swapprime,
              :addtags,
              :removetags,
              :replacetags,
              :settags,
              :swaptags,
              :replaceind,
              :replaceinds)
  @eval begin
    $fname(f::Function,
           A::ITensor,
           args...) = setinds(A,$fname(f,
                                       inds(A),
                                       args...))

    $(Symbol(fname,:!))(f::Function,
                        A::ITensor,
                        args...) = setinds!(A,$fname(f,
                                                     inds(A),
                                                     args...))

    $fname(A::ITensor,
           args...;
           kwargs...) = setinds(A,$fname(inds(A),
                                         args...;
                                         kwargs...))

    $(Symbol(fname,:!))(A::ITensor,
                        args...;
                        kwargs...) = setinds!(A,$fname(inds(A),
                                                       args...;
                                                       kwargs...))
  end
end

"""
adjoint(A::ITensor)

For A' notation.
"""
Base.adjoint(A::ITensor) = prime(A)

function Base.:(==)(A::ITensor,B::ITensor)
  return norm(A-B) == zero(promote_type(eltype(A),eltype(B)))
end

function Base.isapprox(A::ITensor,
                       B::ITensor;
                       kwargs...)
    B = permute(dense(B), inds(A))
    return isapprox(array(A), array(B); kwargs...)
end

function Random.randn!(T::ITensor)
  return randn!(tensor(T))
end

const Indices = Union{IndexSet,Tuple{Vararg{Index}}}

"""
    randomITensor([S,] inds)

Construct an ITensor with type S (default Float64) and indices inds, whose elements are normally distributed random numbers.
"""
function randomITensor(::Type{S},
                       inds::Indices) where {S<:Number}
  T = ITensor(S,IndexSet(inds))
  randn!(T)
  return T
end

function randomITensor(::Type{S},
                       inds::Index...) where {S<:Number}
  return randomITensor(S,IndexSet(inds...))
end

randomITensor(inds::Indices) = randomITensor(Float64,
                                             IndexSet(inds))

randomITensor(inds::Index...) = randomITensor(Float64,
                                              IndexSet(inds...))

randomITensor(::Type{ElT}) where {ElT<:Number} = randomITensor(ElT,
                                                               IndexSet())

randomITensor() = randomITensor(Float64)

function combiner(inds::IndexSet;
                  kwargs...)
  tags = get(kwargs, :tags, "CMB,Link")
  new_ind = Index(prod(dims(inds)), tags)
  new_is = IndexSet(new_ind, inds)
  return itensor(Combiner(),new_is),new_ind
end

combiner(inds::Index...;
         kwargs...) = combiner(IndexSet(inds...); kwargs...)
combiner(inds::Tuple{Vararg{Index}};
         kwargs...) = combiner(inds...; kwargs...)

# Special case when no indices are combined (useful for generic code)
function combiner(; kwargs...)
  return itensor(Combiner(),IndexSet()),nothing
end

combinedind(T::ITensor) = store(T) isa Combiner ? inds(T)[1] : nothing

LinearAlgebra.norm(T::ITensor) = norm(tensor(T))

<<<<<<< HEAD
function Tensors.dag(T::ITensor; always_copy = false)
  TT = conj(tensor(T); always_copy=always_copy)
  return ITensor(store(TT),dag(inds(T)))
=======
function Tensors.dag(T::ITensor)
  TT = conj(tensor(T))
  return itensor(store(TT), dag(inds(T)))
>>>>>>> b580ef25
end

function Tensors.permute(T::ITensor{N},
                         new_inds) where {N}
  perm = getperm(new_inds, inds(T))
  Tp = permutedims(tensor(T), perm)
  return itensor(Tp)::ITensor{N}
end

Tensors.permute(T::ITensor,
                inds::Index...) = permute(T,
                                          IndexSet(inds...))

Base.:*(T::ITensor, x::Number) = itensor(x*tensor(T))

Base.:*(x::Number, T::ITensor) = T*x

#TODO: make a proper element-wise division
Base.:/(A::ITensor, x::Number) = A*(1.0/x)

Base.:-(A::ITensor) = itensor(-tensor(A))

function Base.:+(A::ITensor, B::ITensor)
  C = copy(A)
  C .+= B
  return C
end

function Base.:-(A::ITensor, B::ITensor)
  C = copy(A)
  C .-= B
  return C
end

"""
    *(A::ITensor, B::ITensor)

Contract ITensors A and B to obtain a new ITensor. This 
contraction `*` operator finds all matching indices common
to A and B and sums over them, such that the result will 
have only the unique indices of A and B. To prevent
indices from matching, their prime level or tags can be 
modified such that they no longer compare equal - for more
information see the documentation on Index objects.
"""
function Base.:*(A::ITensor, B::ITensor)
  (Alabels,Blabels) = compute_contraction_labels(inds(A),inds(B))
  CT = contract(tensor(A),Alabels,tensor(B),Blabels)
  C = itensor(CT)
  warnTensorOrder = GLOBAL_PARAMS["WarnTensorOrder"]
  if warnTensorOrder > 0 && order(C) >= warnTensorOrder
    @warn "Contraction resulted in ITensor with $(order(C)) indices"
  end
  return C
end

LinearAlgebra.dot(A::ITensor, B::ITensor) = (dag(A)*B)[]

"""
    exp(A::ITensor, Lis::IndexSet; hermitian = false)

Compute the exponential of the tensor `A` by treating it as a matrix ``A_{lr}`` with
the left index `l` running over all indices in `Lis` and `r` running over all
indices not in `Lis`. Must have `dim(Lis) == dim(inds(A))/dim(Lis)` for the exponentiation to
be defined.
When `ishermitian=true` the exponential of `Hermitian(A_{lr})` is
computed internally.
"""
function LinearAlgebra.exp(A::ITensor,
                           Linds,
                           Rinds = prime(IndexSet(Linds));
                           ishermitian = false)
  Lis,Ris = IndexSet(Linds),IndexSet(Rinds)
  Lpos,Rpos = getperms(inds(A),Lis,Ris)
  expAT = exp(tensor(A),Lpos,Rpos;ishermitian=ishermitian)
  return itensor(expAT)
end

function exphermitian(A::ITensor,
                      Linds,
                      Rinds = prime(IndexSet(Linds))) 
  return exp(A,Linds,Rinds;ishermitian=true)
end

function matmul(A::ITensor,
                B::ITensor)
  R = mapprime(mapprime(A,1,2),0,1)
  R *= B
  return mapprime(R,2,1)
end

#######################################################################
#
# In-place operations
#

"""
    normalize!(T::ITensor)

Normalize an ITensor in-place, such that norm(T)==1.
"""
LinearAlgebra.normalize!(T::ITensor) = (T .*= 1/norm(T))

"""
    copyto!(B::ITensor, A::ITensor)

Copy the contents of ITensor A into ITensor B.
```
B .= A
```
"""
function Base.copyto!(R::ITensor{N}, T::ITensor{N}) where {N}
  perm = getperm(inds(R),inds(T))
  TR = permutedims!(tensor(R),tensor(T),perm)
  return itensor(TR)
end

"""
    add!(B::ITensor, A::ITensor)
    add!(B::ITensor, α::Number, A::ITensor)

Add ITensors B and A (or α*A) and store the result in B.
```
B .+= A
B .+= α .* A
```
"""
add!(R::ITensor, T::ITensor) = apply!(R,T,(r,t)->r+t)

add!(R::ITensor, α::Number, T::ITensor) = apply!(R,T,(r,t)->r+α*t)

add!(R::ITensor, T::ITensor, α::Number) = (R .+= α .* T)

"""
    add!(A::ITensor, α::Number, β::Number, B::ITensor)

Add ITensors α*A and β*B and store the result in A.
```
A .= α .* A .+ β .* B
```
"""
add!(R::ITensor,
     αr::Number,
     αt::Number,
     T::ITensor) = apply!(R,T,(r,t)->αr*r+αt*t)

function apply!(R::ITensor{N},
                T::ITensor{N},
                f::Function) where {N}
  perm = getperm(inds(R),inds(T))
  TR,TT = tensor(R),tensor(T)

  # TODO: Include type promotion from α
  TR = convert(promote_type(typeof(TR),typeof(TT)),TR)
  TR = permutedims!!(TR,TT,perm,f)

  setstore!(R,store(TR))
  setinds!(R,inds(TR))
  return R
end

"""
    axpy!(a::Number, v::ITensor, w::ITensor)
```
w .+= a .* v
```
"""
LinearAlgebra.axpy!(a::Number,
                    v::ITensor,
                    w::ITensor) = (w .+= a .* v)

"""
axpby!(a,v,b,w)

```
w .= a .* v + b .* w
```
"""
LinearAlgebra.axpby!(a::Number,
                     v::ITensor,
                     b::Number,
                     w::ITensor) = (w .= a .* v + b .* w)

"""
    scale!(A::ITensor,x::Number) = rmul!(A,x)

Scale the ITensor A by x in-place. May also be written `rmul!`.
```
A .*= x
```
"""
function Tensors.scale!(T::ITensor, x::Number)
  TT = tensor(T)
  scale!(TT,x)
  return T
end

LinearAlgebra.rmul!(T::ITensor, fac::Number) = scale!(T,fac)

"""
    mul!(A::ITensor,x::Number,B::ITensor)

Scalar multiplication of ITensor B with x, and store the result in A.
Like `A .= x .* B`.
"""
LinearAlgebra.mul!(R::ITensor,
                   α::Number,
                   T::ITensor) = apply!(R,T,(r,t)->α*t )

LinearAlgebra.mul!(R::ITensor,
                   T::ITensor,
                   α::Number) = (R .= α .* T)

#
# Block sparse related functions
# (Maybe create fallback definitions for dense tensors)
#

hasqns(T::ITensor) = hasqns(inds(T))

Tensors.nnz(T::ITensor) = nnz(tensor(T))
Tensors.nnzblocks(T::ITensor) = nnzblocks(tensor(T))
Tensors.block(T::ITensor,args...) = block(tensor(T),args...)
Tensors.nzblocks(T::ITensor) = nzblocks(tensor(T))
Tensors.blockoffsets(T::ITensor) = blockoffsets(tensor(T))
flux(T::ITensor,args...) = flux(inds(T),args...)

Tensors.addblock!(T::ITensor,
                  args...) = addblock!(tensor(T), args...)

function flux(T::ITensor)
  !hasqns(T) && return nothing
  nnzblocks(T) == 0 && return nothing
  bofs = blockoffsets(T)
  block1 = block(bofs,1)
  return flux(T,block1)
end


#######################################################################
#
# Developer functions
#

# TODO: make versions where the element type can be specified (for type
# inference).
Tensors.array(T::ITensor) = array(tensor(T))

"""
    matrix(T::ITensor)

Given an ITensor `T` with two indices, returns
a Matrix with a copy of the ITensor's elements,
or a view in the case the the ITensor's storage is Dense.
The ordering of the elements in the Matrix, in
terms of which Index is treated as the row versus
column, depends on the internal layout of the ITensor.
*Therefore this method is intended for developer use
only and not recommended for use in ITensor applications.*
"""
function Tensors.matrix(T::ITensor{2})
  return array(tensor(T))
end

function Tensors.vector(T::ITensor{1})
  return array(tensor(T))
end

#######################################################################
#
# ITensor broadcast support
#

#
# ITensorStyle
#

struct ITensorStyle <: Broadcast.BroadcastStyle end
Broadcast.BroadcastStyle(::Type{<:ITensor}) = ITensorStyle()

Broadcast.broadcastable(T::ITensor) = T

function Base.similar(bc::Broadcast.Broadcasted{ITensorStyle},
                      ::Type{ElT}) where {ElT<:Number}
  A = find_type(ITensor,bc.args)
  return similar(A,ElT)
end

#
# ITensorOpScalarStyle
#

struct ITensorOpScalarStyle <: Broadcast.BroadcastStyle end

Base.BroadcastStyle(::ITensorStyle,
                    ::Broadcast.DefaultArrayStyle{0}) = ITensorOpScalarStyle()

Broadcast.instantiate(bc::Broadcast.Broadcasted{ITensorOpScalarStyle}) = bc

function Broadcast.broadcasted(a::typeof(Base.literal_pow),
                               b::typeof(^),
                               T::ITensor,
                               x::Val)
  return Broadcast.broadcasted(ITensorOpScalarStyle(),Base.literal_pow,Ref(^),T,Ref(x))
end

function Base.similar(bc::Broadcast.Broadcasted{ITensorOpScalarStyle},
                      ::Type{ElT}) where {ElT<:Number}
  A = find_type(ITensor,bc.args)
  return similar(A,ElT)
end

#
# ITensorMulAddStyle
#

struct ITensorMulAddStyle <: Broadcast.BroadcastStyle end

Base.BroadcastStyle(::ITensorStyle,
                    ::ITensorOpScalarStyle) = ITensorMulAddStyle()

Broadcast.instantiate(bc::Broadcast.Broadcasted{ITensorMulAddStyle}) = bc

#
# For arbitrary function chaining f.(g.(h.(x)))
#

function Broadcast.instantiate(bc::Broadcast.Broadcasted{ITensorStyle,
                                                         <:Any,
                                                         <:Function,
                                                         <:Tuple{Broadcast.Broadcasted}})
  return Broadcast.instantiate(Broadcast.broadcasted(bc.f∘bc.args[1].f,bc.args[1].args...))
end

function Broadcast.instantiate(bc::Broadcast.Broadcasted{ITensorStyle,
                                                         <:Any,
                                                         <:Function,
                                                         <:Tuple{Broadcast.Broadcasted{ITensorStyle,
                                                                                       <:Any,
                                                                                       <:Function,
                                                                                       <:Tuple{<:ITensor}}}})
  return Broadcast.broadcasted(bc.f∘bc.args[1].f,bc.args[1].args...)  
end

Broadcast.instantiate(bc::Broadcast.Broadcasted{ITensorStyle}) = bc

#
# Some helper functionality to find certain
# inputs in the argument list
#

"`A = find_type(::Type,As)` returns the first of type Type among the arguments."
find_type(::Type{T}, args::Tuple) where {T} = find_type(T, find_type(T,args[1]), Base.tail(args))
find_type(::Type{T}, x) where {T} = x
find_type(::Type{T}, a::T, rest) where {T} = a
find_type(::Type{T}, ::Any, rest) where {T} = find_type(T, rest)

#
# For B .= α .* A
#

function Base.copyto!(T::ITensor,
                      bc::Broadcast.Broadcasted{ITensorOpScalarStyle,
                                                <:Any,
                                                typeof(*)})
  α = find_type(Number, bc.args)
  A = find_type(ITensor, bc.args)
  if A === T
    scale!(T, α)
  else
    mul!(T, α, A)
  end
  return T
end

#
# For B .= A .^ 2.5
#

function Base.copyto!(R::ITensor,
                      bc::Broadcast.Broadcasted{ITensorOpScalarStyle,
                                                <:Any,
                                                typeof(^)})
  α = find_type(Number, bc.args)
  T = find_type(ITensor, bc.args)
  apply!(R,T,(r,t)->t^α)
  return R
end

#
# For A .= α
#

function Base.copyto!(T::ITensor,
                      bc::Broadcast.Broadcasted{Broadcast.DefaultArrayStyle{0},
                                                <:Any,
                                                typeof(identity),
                                                <:Tuple{<:Number}})
  fill!(T,bc.args[1])
  return T
end

#
# For B .= A
#

function Base.copyto!(T::ITensor,
                      bc::Broadcast.Broadcasted{ITensorStyle,
                                                <:Any,
                                                typeof(identity),
                                                <:Tuple{<:ITensor}})
  copyto!(T,bc.args[1])
  return T
end

#
# For B .+= A
#

function Base.copyto!(T::ITensor,
                      bc::Broadcast.Broadcasted{ITensorStyle,
                                                <:Any,
                                                typeof(+),
                                                <:Tuple{Vararg{<:ITensor}}})
  if T === bc.args[1]
    add!(T,bc.args[2])
  elseif T === bc.args[2]
    add!(T,bc.args[1])
  else
    error("When adding two ITensors in-place, one must be the same as the output ITensor")
  end
  return T
end

#
# For B .-= A
#

function Base.copyto!(T::ITensor,
                      bc::Broadcast.Broadcasted{ITensorStyle,
                                                <:Any,
                                                typeof(-)})
  if T === bc.args[1]
    add!(T,-1,bc.args[2])
  elseif T === bc.args[2]
    add!(T,-1,bc.args[1])
  else
    error("When adding two ITensors in-place, one must be the same as the output ITensor")
  end
  return T
end

#
# For B .+= α .* A
#

function Base.copyto!(T::ITensor,
                      bc::Broadcast.Broadcasted{ITensorMulAddStyle,<:Any,typeof(+)})
  if T === bc.args[1]
    add!(T,bc.args[2].args...)
  elseif T === bc.args[2]
    add!(T,bc.args[1].args...)
  else
    error("When adding two ITensors in-place, one must be the same as the output ITensor")
  end
  return T
end

#
# For B .-= α .* A
#

function Base.copyto!(T::ITensor,
                      bc::Broadcast.Broadcasted{ITensorMulAddStyle,<:Any,typeof(-)})
  if T === bc.args[1]
    add!(T,-1,bc.args[2].args...)
  elseif T === bc.args[2]
    add!(T,-1,bc.args[1].args...)
  else
    error("When adding two ITensors in-place, one must be the same as the output ITensor")
  end
  return T
end

#
# For B .= β .* B .+ α .* A
#

function Base.copyto!(T::ITensor,
                      bc::Broadcast.Broadcasted{ITensorOpScalarStyle,
                                                <:Any,
                                                typeof(+),
                                                <:Tuple{Vararg{<:Broadcast.Broadcasted}}})
  α = find_type(Number,bc.args[1].args)
  A = find_type(ITensor,bc.args[1].args)
  β = find_type(Number,bc.args[2].args)
  B = find_type(ITensor,bc.args[2].args)
  if T === A
    add!(T,α,β,B)
  elseif T === B
    add!(T,β,α,A)
  else
    error("When adding two ITensors in-place, one must be the same as the output ITensor")
  end
  return T
end

#
# For B .= A .+ α
#

function Base.copyto!(T::ITensor,
                      bc::Broadcast.Broadcasted{ITensorOpScalarStyle,
                                                <:Any,
                                                typeof(+),
                                                <:Tuple{Vararg{<:Union{<:ITensor,<:Number}}}})
  α = find_type(Number,bc.args)
  A = find_type(ITensor,bc.args)
  tensor(T) .= tensor(A) .+ α
  return T
end

#
# For C .= A .* B
#

function Base.copyto!(T::ITensor,
                      bc::Broadcast.Broadcasted{ITensorStyle,<:Any,typeof(*)})
  error("C .= A .* B not supported right now")
  return T
end

#
# For B .= f.(A)
#

function Base.copyto!(R::ITensor,
                      bc::Broadcast.Broadcasted{ITensorStyle,
                                                <:Any,
                                                <:Function,
                                                <:Tuple{<:ITensor}})
  apply!(R,bc.args[1],(r,t)->bc.f(t))
  return R
end

#
# For B .+= f.(A)
#

function Base.copyto!(R::ITensor,
                      bc::Broadcast.Broadcasted{ITensorStyle,
                                                <:Any,
                                                typeof(+),
                                                <:Tuple{Vararg{Union{<:ITensor,<:Broadcast.Broadcasted}}}})
  R̃ = find_type(ITensor,bc.args)
  bc2 = find_type(Broadcast.Broadcasted,bc.args)
  if R === R̃
    apply!(R,bc2.args[1],(r,t)->r+bc2.f(t))
  else
    error("In C .= B .+ f.(A), C and B must be the same ITensor")
  end
  return R
end

#
# For B .= f.(B) + g.(A)
#

function Base.copyto!(R::ITensor,
                      bc::Broadcast.Broadcasted{ITensorStyle,
                                                <:Any,
                                                typeof(+),
                                                <:Tuple{Vararg{<:Broadcast.Broadcasted}}})
  bc1 = bc.args[1]
  bc2 = bc.args[2]
  T1 = bc1.args[1]
  f1 = bc1.f
  T2 = bc2.args[1]
  f2 = bc2.f
  if R === T1
    apply!(R,T2,(r,t)->f1(r)+f2(t))
  elseif R === T2
    apply!(R,T1,(r,t)->f2(r)+f1(t))
  else
    error("In C .= f.(B) .+ g.(A), C and B or A must be the same ITensor")
  end
  return R
end

#
# For B = A .^ 2
#

function Base.copyto!(R::ITensor,
                      bc::Broadcast.Broadcasted{ITensorOpScalarStyle,
                                                <:Any,
                                                typeof(Base.literal_pow)})
  α = find_type(Base.RefValue{<:Val},bc.args).x
  powf = find_type(Base.RefValue{<:Function},bc.args).x
  T = find_type(ITensor,bc.args)
  apply!(R,T,(r,t)->bc.f(^,t,α))
  return R
end

#######################################################################
#
# Printing, reading and writing ITensors
#

function Base.summary(io::IO,
                      T::ITensor)
  print(io,"ITensor ord=$(order(T))")
  for i = 1:order(T)
    if hasqns(inds(T)[i])
      startstr = (i==1) ? "\n" : ""
      print(io,startstr,inds(T)[i])
    else
      print(io," ",inds(T)[i])
    end
  end
  print(io," \n",typeof(store(T)))
end

# TODO: make a specialized printing from Diag
# that emphasizes the missing elements
function Base.show(io::IO,
                   T::ITensor)
  #summary(io,T)
  println(io,"ITensor ord=$(order(T))")
  println(io)
  if !isnull(T)
    Base.show(io,MIME"text/plain"(),tensor(T))
  end
end

function Base.show(io::IO,
                   mime::MIME"text/plain",
                   T::ITensor)
  summary(io,T)
end

function readcpp(io::IO,
                 ::Type{Dense{ValT}};
                 kwargs...) where {ValT}
  format = get(kwargs,:format,"v3")
  if format=="v3"
    size = read(io,UInt64)
    data = Vector{ValT}(undef,size)
    for n=1:size
      data[n] = read(io,ValT)
    end
    return Dense(data)
  else
    throw(ArgumentError("read Dense: format=$format not supported"))
  end
end

function readcpp(io::IO,
                 ::Type{ITensor};
                 kwargs...)
  format = get(kwargs,:format,"v3")
  if format=="v3"
    inds = readcpp(io,IndexSet;kwargs...)
    read(io,12) # ignore scale factor by reading 12 bytes
    storage_type = read(io,Int32)
    if storage_type==0 # Null
      store = Dense{Nothing}()
    elseif storage_type==1  # DenseReal
      store = readcpp(io,Dense{Float64};kwargs...)
    elseif storage_type==2  # DenseCplx
      store = readcpp(io,Dense{ComplexF64};kwargs...)
    elseif storage_type==3  # Combiner
      store = CombinerStorage(T.inds[1])
    #elseif storage_type==4  # DiagReal
    #elseif storage_type==5  # DiagCplx
    #elseif storage_type==6  # QDenseReal
    #elseif storage_type==7  # QDenseCplx
    #elseif storage_type==8  # QCombiner
    #elseif storage_type==9  # QDiagReal
    #elseif storage_type==10 # QDiagCplx
    #elseif storage_type==11 # ScalarReal
    #elseif storage_type==12 # ScalarCplx
    else
      throw(ErrorException("C++ ITensor storage type $storage_type not yet supported"))
    end
    return itensor(store,inds)
  else
    throw(ArgumentError("read ITensor: format=$format not supported"))
  end
end

function set_warnorder(ord::Int)
  ITensors.GLOBAL_PARAMS["WarnTensorOrder"] = ord
end

function HDF5.write(parent::Union{HDF5File,HDF5Group},
                    name::AbstractString,
                    T::ITensor)
  g = g_create(parent,name)
  attrs(g)["type"] = "ITensor"
  attrs(g)["version"] = 1
  write(g,"inds",inds(T))
  write(g,"store",store(T))
end

#function HDF5.read(parent::Union{HDF5File,HDF5Group},
#                   name::AbstractString)
#  g = g_open(parent,name)
#
#  try
#    typestr = read(attrs(g)["type"])
#    type_t = eval(Meta.parse(typestr))
#    res = read(parent,"name",type_t)
#    return res
#  end
#  return 
#end

function HDF5.read(parent::Union{HDF5File,HDF5Group},
                   name::AbstractString,
                   ::Type{ITensor})
  g = g_open(parent,name)
  if read(attrs(g)["type"]) != "ITensor"
    error("HDF5 group or file does not contain ITensor data")
  end
  inds = read(g,"inds",IndexSet)

  stypestr = read(attrs(g_open(g,"store"))["type"])
  stype = eval(Meta.parse(stypestr))

  store = read(g,"store",stype)

  return itensor(store,inds)
end

#
# Deprecations
#

@deprecate findindex(args...; kwargs...) firstind(args...; kwargs...)

@deprecate findinds(args...; kwargs...) inds(args...; kwargs...)

@deprecate commonindex(args...; kwargs...) commonind(args...; kwargs...)

@deprecate uniqueindex(args...; kwargs...) uniqueind(args...; kwargs...)

@deprecate replaceindex!(args...; kwargs...) replaceind!(args...; kwargs...)

@deprecate siteindex(args...; kwargs...) siteind(args...; kwargs...)

@deprecate linkindex(args...; kwargs...) linkind(args...; kwargs...)
<|MERGE_RESOLUTION|>--- conflicted
+++ resolved
@@ -651,15 +651,9 @@
 
 LinearAlgebra.norm(T::ITensor) = norm(tensor(T))
 
-<<<<<<< HEAD
 function Tensors.dag(T::ITensor; always_copy = false)
   TT = conj(tensor(T); always_copy=always_copy)
   return ITensor(store(TT),dag(inds(T)))
-=======
-function Tensors.dag(T::ITensor)
-  TT = conj(tensor(T))
-  return itensor(store(TT), dag(inds(T)))
->>>>>>> b580ef25
 end
 
 function Tensors.permute(T::ITensor{N},
