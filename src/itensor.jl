export ITensor,
       itensor,
       axpy!,
       combiner,
       combinedind,
       delta,
       δ,
       exphermitian,
<<<<<<< HEAD
       replaceind!,
       hasind,
       hasinds,
       hassameinds,
       firstind,
=======
       replaceindex!,
       replaceindex,
       replaceinds!,
       replaceinds,
>>>>>>> edd5452a
       inds,
       ind,
       commoninds,
       commonind,
       noncommoninds,
       noncommonind,
       uniqueinds,
       uniqueind,
       unioninds,
       unionind,
       isnull,
       scale!,
       matmul,
       mul!,
       order,
       permute,
       randomITensor,
       rmul!,
       diagITensor,
       dot,
       tensor,
       array,
       matrix,
       vector,
       norm,
       normalize!,
       scalar,
       set_warnorder,
       store,
       dense,
<<<<<<< HEAD
       setelt
=======
       setelt,
       real_if_close,
       prime!,
       setprime!,
       noprime!,
       mapprime!,
       swapprime!,
       addtags!,
       removetags!,
       replacetags!,
       settags!,
       swaptags!
>>>>>>> edd5452a

"""
An ITensor is a tensor whose interface is 
independent of its memory layout. Therefore
it is not necessary to know the ordering
of an ITensor's indices, only which indices
an ITensor has. Operations like contraction
and addition of ITensors automatically
handle any memory permutations.
"""
mutable struct ITensor{N}
  store::TensorStorage
  inds::IndexSet{N}
  #TODO: check that the storage is consistent with the
  #total dimension of the indices (possibly only in debug mode);
  ITensor{N}(st,is::IndexSet{N}) where {N} = new{N}(st,is)
end
ITensor(st,is::IndexSet{N}) where {N} = ITensor{N}(st,is)

ITensor{N}(st,is::NTuple{N,IndT}) where {N,IndT<:Index} = ITensor{N}(st,IndexSet(is))
ITensor(st,is::NTuple{N,IndT}) where {N,IndT<:Index} = ITensor{N}(st,IndexSet(is))

Tensors.inds(T::ITensor) = T.inds
Tensors.store(T::ITensor) = T.store
ind(T::ITensor,i::Int) = inds(T)[i]

setinds!(T::ITensor,is...) = (T.inds = IndexSet(is...); return T)
setstore!(T::ITensor,st::TensorStorage) = (T.store = st; return T)

#
# Iteration over ITensors
#

"""
    CartesianIndices(A::ITensor)

Iterate over the CartesianIndices of an ITensor.
"""
Base.CartesianIndices(A::ITensor) = CartesianIndices(dims(A))

#
# ITensor constructors
#

# Should this be ITensor or itensor?

ITensor(T::Tensor{<:Number,N}) where {N} = ITensor{N}(store(T),inds(T))
ITensor{N}(T::Tensor{<:Number,N}) where {N} = ITensor{N}(store(T),inds(T))

itensor(T::Tensor{<:Number,N}) where {N} = ITensor{N}(store(T),inds(T))

# Convert the ITensor to a Tensor that shares the same
# data and indices as the ITensor
# TODO: should we define a `convert(::Type{<:Tensor},::ITensor)`
# method?
tensor(A::ITensor) = Tensor(store(A),inds(A))

"""
    ITensor(iset::IndexSet)

Construct an ITensor having indices
given by the IndexSet `iset`
"""
ITensor(is::IndexSet) = ITensor(Float64,is)
ITensor(inds::Vararg{Index,N}) where {N} = ITensor(IndexSet{N}(inds...))

# TODO: make this Dense(Float64[]), Dense([0.0]), Dense([1.0])?
ITensor() = ITensor{0}(Dense{Nothing}(),IndexSet())

function ITensor(::Type{ElT},
                 inds::IndexSet{N}) where {ElT<:Number,N}
  return ITensor{N}(Dense(ElT,dim(inds)),inds)
end
ITensor(::Type{ElT},inds::Index...) where {ElT<:Number} = ITensor(ElT,IndexSet(inds...))

function ITensor(::Type{ElT},
                 ::UndefInitializer,
                 inds::IndexSet{N}) where {ElT<:Number,N}
  return ITensor{N}(Dense(ElT,undef,dim(inds)),inds)
end
ITensor(::Type{ElT},::UndefInitializer,inds::Index...) where {ElT} = ITensor(ElT,undef,IndexSet(inds...))

function ITensor(::UndefInitializer,
                 inds::IndexSet{N}) where {N}
  return ITensor{N}(Dense(undef,dim(inds)),inds)
end
ITensor(::UndefInitializer,inds::Index...) = ITensor(undef,IndexSet(inds...))

function ITensor(x::Number,inds::IndexSet{N}) where {N}
  return ITensor{N}(Dense(fill(float(x),dim(inds))),inds)
end

"""
    ITensor(x)

Construct a scalar ITensor with value `x`.

    ITensor(x,i,j,...)

Construct an ITensor with indices `i`,`j`,...
and all elements set to `float(x)`.

Note that the ITensor storage will be the closest
floating point version of the input value.
"""
ITensor(x::Number,inds::Index...) = ITensor(x,IndexSet(inds...))

function ITensor(A::Array{<:Number},inds::IndexSet{N}) where {N}
  length(A) ≠ dim(inds) && throw(DimensionMismatch("In ITensor(Array,IndexSet), length of Array ($(length(A))) must match total dimension of IndexSet ($(dim(inds)))"))
  return ITensor{N}(Dense(float(vec(A))),inds)
end
ITensor(A::Array{<:Number},inds::Index...) = ITensor(A,IndexSet(inds...))

#
# Diag ITensor constructors
#

"""
diagITensor(::Type{T}, is::IndexSet)

Make a sparse ITensor of element type T with non-zero elements 
only along the diagonal. Defaults to having `zero(T)` along the diagonal.
The storage will have Diag type.
"""
function diagITensor(::Type{T},
                     is::IndexSet{N}) where {T<:Number,N}
  return ITensor{N}(Diag(T,mindim(is)),is)
end

"""
diagITensor(::Type{T}, is::Index...)

Make a sparse ITensor of element type T with non-zero elements 
only along the diagonal. Defaults to having `zero(T)` along the diagonal.
The storage will have Diag type.
"""
diagITensor(::Type{T},inds::Index...) where {T<:Number} = diagITensor(T,IndexSet(inds...))

"""
diagITensor(v::Vector{T}, is::IndexSet)

Make a sparse ITensor with non-zero elements only along the diagonal. 
The diagonal elements will be set to the values stored in `v` and 
the ITensor will have element type `float(T)`.
The storage will have Diag type.
"""
function diagITensor(v::Vector{<:Number},
                     is::IndexSet)
  length(v) ≠ mindim(is) && error("Length of vector for diagonal must equal minimum of the dimension of the input indices")
  return ITensor(Diag(float(v)),is)
end

"""
diagITensor(v::Vector{T}, is::Index...)

Make a sparse ITensor with non-zero elements only along the diagonal. 
The diagonal elements will be set to the values stored in `v` and 
the ITensor will have element type `float(T)`.
The storage will have Diag type.
"""
function diagITensor(v::Vector{<:Number},
                     is::Index...)
  return diagITensor(v,IndexSet(is...))
end

"""
diagITensor(is::IndexSet)

Make a sparse ITensor of element type Float64 with non-zero elements 
only along the diagonal. Defaults to storing zeros along the diagonal.
The storage will have Diag type.
"""
diagITensor(is::IndexSet) = diagITensor(Float64,is)

"""
diagITensor(is::Index...)

Make a sparse ITensor of element type Float64 with non-zero elements 
only along the diagonal. Defaults to storing zeros along the diagonal.
The storage will have Diag type.
"""
diagITensor(inds::Index...) = diagITensor(IndexSet(inds...))

"""
diagITensor(x::T, is::IndexSet) where {T<:Number}

Make a sparse ITensor with non-zero elements only along the diagonal. 
The diagonal elements will be set to the value `x` and
the ITensor will have element type `float(T)`.
The storage will have Diag type.
"""
function diagITensor(x::Number,
                     is::IndexSet)
  return ITensor(Diag(fill(float(x),mindim(is))),is)
end

"""
diagITensor(x::T, is::Index...) where {T<:Number}

Make a sparse ITensor with non-zero elements only along the diagonal. 
The diagonal elements will be set to the value `x` and
the ITensor will have element type `float(T)`.
The storage will have Diag type.
"""
function diagITensor(x::Number,
                     is::Index...)
  return diagITensor(x,IndexSet(is...))
end

"""
    delta(::Type{T},inds::IndexSet)

Make a diagonal ITensor with all diagonal elements 1.
"""
function delta(::Type{T},is::IndexSet) where {T<:Number}
  return ITensor(Diag(one(T)),is)
end

"""
    delta(::Type{T},inds::Index...)

Make a diagonal ITensor with all diagonal elements 1.
"""
function delta(::Type{T},is::Index...) where {T<:Number}
  return delta(T,IndexSet(is...))
end

delta(is::IndexSet) = delta(Float64,is)

delta(is::Index...) = delta(IndexSet(is...))
const δ = delta

function setelt(iv)
  A = ITensor(ind(iv))
  A[val(iv)] = 1.0
  return A
end

"""
dense(T::ITensor)

Make a copy of the ITensor where the storage is the dense version.
For example, an ITensor with Diag storage will become Dense storage.
"""
function Tensors.dense(T::ITensor)
  ITensor(dense(tensor(T)))
end

"""
complex(T::ITensor)

Convert to the complex version of the storage.
"""
Base.complex(T::ITensor) = ITensor(complex(tensor(T)))

# This constructor allows many IndexSet
# set operations to work with ITensors
#IndexSet(T::ITensor) = inds(T)

Base.eltype(T::ITensor) = eltype(tensor(T))

"""
    order(A::ITensor) = ndims(A)

The number of indices, `length(inds(A))`.
"""
order(T::ITensor) = order(inds(T))
Base.ndims(T::ITensor) = order(inds(T))

"""
    dim(A::ITensor) = length(A)

The total number of entries, `prod(size(A))`.
"""
Tensors.dim(T::ITensor) = dim(inds(T))

"""
    dims(A::ITensor) = size(A)

Tuple containing `size(A,d) == dim(inds(A)[d]) for d in 1:ndims(A)`.
"""
Tensors.dims(T::ITensor) = dims(inds(T))
Base.size(A::ITensor) = dims(inds(A))
Base.size(A::ITensor{N}, d::Int) where {N} = d in 1:N ? dim(inds(A)[d]) :
  d>0 ? 1 : error("arraysize: dimension out of range")

isnull(T::ITensor) = (eltype(T) === Nothing)

Base.copy(T::ITensor{N}) where {N} = ITensor{N}(copy(tensor(T)))

"""
    Array{ElT}(T::ITensor, i:Index...)

Given an ITensor `T` with indices `i...`, returns
an Array with a copy of the ITensor's elements. The
order in which the indices are provided indicates
the order of the data in the resulting Array.
"""
function Base.Array{ElT,N}(T::ITensor{N},is::Vararg{Index,N}) where {ElT,N}
  return Array{ElT,N}(tensor(permute(T,is...)))::Array{ElT,N}
end

function Base.Array{ElT}(T::ITensor{N},is::Vararg{Index,N}) where {ElT,N}
  return Array{ElT,N}(T,is...)
end

function Base.Array(T::ITensor{N},is::Vararg{Index,N}) where {N}
  return Array{eltype(T),N}(T,is...)::Array{<:Number,N}
end

"""
    Matrix(T::ITensor, row_i:Index, col_i::Index)

Given an ITensor `T` with two indices `row_i` and `col_i`, returns
a Matrix with a copy of the ITensor's elements. The
order in which the indices are provided indicates
which Index is to be treated as the row index of the 
Matrix versus the column index.

"""
function Base.Matrix(T::ITensor{2},row_i::Index,col_i::Index)
  return Array(T,row_i,col_i)
end

function Base.Vector(T::ITensor{1},i::Index)
  return Array(T,i)
end

function Base.Vector{ElT}(T::ITensor{1}) where {ElT}
  return Vector{ElT}(T,inds(T)...)
end

function Base.Vector(T::ITensor{1})
  return Vector(T,inds(T)...)
end

scalar(T::ITensor) = T[]::Number

Base.getindex(T::ITensor{N},vals::Vararg{Int,N}) where {N} = tensor(T)[vals...]::Number

# Version accepting CartesianIndex, useful when iterating over
# CartesianIndices
Base.getindex(T::ITensor{N},I::CartesianIndex{N}) where {N} = tensor(T)[I]::Number

function Base.getindex(T::ITensor,ivs...)
  p = getperm(inds(T),ivs)
  vals = permute(val.(ivs),p)
  return T[vals...]
end

# TODO: we should figure out if this is how we want to do
# slicing
#function getindex(T::ITensor,ivs::AbstractVector{IndexVal}...)
#  p = getperm(inds(T),map(x->x[1], ivs))
#  vals = map(x->val.(x), ivs[[p...]])
#  return Tensor(store(T),inds(T))[vals...]
#end

Base.getindex(T::ITensor) = tensor(T)[]

function Base.setindex!(T::ITensor,x::Number,vals::Int...)
  fluxT = flux(T)
  (!isnothing(fluxT) && fluxT != flux(T,vals...)) && error("setindex! not consistent with current flux")
  tensor(T)[vals...] = x
  return T
end

function Base.setindex!(T::ITensor,x::Number,ivs...)
  p = getperm(inds(T),ivs)
  vals = permute(val.(ivs),p)
  T[vals...] = x
  return T
end

function Base.fill!(T::ITensor,
                    x::Number)
  # TODO: automatically switch storage type if needed?
  fill!(tensor(T),x)
  return T
end

itensor2inds(A::ITensor) = inds(A)
itensor2inds(A) = A

<<<<<<< HEAD
# in
hasind(A,i::Index) = i ∈ itensor2inds(A)

# issubset
hasinds(A,is) = is ⊆ itensor2inds(A)
hasinds(A,is::Index...) = hasinds(A,IndexSet(is...))

# issetequal
hassameinds(A,B) = issetequal(itensor2inds(A),
                              itensor2inds(B))

# intersect
commoninds(A...; kwargs...) = IndexSet(intersect(itensor2inds.(A)...;
                                                 kwargs...)...)

# firstintersect
commonind(A...; kwargs...) = firstintersect(itensor2inds.(A)...;
                                            kwargs...)

# symdiff
noncommoninds(A...; kwargs...) = IndexSet(symdiff(itensor2inds.(A)...;
                                               kwargs...)...)

# firstsymdiff
noncommonind(A...; kwargs...) = getfirst(symdiff(itensor2inds.(A)...;
                                                 kwargs...))

# setdiff
uniqueinds(A...; kwargs...) = IndexSet(setdiff(itensor2inds.(A)...;
                                               kwargs...)...)

# firstsetdiff
uniqueind(A...; kwargs...) = firstsetdiff(itensor2inds.(A)...;
                                          kwargs...)

# union
unioninds(A...; kwargs...) = IndexSet(union(itensor2inds.(A)...;
                                            kwargs...)...)

# firstsymdiff
unionind(A...; kwargs...) = getfirst(union(itensor2inds.(A)...;
                                           kwargs...))

firstind(A...; kwargs...) = getfirst(itensor2inds.(A)...;
                                     kwargs...)

Tensors.inds(A...; kwargs...) = filter(itensor2inds.(A)...;
                                       kwargs...)

function replaceind!(A::ITensor,i::Index,j::Index)
  pos = findfirst(inds(A),i)
  isnothing(pos) && error("Index not found")
  inds(A)[pos] = j
  return A
end

function replaceinds!(A::ITensor,inds1,inds2)
  pos = findall(inds(A),inds1)
  for (j,p) ∈ enumerate(pos)
    inds(A)[p] = inds2[j]
=======
# TODO: implement in terms of delta tensors (better for QNs)
function replaceindex!(A::ITensor,i::Index,j::Index)
  pos = indexpositions(A,i)
  isempty(pos) && error("Index not found")
  return setinds!(A,setindex(inds(A),j,pos[1]))
end

function replaceindex(A::ITensor,i::Index,j::Index) 
  rA = ITensor(store(A),inds(A))
  replaceindex!(rA,i,j)
  return rA
end

function replaceinds!(A::ITensor,inds1,inds2)
  isA = inds(A)
  is1 = IndexSet(inds1)
  is2 = IndexSet(inds2)
  pos = indexpositions(A,is1)
  for (j,p) ∈ enumerate(pos)
    isA = setindex(isA,is2[j],p)
>>>>>>> edd5452a
  end
  return setinds!(A,isA)
end

<<<<<<< HEAD
prime!(A::ITensor,vargs...;kwargs...)= ( prime!(inds(A),vargs...;kwargs...); return A )
=======
function replaceinds(A::ITensor,inds1,inds2)
  rA = ITensor(store(A),inds(A))
  replaceinds!(rA,inds1,inds2)
  return rA
end

>>>>>>> edd5452a
prime(A::ITensor,vargs...;kwargs...)= ITensor(store(A),prime(inds(A),vargs...;kwargs...))

Base.adjoint(A::ITensor) = prime(A)

setprime(A::ITensor,vargs...;kwargs...) = ITensor(store(A),setprime(inds(A),vargs...;kwargs...))

noprime(A::ITensor,vargs...;kwargs...) = ITensor(store(A),noprime(inds(A),vargs...;kwargs...))

mapprime(A::ITensor,vargs...;kwargs...) = ITensor(store(A),mapprime(inds(A),vargs...;kwargs...))

swapprime(A::ITensor,vargs...;kwargs...) = ITensor(store(A),swapprime(inds(A),vargs...;kwargs...))

addtags(A::ITensor,vargs...;kwargs...) = ITensor(store(A),addtags(inds(A),vargs...;kwargs...))

removetags(A::ITensor,vargs...;kwargs...) = ITensor(store(A),removetags(inds(A),vargs...;kwargs...))

replacetags(A::ITensor,vargs...;kwargs...) = ITensor(store(A),replacetags(inds(A),vargs...;kwargs...))

settags(A::ITensor,vargs...;kwargs...) = ITensor(store(A),settags(inds(A),vargs...;kwargs...))

swaptags(A::ITensor,vargs...;kwargs...) = ITensor(store(A),swaptags(inds(A),vargs...;kwargs...))

# in-place versions of priming and tagging
for fname in (:prime,
              :setprime,
              :noprime,
              :mapprime,
              :swapprime,
              :addtags,
              :removetags,
              :replacetags,
              :settags,
              :swaptags)
  @eval begin
    $(Symbol(fname,:!))(A::ITensor,vargs...;kwargs...) = setinds!(A,$fname(inds(A),vargs...;kwargs...))
  end
end

#prime!(A::ITensor,vargs...;kwargs...)= setinds!(A,prime(inds(A),vargs...;kwargs...))

# TODO: implement in a better way (more generically for other storage)
Base.:(==)(A::ITensor,B::ITensor) = (norm(A-B) == zero(promote_type(eltype(A),eltype(B))))

# TODO: can we define this as:
# isapprox(A::ITensor,B::ITensor; kwargs...) = isapprox(norm(A-B),0; kwargs...)
function Base.isapprox(A::ITensor,
                       B::ITensor;
                       atol::Real=0.0,
                       rtol::Real=Base.rtoldefault(eltype(A),eltype(B),atol))
    return norm(A-B) <= atol + rtol*max(norm(A),norm(B))
end

# TODO: bring this back or just use T[]?
# I think T[] may not be generic, since it may only work if order(T)==0
# so it may be nice to have a seperate scalar(T) for when dim(T)==1
#function scalar(T::ITensor)
#  !(order(T)==0 || dim(T)==1) && throw(ArgumentError("ITensor with inds $(inds(T)) is not a scalar"))
#  return scalar(tensor(store(T),inds(T)))
#end

function Random.randn!(T::ITensor)
  return randn!(tensor(T))
end

const Indices = Union{IndexSet,Tuple{Vararg{Index}}}

"""
    randomITensor([S,] inds)

Construct an ITensor with type S (default Float64) and indices inds, whose elements are normally distributed random numbers.
"""
function randomITensor(::Type{S},
                       inds::Indices) where {S<:Number}
  T = ITensor(S,IndexSet(inds))
  randn!(T)
  return T
end
function randomITensor(::Type{S},
                       inds::Index...) where {S<:Number}
  return randomITensor(S,IndexSet(inds...))
end
randomITensor(inds::Indices) = randomITensor(Float64,
                                             IndexSet(inds))
randomITensor(inds::Index...) = randomITensor(Float64,
                                              IndexSet(inds...))

randomITensor(::Type{ElT}) where {ElT<:Number} = randomITensor(ElT,IndexSet())
randomITensor() = randomITensor(Float64)

function combiner(inds::IndexSet; kwargs...)
  tags = get(kwargs, :tags, "CMB,Link")
  new_ind = Index(prod(dims(inds)), tags)
  new_is = IndexSet(new_ind, inds)
  return ITensor(Combiner(),new_is),new_ind
end
combiner(inds::Index...; kwargs...) = combiner(IndexSet(inds...); kwargs...)
combiner(inds::Tuple{Vararg{Index}}; kwargs...) = combiner(inds...; kwargs...)

# Special case when no indices are combined (useful for generic code)
function combiner(; kwargs...)
  return ITensor(Combiner(),IndexSet()),nothing
end

combinedind(T::ITensor) = store(T) isa Combiner ? inds(T)[1] : nothing

LinearAlgebra.norm(T::ITensor) = norm(tensor(T))

function Tensors.dag(T::ITensor)
  TT = conj(tensor(T))
  return ITensor(store(TT),dag(inds(T)))
end

function Tensors.permute(T::ITensor{N},new_inds) where {N}
  perm = getperm(new_inds,inds(T))
  Tp = permutedims(tensor(T),perm)
  return ITensor(Tp)::ITensor{N}
end
Tensors.permute(T::ITensor,inds::Index...) = permute(T,IndexSet(inds...))

function Base.:*(T::ITensor,x::Number)
  return ITensor(x*tensor(T))
end
Base.:*(x::Number,T::ITensor) = T*x
#TODO: make a proper element-wise division
Base.:/(A::ITensor,x::Number) = A*(1.0/x)

Base.:-(A::ITensor) = ITensor(-tensor(A))
function Base.:+(A::ITensor,B::ITensor)
  C = copy(A)
  C .+= B
  return C
end
function Base.:-(A::ITensor,B::ITensor)
  C = copy(A)
  C .-= B
  return C
end

"""
    *(A::ITensor, B::ITensor)

Contract ITensors A and B to obtain a new ITensor. This 
contraction `*` operator finds all matching indices common
to A and B and sums over them, such that the result will 
have only the unique indices of A and B. To prevent
indices from matching, their prime level or tags can be 
modified such that they no longer compare equal - for more
information see the documentation on Index objects.
"""
function Base.:*(A::ITensor,B::ITensor)
  (Alabels,Blabels) = compute_contraction_labels(inds(A),inds(B))
  CT = contract(tensor(A),Alabels,tensor(B),Blabels)
  C = ITensor(CT)
  warnTensorOrder = GLOBAL_PARAMS["WarnTensorOrder"]
  if warnTensorOrder > 0 && order(C) >= warnTensorOrder
    @warn "Contraction resulted in ITensor with $(order(C)) indices"
  end
  return C
end

LinearAlgebra.dot(A::ITensor,B::ITensor) = (dag(A)*B)[]

"""
    exp(A::ITensor, Lis::IndexSet; hermitian = false)

Compute the exponential of the tensor `A` by treating it as a matrix ``A_{lr}`` with
the left index `l` running over all indices in `Lis` and `r` running over all
indices not in `Lis`. Must have `dim(Lis) == dim(inds(A))/dim(Lis)` for the exponentiation to
be defined.
When `ishermitian=true` the exponential of `Hermitian(A_{lr})` is
computed internally.
"""
function LinearAlgebra.exp(A::ITensor,
                           Linds,
                           Rinds = prime(IndexSet(Linds));
                           ishermitian = false)
  Lis,Ris = IndexSet(Linds),IndexSet(Rinds)
  Lpos,Rpos = getperms(inds(A),Lis,Ris)
  expAT = exp(tensor(A),Lpos,Rpos;ishermitian=ishermitian)
  return ITensor(expAT)
end

function exphermitian(A::ITensor,
                      Linds,
                      Rinds = prime(IndexSet(Linds))) 
  return exp(A,Linds,Rinds;ishermitian=true)
end

function matmul(A::ITensor,
                B::ITensor)
  R = mapprime(mapprime(A,1,2),0,1)
  R *= B
  return mapprime(R,2,1)
end

#######################################################################
#
# In-place operations
#

"""
    normalize!(T::ITensor)

Normalize an ITensor in-place, such that norm(T)==1.
"""
LinearAlgebra.normalize!(T::ITensor) = (T .*= 1/norm(T))

"""
    copyto!(B::ITensor, A::ITensor)

Copy the contents of ITensor A into ITensor B.
```
B .= A
```
"""
function Base.copyto!(R::ITensor{N},T::ITensor{N}) where {N}
  perm = getperm(inds(R),inds(T))
  TR = permutedims!(tensor(R),tensor(T),perm)
  return ITensor(TR)
end

"""
    add!(B::ITensor, A::ITensor)
    add!(B::ITensor, α::Number, A::ITensor)

Add ITensors B and A (or α*A) and store the result in B.
```
B .+= A
B .+= α .* A
```
"""
add!(R::ITensor,T::ITensor) = apply!(R,T,(r,t)->r+t)

add!(R::ITensor,α::Number,T::ITensor) = apply!(R,T,(r,t)->r+α*t)

add!(R::ITensor,T::ITensor,α::Number) = (R .+= α .* T)

"""
    add!(A::ITensor, α::Number, β::Number, B::ITensor)

Add ITensors α*A and β*B and store the result in A.
```
A .= α .* A .+ β .* B
```
"""
add!(R::ITensor,αr::Number,αt::Number,T::ITensor) = apply!(R,T,(r,t)->αr*r+αt*t)

function apply!(R::ITensor{N},T::ITensor{N},f::Function) where {N}
  perm = getperm(inds(R),inds(T))
  TR,TT = tensor(R),tensor(T)

  # TODO: Include type promotion from α
  TR = convert(promote_type(typeof(TR),typeof(TT)),TR)
  TR = permutedims!!(TR,TT,perm,f)

  setstore!(R,store(TR))
  setinds!(R,inds(TR))
  return R
end

"""
    axpy!(a::Number, v::ITensor, w::ITensor)
```
w .+= a .* v
```
"""
LinearAlgebra.axpy!(a::Number,v::ITensor,w::ITensor) = (w .+= a .* v)

"""
axpby!(a,v,b,w)

```
w .= a .* v + b .* w
```
"""
LinearAlgebra.axpby!(a::Number,v::ITensor,b::Number,w::ITensor) = (w .= a .* v + b .* w)

"""
    scale!(A::ITensor,x::Number) = rmul!(A,x)

Scale the ITensor A by x in-place. May also be written `rmul!`.
```
A .*= x
```
"""
function Tensors.scale!(T::ITensor,x::Number)
  TT = tensor(T)
  scale!(TT,x)
  return T
end
LinearAlgebra.rmul!(T::ITensor,fac::Number) = scale!(T,fac)

"""
    mul!(A::ITensor,x::Number,B::ITensor)

Scalar multiplication of ITensor B with x, and store the result in A.
Like `A .= x .* B`.
"""
LinearAlgebra.mul!(R::ITensor,α::Number,T::ITensor) = apply!(R,T,(r,t)->α*t )
LinearAlgebra.mul!(R::ITensor,T::ITensor,α::Number) = (R .= α .* T)

#
# Block sparse related functions
# (Maybe create fallback definitions for dense tensors)
#

hasqns(T::ITensor) = hasqns(inds(T))

Tensors.nnz(T::ITensor) = nnz(tensor(T))
Tensors.nnzblocks(T::ITensor) = nnzblocks(tensor(T))
Tensors.block(T::ITensor,args...) = block(tensor(T),args...)
Tensors.nzblocks(T::ITensor) = nzblocks(tensor(T))
Tensors.blockoffsets(T::ITensor) = blockoffsets(tensor(T))
flux(T::ITensor,args...) = flux(inds(T),args...)

Tensors.addblock!(T::ITensor,args...) = addblock!(tensor(T),args...)

function flux(T::ITensor)
  !hasqns(T) && return nothing
  nnzblocks(T) == 0 && return nothing
  bofs = blockoffsets(T)
  block1 = block(bofs,1)
  return flux(T,block1)
end


#######################################################################
#
# Developer functions
#

# TODO: make versions where the element type can be specified (for type
# inference).
Tensors.array(T::ITensor) = array(tensor(T))

"""
    matrix(T::ITensor)

Given an ITensor `T` with two indices, returns
a Matrix with a copy of the ITensor's elements,
or a view in the case the the ITensor's storage is Dense.
The ordering of the elements in the Matrix, in
terms of which Index is treated as the row versus
column, depends on the internal layout of the ITensor.
*Therefore this method is intended for developer use
only and not recommended for use in ITensor applications.*
"""
function Tensors.matrix(T::ITensor{2})
  return array(tensor(T))
end

function Tensors.vector(T::ITensor{1})
  return array(tensor(T))
end

#######################################################################
#
# ITensor broadcast support
#

#
# ITensorStyle
#

struct ITensorStyle <: Broadcast.BroadcastStyle end
Broadcast.BroadcastStyle(::Type{<:ITensor}) = ITensorStyle()

Broadcast.broadcastable(T::ITensor) = T

function Base.similar(bc::Broadcast.Broadcasted{ITensorStyle},
                      ::Type{ElT}) where {ElT<:Number}
  A = find_type(ITensor,bc.args)
  return similar(A,ElT)
end

#
# ITensorOpScalarStyle
#

struct ITensorOpScalarStyle <: Broadcast.BroadcastStyle end

Base.BroadcastStyle(::ITensorStyle, ::Broadcast.DefaultArrayStyle{0}) = ITensorOpScalarStyle()

Broadcast.instantiate(bc::Broadcast.Broadcasted{ITensorOpScalarStyle}) = bc

function Broadcast.broadcasted(a::typeof(Base.literal_pow), b::typeof(^), T::ITensor, x::Val)
  return Broadcast.broadcasted(ITensorOpScalarStyle(),Base.literal_pow,Ref(^),T,Ref(x))
end

function Base.similar(bc::Broadcast.Broadcasted{ITensorOpScalarStyle},
                      ::Type{ElT}) where {ElT<:Number}
  A = find_type(ITensor,bc.args)
  return similar(A,ElT)
end

#
# ITensorMulAddStyle
#

struct ITensorMulAddStyle <: Broadcast.BroadcastStyle end

Base.BroadcastStyle(::ITensorStyle, ::ITensorOpScalarStyle) = ITensorMulAddStyle()

Broadcast.instantiate(bc::Broadcast.Broadcasted{ITensorMulAddStyle}) = bc

#
# For arbitrary function chaining f.(g.(h.(x)))
#

function Broadcast.instantiate(bc::Broadcast.Broadcasted{ITensorStyle,
                                                         <:Any,
                                                         <:Function,
                                                         <:Tuple{Broadcast.Broadcasted}})
  return Broadcast.instantiate(Broadcast.broadcasted(bc.f∘bc.args[1].f,bc.args[1].args...))
end

function Broadcast.instantiate(bc::Broadcast.Broadcasted{ITensorStyle,
                                                         <:Any,
                                                         <:Function,
                                                         <:Tuple{Broadcast.Broadcasted{ITensorStyle,
                                                                                       <:Any,
                                                                                       <:Function,
                                                                                       <:Tuple{<:ITensor}}}})
  return Broadcast.broadcasted(bc.f∘bc.args[1].f,bc.args[1].args...)  
end

Broadcast.instantiate(bc::Broadcast.Broadcasted{ITensorStyle}) = bc

#
# Some helper functionality to find certain
# inputs in the argument list
#

"`A = find_type(::Type,As)` returns the first of type Type among the arguments."
find_type(::Type{T},args::Tuple) where {T} = find_type(T, find_type(T,args[1]), Base.tail(args))
find_type(::Type{T},x) where {T} = x
find_type(::Type{T},a::T,rest) where {T} = a
find_type(::Type{T},::Any,rest) where {T} = find_type(T,rest)

#
# For B .= α .* A
#

function Base.copyto!(T::ITensor,
                      bc::Broadcast.Broadcasted{ITensorOpScalarStyle,
                                                <:Any,
                                                typeof(*)})
  α = find_type(Number,bc.args)
  A = find_type(ITensor,bc.args)
  if A === T
    scale!(T,α)
  else
    mul!(T,α,A)
  end
  return T
end

#
# For B .= A .^ 2.5
#

function Base.copyto!(R::ITensor,
                      bc::Broadcast.Broadcasted{ITensorOpScalarStyle,
                                                <:Any,
                                                typeof(^)})
  α = find_type(Number,bc.args)
  T = find_type(ITensor,bc.args)
  apply!(R,T,(r,t)->t^α)
  return R
end

#
# For A .= α
#

function Base.copyto!(T::ITensor,
                      bc::Broadcast.Broadcasted{Broadcast.DefaultArrayStyle{0},
                                                <:Any,
                                                typeof(identity),
                                                <:Tuple{<:Number}})
  fill!(T,bc.args[1])
  return T
end

#
# For B .= A
#

function Base.copyto!(T::ITensor,
                      bc::Broadcast.Broadcasted{ITensorStyle,
                                                <:Any,
                                                typeof(identity),
                                                <:Tuple{<:ITensor}})
  copyto!(T,bc.args[1])
  return T
end

#
# For B .+= A
#

function Base.copyto!(T::ITensor,
                      bc::Broadcast.Broadcasted{ITensorStyle,
                                                <:Any,
                                                typeof(+),
                                                <:Tuple{Vararg{<:ITensor}}})
  if T === bc.args[1]
    add!(T,bc.args[2])
  elseif T === bc.args[2]
    add!(T,bc.args[1])
  else
    error("When adding two ITensors in-place, one must be the same as the output ITensor")
  end
  return T
end

#
# For B .-= A
#

function Base.copyto!(T::ITensor,
                      bc::Broadcast.Broadcasted{ITensorStyle,
                                                <:Any,
                                                typeof(-)})
  if T === bc.args[1]
    add!(T,-1,bc.args[2])
  elseif T === bc.args[2]
    add!(T,-1,bc.args[1])
  else
    error("When adding two ITensors in-place, one must be the same as the output ITensor")
  end
  return T
end

#
# For B .+= α .* A
#

function Base.copyto!(T::ITensor,
                      bc::Broadcast.Broadcasted{ITensorMulAddStyle,<:Any,typeof(+)})
  if T === bc.args[1]
    add!(T,bc.args[2].args...)
  elseif T === bc.args[2]
    add!(T,bc.args[1].args...)
  else
    error("When adding two ITensors in-place, one must be the same as the output ITensor")
  end
  return T
end

#
# For B .-= α .* A
#

function Base.copyto!(T::ITensor,
                      bc::Broadcast.Broadcasted{ITensorMulAddStyle,<:Any,typeof(-)})
  if T === bc.args[1]
    add!(T,-1,bc.args[2].args...)
  elseif T === bc.args[2]
    add!(T,-1,bc.args[1].args...)
  else
    error("When adding two ITensors in-place, one must be the same as the output ITensor")
  end
  return T
end

#
# For B .= β .* B .+ α .* A
#

function Base.copyto!(T::ITensor,
                      bc::Broadcast.Broadcasted{ITensorOpScalarStyle,
                                                <:Any,
                                                typeof(+),
                                                <:Tuple{Vararg{<:Broadcast.Broadcasted}}})
  α = find_type(Number,bc.args[1].args)
  A = find_type(ITensor,bc.args[1].args)
  β = find_type(Number,bc.args[2].args)
  B = find_type(ITensor,bc.args[2].args)
  if T === A
    add!(T,α,β,B)
  elseif T === B
    add!(T,β,α,A)
  else
    error("When adding two ITensors in-place, one must be the same as the output ITensor")
  end
  return T
end

#
# For B .= A .+ α
#

function Base.copyto!(T::ITensor,
                      bc::Broadcast.Broadcasted{ITensorOpScalarStyle,
                                                <:Any,
                                                typeof(+),
                                                <:Tuple{Vararg{<:Union{<:ITensor,<:Number}}}})
  α = find_type(Number,bc.args)
  A = find_type(ITensor,bc.args)
  tensor(T) .= tensor(A) .+ α
  return T
end

#
# For C .= A .* B
#

function Base.copyto!(T::ITensor,
                      bc::Broadcast.Broadcasted{ITensorStyle,<:Any,typeof(*)})
  error("C .= A .* B not supported right now")
  return T
end

#
# For B .= f.(A)
#

function Base.copyto!(R::ITensor,
                      bc::Broadcast.Broadcasted{ITensorStyle,
                                                <:Any,
                                                <:Function,
                                                <:Tuple{<:ITensor}})
  apply!(R,bc.args[1],(r,t)->bc.f(t))
  return R
end

#
# For B .+= f.(A)
#

function Base.copyto!(R::ITensor,
                      bc::Broadcast.Broadcasted{ITensorStyle,
                                                <:Any,
                                                typeof(+),
                                                <:Tuple{Vararg{Union{<:ITensor,<:Broadcast.Broadcasted}}}})
  R̃ = find_type(ITensor,bc.args)
  bc2 = find_type(Broadcast.Broadcasted,bc.args)
  if R === R̃
    apply!(R,bc2.args[1],(r,t)->r+bc2.f(t))
  else
    error("In C .= B .+ f.(A), C and B must be the same ITensor")
  end
  return R
end

#
# For B .= f.(B) + g.(A)
#

function Base.copyto!(R::ITensor,
                      bc::Broadcast.Broadcasted{ITensorStyle,
                                                <:Any,
                                                typeof(+),
                                                <:Tuple{Vararg{<:Broadcast.Broadcasted}}})
  bc1 = bc.args[1]
  bc2 = bc.args[2]
  T1 = bc1.args[1]
  f1 = bc1.f
  T2 = bc2.args[1]
  f2 = bc2.f
  if R === T1
    apply!(R,T2,(r,t)->f1(r)+f2(t))
  elseif R === T2
    apply!(R,T1,(r,t)->f2(r)+f1(t))
  else
    error("In C .= f.(B) .+ g.(A), C and B or A must be the same ITensor")
  end
  return R
end

#
# For B = A .^ 2
#

function Base.copyto!(R::ITensor,
                      bc::Broadcast.Broadcasted{ITensorOpScalarStyle,
                                                <:Any,
                                                typeof(Base.literal_pow)})
  α = find_type(Base.RefValue{<:Val},bc.args).x
  powf = find_type(Base.RefValue{<:Function},bc.args).x
  T = find_type(ITensor,bc.args)
  apply!(R,T,(r,t)->bc.f(^,t,α))
  return R
end

#######################################################################
#
# Printing, reading and writing ITensors
#

function Base.summary(io::IO,
                      T::ITensor)
  print(io,"ITensor ord=$(order(T))")
  for i = 1:order(T)
    if hasqns(inds(T)[i])
      startstr = (i==1) ? "\n" : ""
      print(io,startstr,inds(T)[i])
    else
      print(io," ",inds(T)[i])
    end
  end
  print(io," \n",typeof(store(T)))
end

# TODO: make a specialized printing from Diag
# that emphasizes the missing elements
function Base.show(io::IO,T::ITensor)
  #summary(io,T)
  println(io,"ITensor ord=$(order(T))")
  println(io)
  if !isnull(T)
    Base.show(io,MIME"text/plain"(),tensor(T))
  end
end

function Base.show(io::IO,
                   mime::MIME"text/plain",
                   T::ITensor)
  summary(io,T)
end

function Base.similar(T::ITensor)
  return ITensor(similar(tensor(T)))
end

function Base.similar(T::ITensor,
                      ::Type{ElT}) where {ElT<:Number}
  return ITensor(similar(tensor(T),ElT))
end

function readcpp(io::IO,::Type{Dense{ValT}};kwargs...) where {ValT}
  format = get(kwargs,:format,"v3")
  if format=="v3"
    size = read(io,UInt64)
    data = Vector{ValT}(undef,size)
    for n=1:size
      data[n] = read(io,ValT)
    end
    return Dense(data)
  else
    throw(ArgumentError("read Dense: format=$format not supported"))
  end
end

function readcpp(io::IO,::Type{ITensor};kwargs...)
  format = get(kwargs,:format,"v3")
  if format=="v3"
    inds = readcpp(io,IndexSet;kwargs...)
    read(io,12) # ignore scale factor by reading 12 bytes
    storage_type = read(io,Int32)
    if storage_type==0 # Null
      store = Dense{Nothing}()
    elseif storage_type==1  # DenseReal
      store = readcpp(io,Dense{Float64};kwargs...)
    elseif storage_type==2  # DenseCplx
      store = readcpp(io,Dense{ComplexF64};kwargs...)
    elseif storage_type==3  # Combiner
      store = CombinerStorage(T.inds[1])
    #elseif storage_type==4  # DiagReal
    #elseif storage_type==5  # DiagCplx
    #elseif storage_type==6  # QDenseReal
    #elseif storage_type==7  # QDenseCplx
    #elseif storage_type==8  # QCombiner
    #elseif storage_type==9  # QDiagReal
    #elseif storage_type==10 # QDiagCplx
    #elseif storage_type==11 # ScalarReal
    #elseif storage_type==12 # ScalarCplx
    else
      throw(ErrorException("C++ ITensor storage type $storage_type not yet supported"))
    end
    return ITensor(store,inds)
  else
    throw(ArgumentError("read ITensor: format=$format not supported"))
  end
end

function set_warnorder(ord::Int)
  ITensors.GLOBAL_PARAMS["WarnTensorOrder"] = ord
end

function HDF5.write(parent::Union{HDF5File,HDF5Group},
                    name::AbstractString,
                    T::ITensor)
  g = g_create(parent,name)
  attrs(g)["type"] = "ITensor"
  attrs(g)["version"] = 1
  write(g,"inds",inds(T))
  write(g,"store",store(T))
end

#function HDF5.read(parent::Union{HDF5File,HDF5Group},
#                   name::AbstractString)
#  g = g_open(parent,name)
#
#  try
#    typestr = read(attrs(g)["type"])
#    type_t = eval(Meta.parse(typestr))
#    res = read(parent,"name",type_t)
#    return res
#  end
#  return 
#end

function HDF5.read(parent::Union{HDF5File,HDF5Group},
                   name::AbstractString,
                   ::Type{ITensor})
  g = g_open(parent,name)
  if read(attrs(g)["type"]) != "ITensor"
    error("HDF5 group or file does not contain ITensor data")
  end
  inds = read(g,"inds",IndexSet)

  stypestr = read(attrs(g_open(g,"store"))["type"])
  stype = eval(Meta.parse(stypestr))

  store = read(g,"store",stype)

  return ITensor(store,inds)
end

#
# Deprecations
#

@deprecate findindex(args...; kwargs...) firstind(args...; kwargs...)

@deprecate findinds(args...; kwargs...) inds(args...; kwargs...)

@deprecate commonindex(args...; kwargs...) commonind(args...; kwargs...)

@deprecate uniqueindex(args...; kwargs...) uniqueind(args...; kwargs...)

@deprecate replaceindex!(args...; kwargs...) replaceind!(args...; kwargs...)

@deprecate siteindex(args...; kwargs...) siteind(args...; kwargs...)

@deprecate linkindex(args...; kwargs...) linkind(args...; kwargs...)
<|MERGE_RESOLUTION|>--- conflicted
+++ resolved
@@ -6,18 +6,14 @@
        delta,
        δ,
        exphermitian,
-<<<<<<< HEAD
        replaceind!,
+       replaceind,
+       replaceinds!
+       replaceinds,
        hasind,
        hasinds,
        hassameinds,
        firstind,
-=======
-       replaceindex!,
-       replaceindex,
-       replaceinds!,
-       replaceinds,
->>>>>>> edd5452a
        inds,
        ind,
        commoninds,
@@ -48,9 +44,6 @@
        set_warnorder,
        store,
        dense,
-<<<<<<< HEAD
-       setelt
-=======
        setelt,
        real_if_close,
        prime!,
@@ -63,7 +56,7 @@
        replacetags!,
        settags!,
        swaptags!
->>>>>>> edd5452a
+
 
 """
 An ITensor is a tensor whose interface is 
@@ -448,7 +441,7 @@
 itensor2inds(A::ITensor) = inds(A)
 itensor2inds(A) = A
 
-<<<<<<< HEAD
+
 # in
 hasind(A,i::Index) = i ∈ itensor2inds(A)
 
@@ -505,46 +498,33 @@
   return A
 end
 
+function replaceind(A::ITensor,i::Index,j::Index) 
+  rA = ITensor(store(A),inds(A))
+  replaceindex!(rA,i,j)
+  return rA
+end
+
+
+
 function replaceinds!(A::ITensor,inds1,inds2)
   pos = findall(inds(A),inds1)
   for (j,p) ∈ enumerate(pos)
     inds(A)[p] = inds2[j]
-=======
-# TODO: implement in terms of delta tensors (better for QNs)
-function replaceindex!(A::ITensor,i::Index,j::Index)
-  pos = indexpositions(A,i)
-  isempty(pos) && error("Index not found")
-  return setinds!(A,setindex(inds(A),j,pos[1]))
-end
-
-function replaceindex(A::ITensor,i::Index,j::Index) 
-  rA = ITensor(store(A),inds(A))
-  replaceindex!(rA,i,j)
-  return rA
-end
-
-function replaceinds!(A::ITensor,inds1,inds2)
-  isA = inds(A)
-  is1 = IndexSet(inds1)
-  is2 = IndexSet(inds2)
-  pos = indexpositions(A,is1)
-  for (j,p) ∈ enumerate(pos)
-    isA = setindex(isA,is2[j],p)
->>>>>>> edd5452a
+
   end
   return setinds!(A,isA)
 end
 
-<<<<<<< HEAD
-prime!(A::ITensor,vargs...;kwargs...)= ( prime!(inds(A),vargs...;kwargs...); return A )
-=======
 function replaceinds(A::ITensor,inds1,inds2)
   rA = ITensor(store(A),inds(A))
   replaceinds!(rA,inds1,inds2)
   return rA
 end
 
->>>>>>> edd5452a
+
+
+prime!(A::ITensor,vargs...;kwargs...)= ( prime!(inds(A),vargs...;kwargs...); return A )
+
 prime(A::ITensor,vargs...;kwargs...)= ITensor(store(A),prime(inds(A),vargs...;kwargs...))
 
 Base.adjoint(A::ITensor) = prime(A)
