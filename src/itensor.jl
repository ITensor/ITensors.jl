export ITensor,
       axpy!,
       combiner,
       combinedindex,
       delta,
       δ,
       exphermitian,
       replaceindex!,
       inds,
       isnull,
       scale!,
       matmul,
       mul!,
       order,
       permute,
       randomITensor,
       rmul!,
       diagITensor,
       dot,
       tensor,
       array,
       matrix,
       vector,
       norm,
       normalize!,
       scalar,
       set_warnorder,
       store,
       dense,
       real_if_close

"""
An ITensor is a tensor whose interface is 
independent of its memory layout. Therefore
it is not necessary to know the ordering
of an ITensor's indices, only which indices
an ITensor has. Operations like contraction
and addition of ITensors automatically
handle any memory permutations.
"""
mutable struct ITensor{N}
  store::TensorStorage
  inds::IndexSet{N}
  #TODO: check that the storage is consistent with the
  #total dimension of the indices (possibly only in debug mode);
  ITensor{N}(st,is::IndexSet{N}) where {N} = new{N}(st,is)
end
ITensor(st,is::IndexSet{N}) where {N} = ITensor{N}(st,is)

Tensors.inds(T::ITensor) = T.inds
Tensors.store(T::ITensor) = T.store

# TODO: do we need these? I think yes, for add!(::ITensor,::ITensor)
setinds!(T::ITensor,is...) = (T.inds = IndexSet(is...))
setstore!(T::ITensor,st::TensorStorage) = (T.store = st)

#
# Iteration over ITensors
#

"""
    CartesianIndices(A::ITensor)

Iterate over the CartesianIndices of an ITensor.
"""
Base.CartesianIndices(A::ITensor) = CartesianIndices(dims(A))

#
# Dense ITensor constructors
#

ITensor(T::Tensor{<:Number,N}) where {N} = ITensor{N}(store(T),inds(T))
ITensor{N}(T::Tensor{<:Number,N}) where {N} = ITensor{N}(store(T),inds(T))

# Convert the ITensor to a Tensor that shares the same
# data and indices as the ITensor
# TODO: should we define a `convert(::Type{<:Tensor},::ITensor)`
# method?
tensor(A::ITensor) = Tensor(store(A),inds(A))

"""
    ITensor(iset::IndexSet)

Construct an ITensor having indices
given by the IndexSet `iset`
"""
ITensor(is::IndexSet) = ITensor(Float64,is)
ITensor() = ITensor{0}(Dense{Nothing}(),IndexSet())
ITensor(inds::Vararg{Index,N}) where {N} = ITensor(IndexSet{N}(inds...))

function ITensor(::Type{T},
                 inds::IndexSet{N}) where {T<:Number,N}
  return ITensor{N}(Dense{float(T)}(zeros(float(T),dim(inds))),inds)
end
ITensor(::Type{T},inds::Index...) where {T<:Number} = ITensor(T,IndexSet(inds...))

function ITensor(::UndefInitializer,
                 inds::IndexSet{N}) where {N}
  return ITensor{N}(Dense{Float64}(Vector{Float64}(undef,dim(inds))),inds)
end
ITensor(x::UndefInitializer,inds::Index...) = ITensor(x,IndexSet(inds...))

function ITensor(x::S,inds::IndexSet{N}) where {S<:Number,N}
  return ITensor{N}(Dense{float(S)}(fill(float(x),dim(inds))),inds)
end

"""
    ITensor(x)

Construct a scalar ITensor with value `x`.

    ITensor(x,i,j,...)

Construct an ITensor with indices `i`,`j`,...
and all elements set to `x`.
"""
ITensor(x::S,inds::Index...) where {S<:Number} = ITensor(x,IndexSet(inds...))

function ITensor(A::Array{S},inds::IndexSet{N}) where {S<:Number,N}
  length(A) ≠ dim(inds) && throw(DimensionMismatch("In ITensor(Array,IndexSet), length of Array ($(length(A))) must match total dimension of IndexSet ($(dim(inds)))"))
  return ITensor{N}(Dense{float(S)}(float(vec(A))),inds)
end
ITensor(A::Array{S},inds::Index...) where {S<:Number} = ITensor(A,IndexSet(inds...))

#
# Diag ITensor constructors
#

"""
diagITensor(::Type{T}, is::IndexSet)

Make a sparse ITensor of element type T with non-zero elements 
only along the diagonal. Defaults to having `zero(T)` along the diagonal.
The storage will have Diag type.
"""
function diagITensor(::Type{T},
                     is::IndexSet{N}) where {T<:Number,N}
  return ITensor{N}(Diag(zeros(T,mindim(is))),is)
end

"""
diagITensor(::Type{T}, is::Index...)

Make a sparse ITensor of element type T with non-zero elements 
only along the diagonal. Defaults to having `zero(T)` along the diagonal.
The storage will have Diag type.
"""
diagITensor(::Type{T},inds::Index...) where {T<:Number} = diagITensor(T,IndexSet(inds...))

"""
diagITensor(v::Vector{T}, is::IndexSet)

Make a sparse ITensor with non-zero elements only along the diagonal. 
The diagonal elements will be set to the values stored in `v` and 
the ITensor will have element type `float(T)`.
The storage will have Diag type.
"""
function diagITensor(v::Vector{T},
                     is::IndexSet) where {T<:Number}
  length(v) ≠ mindim(is) && error("Length of vector for diagonal must equal minimum of the dimension of the input indices")
  return ITensor(Diag(float(v)),is)
end

"""
diagITensor(v::Vector{T}, is::Index...)

Make a sparse ITensor with non-zero elements only along the diagonal. 
The diagonal elements will be set to the values stored in `v` and 
the ITensor will have element type `float(T)`.
The storage will have Diag type.
"""
function diagITensor(v::Vector{T},
                     is::Index...) where {T<:Number}
  return diagITensor(v,IndexSet(is...))
end

"""
diagITensor(is::IndexSet)

Make a sparse ITensor of element type Float64 with non-zero elements 
only along the diagonal. Defaults to storing zeros along the diagonal.
The storage will have Diag type.
"""
diagITensor(is::IndexSet) = diagITensor(Float64,is)

"""
diagITensor(is::Index...)

Make a sparse ITensor of element type Float64 with non-zero elements 
only along the diagonal. Defaults to storing zeros along the diagonal.
The storage will have Diag type.
"""
diagITensor(inds::Index...) = diagITensor(IndexSet(inds...))

"""
diagITensor(x::T, is::IndexSet) where {T<:Number}

Make a sparse ITensor with non-zero elements only along the diagonal. 
The diagonal elements will be set to the value `x` and
the ITensor will have element type `float(T)`.
The storage will have Diag type.
"""
function diagITensor(x::T,
                     is::IndexSet) where {T<:Number}
  return ITensor(Diag(fill(float(x),mindim(is))),is)
end

"""
diagITensor(x::T, is::Index...) where {T<:Number}

Make a sparse ITensor with non-zero elements only along the diagonal. 
The diagonal elements will be set to the value `x` and
the ITensor will have element type `float(T)`.
The storage will have Diag type.
"""
function diagITensor(x::T,
                     is::Index...) where {T<:Number}
  return diagITensor(x,IndexSet(is...))
end

"""
    delta(::Type{T},inds::IndexSet)

Make a diagonal ITensor with all diagonal elements 1.
"""
function delta(::Type{T},is::IndexSet) where {T}
  return ITensor(Diag(one(T)),is)
end

"""
    delta(::Type{T},inds::Index...)

Make a diagonal ITensor with all diagonal elements 1.
"""
function delta(::Type{T},is::Index...) where {T}
  return delta(T,IndexSet(is...))
end

delta(is::IndexSet) = delta(Float64,is)

delta(is::Index...) = delta(IndexSet(is...))
const δ = delta

"""
dense(T::ITensor)

Make a copy of the ITensor where the storage is the dense version.
For example, an ITensor with Diag storage will become Dense storage.
"""
function Tensors.dense(T::ITensor)
  ITensor(dense(Tensor(store(T),inds(T))))
end

"""
complex(T::ITensor)

Convert to the complex version of the storage.
"""
Base.complex(T::ITensor) = ITensor(complex(Tensor(store(T),inds(T))))

# This constructor allows many IndexSet
# set operations to work with ITensors
IndexSet(T::ITensor) = inds(T)

Base.eltype(T::ITensor) = eltype(tensor(T))

"""
    order(A::ITensor) = ndims(A)

The number of indices, `length(inds(A))`.
"""
order(T::ITensor) = order(inds(T))
Base.ndims(T::ITensor) = order(inds(T))

"""
    dim(A::ITensor) = length(A)

The total number of entries, `prod(size(A))`.
"""
Tensors.dim(T::ITensor) = dim(inds(T))

"""
    dims(A::ITensor) = size(A)

Tuple containing `size(A,d) == dim(inds(A)[d]) for d in 1:ndims(A)`.
"""
Tensors.dims(T::ITensor) = dims(inds(T))
Base.size(A::ITensor) = dims(inds(A))
Base.size(A::ITensor{N}, d::Int) where {N} = d in 1:N ? dim(inds(A)[d]) :
  d>0 ? 1 : error("arraysize: dimension out of range")

isnull(T::ITensor) = (eltype(T) === Nothing)

Base.copy(T::ITensor{N}) where {N} = ITensor{N}(copy(tensor(T)))

"""
    Array{ElT}(T::ITensor, i:Index...)

Given an ITensor `T` with indices `i...`, returns
an Array with a copy of the ITensor's elements. The
order in which the indices are provided indicates
the order of the data in the resulting Array.
"""
function Base.Array{ElT,N}(T::ITensor{N},is::Vararg{Index,N}) where {ElT,N}
  return Array{ElT,N}(tensor(permute(T,is...)))::Array{ElT,N}
end

function Base.Array{ElT}(T::ITensor{N},is::Vararg{Index,N}) where {ElT,N}
  return Array{ElT,N}(T,is...)
end

function Base.Array(T::ITensor{N},is::Vararg{Index,N}) where {N}
  return Array{eltype(T),N}(T,is...)::Array{<:Number,N}
end

"""
    Matrix(T::ITensor, row_i:Index, col_i::Index)

Given an ITensor `T` with two indices `row_i` and `col_i`, returns
a Matrix with a copy of the ITensor's elements. The
order in which the indices are provided indicates
which Index is to be treated as the row index of the 
Matrix versus the column index.

"""
function Base.Matrix(T::ITensor{2},row_i::Index,col_i::Index)
  return Array(T,row_i,col_i)
end

function Base.Vector(T::ITensor{1},i::Index)
  return Array(T,i)
end

function Base.Vector{ElT}(T::ITensor{1}) where {ElT}
  return Vector{ElT}(T,inds(T)...)
end

function Base.Vector(T::ITensor{1})
  return Vector(T,inds(T)...)
end

scalar(T::ITensor) = T[]::Number

Base.getindex(T::ITensor{N},vals::Vararg{Int,N}) where {N} = tensor(T)[vals...]::Number

# Version accepting CartesianIndex, useful when iterating over
# CartesianIndices
Base.getindex(T::ITensor{N},I::CartesianIndex{N}) where {N} = tensor(T)[I]::Number

function Base.getindex(T::ITensor{N},
                       ivs::Vararg{IndexVal,N}) where {N}
  p = getperm(inds(T),ivs)
  vals = permute(val.(ivs),p)
  return T[vals...]
end

# TODO: we should figure out if this is how we want to do
# slicing
#function getindex(T::ITensor,ivs::AbstractVector{IndexVal}...)
#  p = getperm(inds(T),map(x->x[1], ivs))
#  vals = map(x->val.(x), ivs[[p...]])
#  return Tensor(store(T),inds(T))[vals...]
#end

Base.getindex(T::ITensor) = tensor(T)[]

Base.setindex!(T::ITensor{N},x::Number,vals::Vararg{Int,N}) where {N} = (tensor(T)[vals...] = x)

function Base.setindex!(T::ITensor,x::Number,ivs::IndexVal...)
  p = getperm(inds(T),ivs)
  vals = permute(val.(ivs),p)
  return T[vals...] = x
end

function Base.fill!(T::ITensor,
                    x::Number)
  # TODO: automatically switch storage type if needed?
  fill!(tensor(T),x)
  return T
end

# TODO: implement in terms of delta tensors (better for QNs)
function replaceindex!(A::ITensor,i::Index,j::Index)
  pos = indexpositions(A,i)
  inds(A)[pos[1]] = j
  return A
end

function replaceinds!(A::ITensor,inds1,inds2)
  is1 = IndexSet(inds1)
  is2 = IndexSet(inds2)
  pos = indexpositions(A,is1)
  for (j,p) ∈ enumerate(pos)
    inds(A)[p] = is2[j]
  end
  return A
end

# TODO: can we turn these into a macro?
# for f ∈ (prime,setprime,noprime,...)
#   f(A::ITensor,vargs...) = ITensor(store(A),f(inds(A),vargs...))
#   f!(A::ITensor,vargs...) = ( f!(inds(A),vargs...); return A )
# end

# TODO: implement more in-place versions

prime!(A::ITensor,vargs...)= ( prime!(inds(A),vargs...); return A )
prime(A::ITensor,vargs...)= ITensor(store(A),prime(inds(A),vargs...))
Base.adjoint(A::ITensor) = prime(A)

setprime(A::ITensor,vargs...) = ITensor(store(A),setprime(inds(A),vargs...))

noprime(A::ITensor,vargs...) = ITensor(store(A),noprime(inds(A),vargs...))

mapprime(A::ITensor,vargs...) = ITensor(store(A),mapprime(inds(A),vargs...))

swapprime(A::ITensor,vargs...) = ITensor(store(A),swapprime(inds(A),vargs...))

addtags(A::ITensor,vargs...) = ITensor(store(A),addtags(inds(A),vargs...))

removetags(A::ITensor,vargs...) = ITensor(store(A),removetags(inds(A),vargs...))

replacetags!(A::ITensor,vargs...) = ( replacetags!(inds(A),vargs...); return A )
replacetags(A::ITensor,vargs...) = ITensor(store(A),replacetags(inds(A),vargs...))

settags!(A::ITensor,vargs...) = ( settags!(inds(A),vargs...); return A )
settags(A::ITensor,vargs...) = ITensor(store(A),settags(inds(A),vargs...))

swaptags(A::ITensor,vargs...) = ITensor(store(A),swaptags(inds(A),vargs...))

# TODO: implement in a better way (more generically for other storage)
Base.:(==)(A::ITensor,B::ITensor) = (norm(A-B) == zero(promote_type(eltype(A),eltype(B))))

function Base.isapprox(A::ITensor,
                       B::ITensor;
                       atol::Real=0.0,
                       rtol::Real=Base.rtoldefault(eltype(A),eltype(B),atol))
    return norm(A-B) <= atol + rtol*max(norm(A),norm(B))
end

# TODO: bring this back or just use T[]?
# I think T[] may not be generic, since it may only work if order(T)==0
# so it may be nice to have a seperate scalar(T) for when dim(T)==1
#function scalar(T::ITensor)
#  !(order(T)==0 || dim(T)==1) && throw(ArgumentError("ITensor with inds $(inds(T)) is not a scalar"))
#  return scalar(tensor(store(T),inds(T)))
#end

function Random.randn!(T::ITensor)
  return randn!(tensor(T))
end

const Indices = Union{IndexSet,Tuple{Vararg{Index}}}

"""
    randomITensor([S,] inds)

Construct an ITensor with type S (default Float64) and indices inds, whose elements are normally distributed random numbers.
"""
function randomITensor(::Type{S},
                       inds::Indices) where {S<:Number}
  T = ITensor(S,IndexSet(inds))
  randn!(T)
  return T
end
function randomITensor(::Type{S},
                       inds::Index...) where {S<:Number}
  return randomITensor(S,IndexSet(inds...))
end
randomITensor(inds::Indices) = randomITensor(Float64,
                                             IndexSet(inds))
randomITensor(inds::Index...) = randomITensor(Float64,
                                              IndexSet(inds...))

function combiner(inds::IndexSet; kwargs...)
  tags = get(kwargs, :tags, "CMB,Link")
  new_ind = Index(prod(dims(inds)), tags)
  new_is = IndexSet(new_ind, inds)
  return ITensor(Combiner(),new_is),new_ind
end
combiner(inds::Index...; kwargs...) = combiner(IndexSet(inds...); kwargs...)

combinedindex(T::ITensor) = store(T) isa Combiner ? store(T).ci : nothing

LinearAlgebra.norm(T::ITensor) = norm(tensor(T))

function dag(T::ITensor)
  TT = conj(tensor(T))
  return ITensor(store(TT),dag(inds(T)))
end

function Tensors.permute(T::ITensor{N},new_inds) where {N}
  perm = getperm(new_inds,inds(T))
  Tp = permutedims(tensor(T),perm)
  return ITensor(Tp)::ITensor{N}
end
Tensors.permute(T::ITensor,inds::Index...) = permute(T,IndexSet(inds...))

function Base.:*(T::ITensor,x::Number)
  return ITensor(x*tensor(T))
end
Base.:*(x::Number,T::ITensor) = T*x
#TODO: make a proper element-wise division
Base.:/(A::ITensor,x::Number) = A*(1.0/x)

Base.:-(A::ITensor) = ITensor(-tensor(A))
function Base.:+(A::ITensor,B::ITensor)
  C = copy(A)
  C = add!(C,B)
  return C
end
function Base.:-(A::ITensor,B::ITensor)
  C = copy(A)
  C = add!(C,-1,B)
  return C
end

function Base.:*(A::ITensor,B::ITensor)
  (Alabels,Blabels) = compute_contraction_labels(inds(A),inds(B))
  CT = contract(tensor(A),Alabels,tensor(B),Blabels)
  C = ITensor(CT)
  warnTensorOrder = GLOBAL_PARAMS["WarnTensorOrder"]
  if warnTensorOrder > 0 && order(C) >= warnTensorOrder
    println("Warning: contraction resulted in ITensor with $(order(C)) indices")
  end
  return C
end

LinearAlgebra.dot(A::ITensor,B::ITensor) = (dag(A)*B)[]

"""
    exp(A::ITensor, Lis::IndexSet; hermitian = false)

Compute the exponential of the tensor `A` by treating it as a matrix ``A_{lr}`` with
the left index `l` running over all indices in `Lis` and `r` running over all
indices not in `Lis`. Must have `dim(Lis) == dim(inds(A))/dim(Lis)` for the exponentiation to
be defined.
When `ishermitian=true` the exponential of `Hermitian(A_{lr})` is
computed internally.
"""
function LinearAlgebra.exp(A::ITensor,
                           Linds,
                           Rinds = prime(IndexSet(Linds));
                           ishermitian = false)
  Lis,Ris = IndexSet(Linds),IndexSet(Rinds)
  Lpos,Rpos = getperms(inds(A),Lis,Ris)
  expAT = exp(tensor(A),Lpos,Rpos;ishermitian=ishermitian)
  return ITensor(expAT)
end

function exphermitian(A::ITensor,
                      Linds,
                      Rinds = prime(IndexSet(Linds))) 
  return exp(A,Linds,Rinds;ishermitian=true)
end

function matmul(A::ITensor,
                B::ITensor)
  R = mapprime(mapprime(A,1,2),0,1)
  R *= B
  return mapprime(R,2,1)
end

#######################################################################
#
# In-place operations
#

"""
    normalize!(T::ITensor)

Normalize an ITensor in-place, such that norm(T)==1.
"""
LinearAlgebra.normalize!(T::ITensor) = scale!(T,1/norm(T))

"""
    copyto!(B::ITensor, A::ITensor)

Copy the contents of ITensor A into ITensor B.
```
B .= A
```
"""
function Base.copyto!(R::ITensor{N},T::ITensor{N}) where {N}
  perm = getperm(inds(R),inds(T))
  TR = permutedims!(tensor(R),tensor(T),perm)
  return ITensor(TR)
end

"""
    add!(B::ITensor, A::ITensor)
    add!(B::ITensor, α::Number, A::ITensor)

Add ITensors B and A (or α*A) and store the result in B.
```
B .+= A
B .+= α .* A
```
"""
add!(R::ITensor,T::ITensor) = add!(R,1,T)

function add!(R::ITensor{N},α::Number,T::ITensor{N}) where {N}
  return apply!(R,T,(r,t)->r+α*t)
end

"""
    add!(A::ITensor, α::Number, β::Number, B::ITensor)

Add ITensors α*A and β*B and store the result in A.
```
A .= α .* A .+ β .* B
```
"""
function add!(R::ITensor{N},αr::Number,αt::Number,T::ITensor{N}) where {N}
  return apply!(R,T,(r,t)->αr*r+αt*t)
end

function apply!(R::ITensor{N},T::ITensor{N},f::Function) where {N}
  perm = getperm(inds(R),inds(T))
  TR,TT = tensor(R),tensor(T)

  # TODO: Include type promotion from α
  TR = convert(promote_type(typeof(TR),typeof(TT)),TR)
  TR = permutedims!!(TR,TT,perm,f)

  setstore!(R,store(TR))
  setinds!(R,inds(TR))
  return R
end

"""
    axpy!(a::Number, v::ITensor, w::ITensor)
```
w .+= a .* v
```
"""
LinearAlgebra.axpy!(a::Number,v::ITensor,w::ITensor) = add!(w,a,v)

# This is not implemented correctly
#"""
#w .= a .* v + b .* w
#"""
#LinearAlgebra.axpby!(a::Number,v::ITensor,b::Number,w::ITensor) = add!(w,b,a,v)

"""
    scale!(A::ITensor,x::Number) = rmul!(A,x)

Scale the ITensor A by x in-place. May also be written `rmul!`.
```
A .*= x
```
"""
function Tensors.scale!(T::ITensor,x::Number)
  TT = tensor(T)
  scale!(TT,x)
  return T
end
LinearAlgebra.rmul!(T::ITensor,fac::Number) = scale!(T,fac)

"""
    mul!(A::ITensor,x::Number,B::ITensor)

Scalar multiplication of ITensor B with x, and store the result in A.
Like `A .= x .* B`.
"""
LinearAlgebra.mul!(R::ITensor,α::Number,T::ITensor) = apply!(R,T,(r,t)->α*t )
LinearAlgebra.mul!(R::ITensor,T::ITensor,α::Number) = mul!(R,α,T)

#######################################################################
#
# Developer functions
#

# TODO: make versions where the element type can be specified (for type
# inference).
Tensors.array(T::ITensor) = array(tensor(T))

"""
    matrix(T::ITensor)

Given an ITensor `T` with two indices, returns
a Matrix with a copy of the ITensor's elements,
or a view in the case the the ITensor's storage is Dense.
The ordering of the elements in the Matrix, in
terms of which Index is treated as the row versus
column, depends on the internal layout of the ITensor.
*Therefore this method is intended for developer use
only and not recommended for use in ITensor applications.*
"""
function Tensors.matrix(T::ITensor{2})
  return array(tensor(T))
end

function Tensors.vector(T::ITensor{1})
  return array(tensor(T))
end

#######################################################################
#
# Printing, reading and writing ITensors
#

function Base.summary(io::IO,
                      T::ITensor)
  print(io,"ITensor ord=$(order(T))")
  for i = 1:order(T)
    print(io," ",inds(T)[i])
  end
  print(io," \n",typeof(store(T)))
end

# TODO: make a specialized printing from Diag
# that emphasizes the missing elements
function Base.show(io::IO,T::ITensor)
  summary(io,T)
  print(io,"\n")
  if !isnull(T)
    Base.show(io,MIME"text/plain"(),tensor(T))
  end
end

function Base.show(io::IO,
                   mime::MIME"text/plain",
                   T::ITensor)
  summary(io,T)
end

function Base.similar(T::ITensor,
                      element_type=eltype(T))
  return ITensor(similar(tensor(T),element_type))
end

function readcpp(io::IO,::Type{Dense{ValT}};kwargs...) where {ValT}
  format = get(kwargs,:format,"v3")
  if format=="v3"
    size = read(io,UInt64)
    data = Vector{ValT}(undef,size)
    for n=1:size
      data[n] = read(io,ValT)
    end
    return Dense(data)
  else
    throw(ArgumentError("read Dense: format=$format not supported"))
  end
end

<<<<<<< HEAD
function readCpp(io::IO,::Type{ITensor};kwargs...)
  format = get(kwargs,:format,"v3")
  T = ITensor()
  if format=="v3"
    readCpp!(io,T;kwargs...)
  else
    throw(ArgumentError("read ITensor: format=$format not supported"))
  end
  return T
end

function HDF5.write(parent::Union{HDF5File,HDF5Group},
                    name::AbstractString,
                    T::ITensor)
  g = g_create(parent,name)
  attrs(g)["type"] = "ITensor"
  attrs(g)["version"] = 1
  write(g,"inds",inds(T))
  write(g,"store",store(T))
end

#function HDF5.read(parent::Union{HDF5File,HDF5Group},
#                   name::AbstractString)
#  g = g_open(parent,name)
#
#  try
#    typestr = read(attrs(g)["type"])
#    type_t = eval(Meta.parse(typestr))
#    res = read(parent,"name",type_t)
#    return res
#  end
#  return 
#end

function HDF5.read(parent::Union{HDF5File,HDF5Group},
                   name::AbstractString,
                   ::Type{ITensor})
  g = g_open(parent,name)
  if read(attrs(g)["type"]) != "ITensor"
    error("HDF5 group or file does not contain ITensor data")
  end
  inds = read(g,"inds",IndexSet)

  stypestr = read(attrs(g_open(g,"store"))["type"])
  stype = eval(Meta.parse(stypestr))

  store = read(g,"store",stype)

  return ITensor(store,inds)
=======
function readcpp(io::IO,::Type{ITensor};kwargs...)
  format = get(kwargs,:format,"v3")
  if format=="v3"
    inds = readcpp(io,IndexSet;kwargs...)
    read(io,12) # ignore scale factor by reading 12 bytes
    storage_type = read(io,Int32)
    if storage_type==0 # Null
      store = Dense{Nothing}()
    elseif storage_type==1  # DenseReal
      store = readcpp(io,Dense{Float64};kwargs...)
    elseif storage_type==2  # DenseCplx
      store = readcpp(io,Dense{ComplexF64};kwargs...)
    elseif storage_type==3  # Combiner
      store = CombinerStorage(T.inds[1])
    #elseif storage_type==4  # DiagReal
    #elseif storage_type==5  # DiagCplx
    #elseif storage_type==6  # QDenseReal
    #elseif storage_type==7  # QDenseCplx
    #elseif storage_type==8  # QCombiner
    #elseif storage_type==9  # QDiagReal
    #elseif storage_type==10 # QDiagCplx
    #elseif storage_type==11 # ScalarReal
    #elseif storage_type==12 # ScalarCplx
    else
      throw(ErrorException("C++ ITensor storage type $storage_type not yet supported"))
    end
    return ITensor(store,inds)
  else
    throw(ArgumentError("read ITensor: format=$format not supported"))
  end
end

function set_warnorder(ord::Int)
  ITensors.GLOBAL_PARAMS["WarnTensorOrder"] = ord
>>>>>>> 34985383
end<|MERGE_RESOLUTION|>--- conflicted
+++ resolved
@@ -744,57 +744,6 @@
   end
 end
 
-<<<<<<< HEAD
-function readCpp(io::IO,::Type{ITensor};kwargs...)
-  format = get(kwargs,:format,"v3")
-  T = ITensor()
-  if format=="v3"
-    readCpp!(io,T;kwargs...)
-  else
-    throw(ArgumentError("read ITensor: format=$format not supported"))
-  end
-  return T
-end
-
-function HDF5.write(parent::Union{HDF5File,HDF5Group},
-                    name::AbstractString,
-                    T::ITensor)
-  g = g_create(parent,name)
-  attrs(g)["type"] = "ITensor"
-  attrs(g)["version"] = 1
-  write(g,"inds",inds(T))
-  write(g,"store",store(T))
-end
-
-#function HDF5.read(parent::Union{HDF5File,HDF5Group},
-#                   name::AbstractString)
-#  g = g_open(parent,name)
-#
-#  try
-#    typestr = read(attrs(g)["type"])
-#    type_t = eval(Meta.parse(typestr))
-#    res = read(parent,"name",type_t)
-#    return res
-#  end
-#  return 
-#end
-
-function HDF5.read(parent::Union{HDF5File,HDF5Group},
-                   name::AbstractString,
-                   ::Type{ITensor})
-  g = g_open(parent,name)
-  if read(attrs(g)["type"]) != "ITensor"
-    error("HDF5 group or file does not contain ITensor data")
-  end
-  inds = read(g,"inds",IndexSet)
-
-  stypestr = read(attrs(g_open(g,"store"))["type"])
-  stype = eval(Meta.parse(stypestr))
-
-  store = read(g,"store",stype)
-
-  return ITensor(store,inds)
-=======
 function readcpp(io::IO,::Type{ITensor};kwargs...)
   format = get(kwargs,:format,"v3")
   if format=="v3"
@@ -829,5 +778,44 @@
 
 function set_warnorder(ord::Int)
   ITensors.GLOBAL_PARAMS["WarnTensorOrder"] = ord
->>>>>>> 34985383
+end
+
+function HDF5.write(parent::Union{HDF5File,HDF5Group},
+                    name::AbstractString,
+                    T::ITensor)
+  g = g_create(parent,name)
+  attrs(g)["type"] = "ITensor"
+  attrs(g)["version"] = 1
+  write(g,"inds",inds(T))
+  write(g,"store",store(T))
+end
+
+#function HDF5.read(parent::Union{HDF5File,HDF5Group},
+#                   name::AbstractString)
+#  g = g_open(parent,name)
+#
+#  try
+#    typestr = read(attrs(g)["type"])
+#    type_t = eval(Meta.parse(typestr))
+#    res = read(parent,"name",type_t)
+#    return res
+#  end
+#  return 
+#end
+
+function HDF5.read(parent::Union{HDF5File,HDF5Group},
+                   name::AbstractString,
+                   ::Type{ITensor})
+  g = g_open(parent,name)
+  if read(attrs(g)["type"]) != "ITensor"
+    error("HDF5 group or file does not contain ITensor data")
+  end
+  inds = read(g,"inds",IndexSet)
+
+  stypestr = read(attrs(g_open(g,"store"))["type"])
+  stype = eval(Meta.parse(stypestr))
+
+  store = read(g,"store",stype)
+
+  return ITensor(store,inds)
 end