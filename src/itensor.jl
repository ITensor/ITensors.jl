export ITensor,
       norm,
       delta,
       dims,
       δ,
       replaceindex!,
       inds,
       isNull,
       normalize!,
       multSiteOps,
       order,
       permute,
       randomITensor,
       scalar,
       store

mutable struct ITensor{T <: TensorStorage}
  inds::IndexSet
  store::T
  #TODO: check that the storage is consistent with the
  #total dimension of the indices (possibly only in debug mode);
end

ITensor() = ITensor(IndexSet(),Dense{Nothing}())
ITensor(is::IndexSet) = ITensor(Float64,is...)
ITensor(inds::Index...) = ITensor(IndexSet(inds...))

function ITensor(::Type{T},
                 inds::IndexSet) where {T<:Number}
  return ITensor(inds,Dense{float(T)}(zero(float(T)),dim(inds)))
end
ITensor(::Type{T},inds::Index...) where {T<:Number} = ITensor(T,IndexSet(inds...))

function ITensor(::UndefInitializer,
                 inds::IndexSet)
  return ITensor(inds,Dense{Float64}(Vector{Float64}(undef,dim(inds))))
end
ITensor(x::UndefInitializer,inds::Index...) = ITensor(x,IndexSet(inds...))

function ITensor(x::S,inds::IndexSet) where {S<:Number}
  return ITensor(inds,Dense{float(S)}(float(x),dim(inds)))
end
ITensor(x::S,inds::Index...) where {S<:Number} = ITensor(x,IndexSet(inds...))

#TODO: check that the size of the Array matches the Index dimensions
function ITensor(A::Array{S},inds::IndexSet) where {S<:Number}
    length(A) ≠ dim(inds) && throw(DimensionMismatch("In ITensor(Array,IndexSet), length of Array ($(length(A))) must match total dimension of IndexSet ($(dim(inds)))"))
  return ITensor(inds,Dense{float(S)}(float(vec(A))))
end
ITensor(A::Array{S},inds::Index...) where {S<:Number} = ITensor(A,IndexSet(inds...))

# Convert to complex
complex(T::ITensor) = ITensor(inds(T),storage_complex(store(T)))

inds(T::ITensor) = T.inds

# This constructor allows many IndexSet
# set operations to work with ITensors
IndexSet(T::ITensor) = inds(T)

store(T::ITensor) = T.store

eltype(T::ITensor) = eltype(store(T))

order(T::ITensor) = order(inds(T))

dims(T::ITensor) = dims(inds(T))

dim(T::ITensor) = dim(inds(T))

isNull(T::ITensor) = (store(T) isa Dense{Nothing})

copy(T::ITensor) = ITensor(copy(inds(T)),copy(store(T)))

Array(T::ITensor) = storage_convert(Array,store(T),inds(T))

function getindex(T::ITensor,vals::Int...) 
  if order(T) ≠ length(vals) 
    error("In getindex(::ITensor,::Int..), number of \\
           values provided ($(length(vals))) must equal \\
           order of ITensor ($(order(T)))")
  end
  storage_getindex(store(T),inds(T),vals...)
end

function getindex(T::ITensor,ivs::IndexVal...)
  p = calculate_permutation(inds(T),ivs)
  vals = val.(ivs)[p]
  return getindex(T,vals...)
end

function getindex(T::ITensor,ivs::Union{IndexVal, AbstractVector{IndexVal}}...)
  p = calculate_permutation(inds(T),map(x->x isa IndexVal ? x : x[1], ivs))
  vals = map(x->x isa IndexVal ? val(x) : val.(x), ivs[p])
  return storage_getindex(store(T),inds(T),vals...)
end

getindex(T::ITensor) = scalar(T)

setindex!(T::ITensor,x::Number,vals::Int...) = storage_setindex!(store(T),inds(T),x,vals...)

function setindex!(T::ITensor,x::Number,ivs::IndexVal...)
  p = calculate_permutation(inds(T),ivs)
  vals = val.(ivs)[p]
  return setindex!(T,x,vals...)
end

function setindex!(T::ITensor,
                   x::Union{<:Number, AbstractArray{<:Number}}, 
                   ivs::Union{IndexVal, AbstractVector{IndexVal}}...)
  remap_ivs = map(x->x isa IndexVal ? x : x[1], ivs)
  p = calculate_permutation(inds(T),remap_ivs)
  vals = map(x->x isa IndexVal ? val(x) : val.(x), ivs[p])
  storage_setindex!(store(T),inds(T),x,vals...)
  return T
end

function fill!(T::ITensor,
               x::Number)
  # TODO: automatically switch storage type if needed
  storage_fill!(store(T),x)
  return T
end

function replaceindex!(A::ITensor,i::Index,j::Index)
  pos = indexpositions(A,i)
  inds(A)[pos[1]] = j
  return A
end

prime(A::ITensor,vargs...)= ITensor(prime(inds(A),vargs...),store(A))
prime!(A::ITensor,vargs...)= ( prime!(inds(A),vargs...); return A )

adjoint(A::ITensor) = prime(A)

setprime(A::ITensor,vargs...) = ITensor(setprime(inds(A),vargs...),store(A))

noprime(A::ITensor,vargs...) = ITensor(noprime(inds(A),vargs...),store(A))

mapprime(A::ITensor,vargs...) = ITensor(mapprime(inds(A),vargs...),store(A))

swapprime(A::ITensor,vargs...) = ITensor(swapprime(inds(A),vargs...),store(A))

addtags(A::ITensor,vargs...) = ITensor(addtags(inds(A),vargs...),store(A))

removetags(A::ITensor,vargs...) = ITensor(removetags(inds(A),vargs...),store(A))

replacetags(A::ITensor,vargs...) = ITensor(replacetags(inds(A),vargs...),store(A))

settags(A::ITensor,vargs...) = ITensor(settags(inds(A),vargs...),store(A))

swaptags(A::ITensor,vargs...) = ITensor(swaptags(inds(A),vargs...),store(A))

function ==(A::ITensor,B::ITensor)
  !hassameinds(A,B) && return false 
  p = calculate_permutation(inds(B),inds(A))
  for i ∈ CartesianIndices(dims(A))
    A[Tuple(i)...] ≠ B[Tuple(i)[p]...] && return false
  end
  return true
end

function isapprox(A::ITensor,
                  B::ITensor;
                  atol::Real=0.0,
                  rtol::Real=Base.rtoldefault(eltype(A),eltype(B),atol))
    return norm(A-B) <= atol + rtol*max(norm(A),norm(B))
end

function scalar(T::ITensor)
  !(order(T)==0 || dim(T)==1) && throw(ArgumentError("ITensor with inds $(inds(T)) is not a scalar"))
  return storage_scalar(store(T))
end

function randn!(T::ITensor)
  storage_randn!(store(T))
  return T
end

const Indices = Union{IndexSet,Tuple{Vararg{Index}}}

function randomITensor(::Type{S},inds::Indices) where {S<:Number}
  T = ITensor(S,IndexSet(inds))
  randn!(T)
  return T
end
randomITensor(::Type{S},inds::Index...) where {S<:Number} = randomITensor(S,IndexSet(inds...))
randomITensor(inds::Indices) = randomITensor(Float64,IndexSet(inds))
randomITensor(inds::Index...) = randomITensor(Float64,IndexSet(inds...))

norm(T::ITensor) = storage_norm(store(T))
dag(T::ITensor) = ITensor(storage_dag(store(T),inds(T))...)

function permute(T::ITensor,permTinds)
  permTis = IndexSet(permTinds)
  permTstore = typeof(store(T))(dim(T))
  storage_permute!(permTstore,permTis,store(T),inds(T))
  return ITensor(permTis,permTstore)
end
permute(T::ITensor,inds::Index...) = permute(T,IndexSet(inds...))

function *(A::ITensor,x::Number)
    storeB = storage_mult(store(A), x)
    return ITensor(inds(A),storeB)
end
*(x::Number,A::ITensor) = A*x
#TODO: make a proper element-wise division
/(A::ITensor,x::Number) = A*(1.0/x)

-(A::ITensor) = -one(eltype(A))*A


+(A::ITensor,B::ITensor) = add!(copy_promote(A, B),B)
-(A::ITensor,B::ITensor) = add!(copy_promote(A, B),-1,B)

function copy_promote(A::ITensor,B::ITensor)
  if eltype(A) == eltype(B)
    C = copy(A)
  else
    CT = promote_type(eltype(A),eltype(B))
    C = ITensor(inds(A), convert(Dense{CT}, store(A))) # TODO promote_type on storage?
  end
  C
end

#TODO: Add special case of A==B
#A==B && return ITensor(norm(A)^2)
#TODO: Add more of the contraction logic here?
#We can move the logic of getting the integer labels,
#etc. since they are generic for all storage types
function *(A::ITensor,B::ITensor)
  (Cis,Cstore) = storage_contract(store(A),inds(A),store(B),inds(B))
  C = ITensor(Cis,Cstore)
  return C
end

dot(A::ITensor,B::ITensor) = scalar(dag(A)*B)

#######################################################################
#
# In-place operations
#

"""
normalize!(T::ITensor)

Normalize an ITensor in-place, such that norm(T)==1.
"""
normalize!(T::ITensor) = scale!(T,1/norm(T))

"""
copyto!(B::ITensor, A::ITensor)

Copy the contents of ITensor A into ITensor B.

B .= A
"""
function copyto!(A::ITensor,B::ITensor)
  storage_copyto!(store(A),inds(A),store(B),inds(B))
  return A
end

"""
add!(B::ITensor, A::ITensor)

Add ITensors B and A and store the result in B.

B .+= A
"""
function add!(B::ITensor,A::ITensor)
<<<<<<< HEAD
    B.store = storage_add!(store(B),inds(B),store(A),inds(A))
    B
=======
  B.store = storage_add!(store(B),inds(B),store(A),inds(A))
  return B
>>>>>>> 8e0fb038
end

"""
add!(B::ITensor,α::Number,A::ITensor)

Add ITensors B and α*A and store the result in B.

B .+= α .* A
"""
function add!(A::ITensor,x::Number,B::ITensor)
  A.store = storage_add!(store(A),inds(A),store(B),inds(B),x)
  return A
end

"""
add!(A::ITensor, α::Number, β::Number, B::ITensor)

Add ITensors α*A and β*B and store the result in A.

A .= α .* A .+ β .* B
"""
function add!(A::ITensor,y::Number,x::Number,B::ITensor)
  A.store = storage_add!(y*store(A),inds(A),store(B),inds(B),x)
  return A
end

"""
axpy!(a::Number,v::ITensor,w::ITensor)

w .+= a .* v
"""
axpy!(a::Number,v::ITensor,w::ITensor) = add!(w,a,v)

# This is not implemented correctly
#"""
#w .= a .* v + b .* w
#"""
#axpby!(a::Number,v::ITensor,b::Number,w::ITensor) = add!(w,b,w,a,v)

"""
scale!(A::ITensor,x::Number)

Scale the ITensor A by x in-place.

A .*= x
"""
function scale!(A::ITensor,x::Number)
  storage_mult!(store(A), x)
  return A
end

"""
mul!(A::ITensor,x::Number,B::ITensor)

Multiply ITensor B with x and store the result in A.

A .= x .* B
"""
function mul!(A::ITensor,x::Number,B::ITensor)
  storage_copyto!(store(A),inds(A),store(B),inds(B),x)
  return A
end
mul!(R::ITensor,T::ITensor,fac::Number) = mul!(R,fac,T)

rmul!(T::ITensor,fac::Number) = scale!(T,fac)

#TODO: This is just a stand-in for a proper delta/diag storage type
"""
delta(::Type{T},inds::Index...)

Make a diagonal ITensor with all diagonal elements 1.

WARNING: This is just a stand-in for a proper delta/diag storage type
"""
function delta(::Type{T},inds::Index...) where {T}
  d = ITensor(zero(T),inds...)
  minm = min(dims(d)...)
  for i ∈ 1:minm
    d[IndexVal.(inds,i)...] = one(T)
  end
  return d
end
delta(inds::Index...) = delta(Float64,inds...)
const δ = delta

function show_info(io::IO,
                   T::ITensor)
  print(io,"ITensor ord=$(order(T))")
  for i = 1:order(T)
    print(io," ",inds(T)[i])
  end
  print(io,"\n",typeof(store(T)))
end

function show(io::IO,T::ITensor)
  show_info(io,T)
  print(io,"\n")
  if !isNull(T)
    Base.print_array(io,reshape(data(store(T)),dims(T)))
  end
end

function show(io::IO,
              mime::MIME"text/plain",
              T::ITensor)
  show_info(io,T)
end

function similar(T::ITensor,
                 element_type=eltype(T))::ITensor
  if element_type != eltype(T)
    error("similar(::ITensor) currently only defined for same element type")
  end
  return copy(T)
end

function multSiteOps(A::ITensor,
                     B::ITensor)::ITensor
  R = copy(A)
  prime!(R,"Site")
  R *= B
  return mapprime(R,2,1)
end
<|MERGE_RESOLUTION|>--- conflicted
+++ resolved
@@ -268,13 +268,8 @@
 B .+= A
 """
 function add!(B::ITensor,A::ITensor)
-<<<<<<< HEAD
-    B.store = storage_add!(store(B),inds(B),store(A),inds(A))
-    B
-=======
   B.store = storage_add!(store(B),inds(B),store(A),inds(A))
   return B
->>>>>>> 8e0fb038
 end
 
 """
