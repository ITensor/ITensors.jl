--- conflicted
+++ resolved
@@ -392,11 +392,8 @@
 Base.getindex(T::ITensor) = tensor(T)[]
 
 function Base.setindex!(T::ITensor,x::Number,vals::Int...)
-<<<<<<< HEAD
   fluxT = flux(T)
   (!isnothing(fluxT) && fluxT != flux(T,vals...)) && error("setindex! not consistent with current flux")
-=======
->>>>>>> 3455290b
   tensor(T)[vals...] = x
   return T
 end
