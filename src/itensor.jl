--- conflicted
+++ resolved
@@ -617,12 +617,8 @@
 A[1, 2] # 2.0, same as: A[i => 1, i' => 2]
 ```
 """
-<<<<<<< HEAD
-function getindex(T::ITensor, I::Union{Int, LastVal}...)
-=======
 function getindex(T::ITensor, I::Vararg{Union{Int, LastVal}, N}) where {N}
   ndims(T) != N && throw(DimensionMismatch())
->>>>>>> 59afbf3e
   I = lastval_to_int(T, I...)
   @boundscheck checkbounds(tensor(T), I...)
   return tensor(T)[I...]::Number
