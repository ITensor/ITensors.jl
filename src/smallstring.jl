--- conflicted
+++ resolved
@@ -4,19 +4,11 @@
   return UInt8('\0')
 end
 
-<<<<<<< HEAD
-function SmallString(s::String="")
-  N = length(s)
-  function f(n::Int,N_::Int,s_::String)::UInt8
-    (n <= N_) && return s_[n]
-    return '\0'
-=======
 struct SmallString
   data::SVector{8,UInt8}
-  function SmallString(s::String)
+  function SmallString(s::String="")
     N = length(s)
     return new(@SVector [getchar(s,N,i) for i = 1:8])
->>>>>>> 0aeaef9d
   end
 end
 
