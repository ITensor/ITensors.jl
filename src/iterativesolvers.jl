
function get_vecs!((phi,q),M,V,AV,ni)
  F = eigen(Hermitian(M))
  lambda = F.values[1]
  u = F.vectors[:,1]
  #phi = u[1]*V[1]
  copyto!(phi,u[1],V[1])
  #q = u[1]*AV[1]
  copyto!(q,u[1],AV[1])
  for n=2:ni
    #phi += u[n]*V[n]
    add!(phi,u[n],V[n])
    #q += u[n]*AV[n]
    add!(q,u[n],AV[n])
  end
  #q -= lambda*phi
  add!(q,-lambda,phi)
  #Fix sign
  if real(u[1]) < 0.0
    #phi *= -1
    scale!(phi,-1)
    #q *= -1
    scale!(q,-1)
  end
  return lambda
end

function orthogonalize!(q,V,ni)
  q0 = copy(q)
  for k=1:ni
    Vq0k = dot(V[k],q0)
    #q += -Vq0k*V[k]
    add!(q,-Vq0k,V[k])
  end
  qnrm = norm(q)
  if qnrm < 1E-10 #orthog failure, try randomizing
    # TODO: put random recovery code here
    error("orthog failure")
  end
  #q /= qnrm
  scale!(q,1.0/qnrm)
  return 
end

function davidson(A,
                  phi0::ITensor;
                  kwargs...)::Tuple{Float64,ITensor}

  phi = copy(phi0)

  maxiter = get(kwargs,:maxiter,2)
  miniter = get(kwargs,:maxiter,1)
  errgoal = get(kwargs,:errgoal,1E-14)
  Northo_pass = get(kwargs,:Northo_pass,1)

  approx0 = 1E-12

  nrm = norm(phi)
  if nrm < 1E-18 
    phi = randomITensor(inds(phi))
    nrm = norm(phi)
  end
  #phi /= nrm
  scale!(phi,1.0/nrm)

  maxsize = size(A)[1]
  actual_maxiter = min(maxiter,maxsize-1)

  if dim(inds(phi)) != maxsize
    error("linear size of A and dimension of phi should match in davidson")
  end

  V = ITensor[copy(phi)]
  AV = ITensor[A(phi)]

  last_lambda = NaN
  lambda = dot(V[1],AV[1])
  q = AV[1] - lambda*V[1];

  M = fill(lambda,(1,1))

<<<<<<< HEAD
  for ni=1:actual_maxiter+1

    if ni > 1
      lambda = get_vecs!((phi,q),M,V,AV,ni)
    end

    qnorm = norm(q)

    errgoal_reached = (qnorm < errgoal && abs(lambda-last_lambda) < errgoal)
    small_qnorm = (qnorm < max(approx0,errgoal*1E-3))
    converged = errgoal_reached || small_qnorm

    if (qnorm < 1E-20) || (converged && ni > miniter_) || (ni >= actual_maxiter)
      #@printf "  done with davidson, ni=%d, qnorm=%.3E\n" ni qnorm
      break
    end

    last_lambda = lambda
=======
  for ni=1:actual_maxiter
>>>>>>> 7bf0e8d4

    for pass = 1:Northo_pass
      orthogonalize!(q,V,ni)
    end

    push!(V,copy(q))
    push!(AV,A(q))

    newM = fill(0.0,(ni+1,ni+1))
    newM[1:ni,1:ni] = M
    for k=1:ni+1
      newM[k,ni+1] = dot(V[k],AV[ni+1])
      newM[ni+1,k] = conj(newM[k,ni+1])
    end
    M = newM
<<<<<<< HEAD

=======

    lambda = get_vecs!((phi,q),M,V,AV,ni+1)

    qnorm = norm(q)

    errgoal_reached = (qnorm < errgoal && abs(lambda-last_lambda) < errgoal)
    small_qnorm = (qnorm < max(approx0,errgoal*1E-3))
    converged = errgoal_reached || small_qnorm

    if (qnorm < 1E-20) || (converged && ni > miniter_) #|| (ni >= actual_maxiter)
      #@printf "  done with davidson, ni=%d, qnorm=%.3E\n" ni qnorm
      break
    end

    last_lambda = lambda

>>>>>>> 7bf0e8d4
  end #for ni=1:actual_maxiter+1

  return lambda,phi

end
<|MERGE_RESOLUTION|>--- conflicted
+++ resolved
@@ -60,7 +60,6 @@
     phi = randomITensor(inds(phi))
     nrm = norm(phi)
   end
-  #phi /= nrm
   scale!(phi,1.0/nrm)
 
   maxsize = size(A)[1]
@@ -79,28 +78,7 @@
 
   M = fill(lambda,(1,1))
 
-<<<<<<< HEAD
-  for ni=1:actual_maxiter+1
-
-    if ni > 1
-      lambda = get_vecs!((phi,q),M,V,AV,ni)
-    end
-
-    qnorm = norm(q)
-
-    errgoal_reached = (qnorm < errgoal && abs(lambda-last_lambda) < errgoal)
-    small_qnorm = (qnorm < max(approx0,errgoal*1E-3))
-    converged = errgoal_reached || small_qnorm
-
-    if (qnorm < 1E-20) || (converged && ni > miniter_) || (ni >= actual_maxiter)
-      #@printf "  done with davidson, ni=%d, qnorm=%.3E\n" ni qnorm
-      break
-    end
-
-    last_lambda = lambda
-=======
   for ni=1:actual_maxiter
->>>>>>> 7bf0e8d4
 
     for pass = 1:Northo_pass
       orthogonalize!(q,V,ni)
@@ -116,9 +94,6 @@
       newM[ni+1,k] = conj(newM[k,ni+1])
     end
     M = newM
-<<<<<<< HEAD
-
-=======
 
     lambda = get_vecs!((phi,q),M,V,AV,ni+1)
 
@@ -135,7 +110,6 @@
 
     last_lambda = lambda
 
->>>>>>> 7bf0e8d4
   end #for ni=1:actual_maxiter+1
 
   return lambda,phi
