--- conflicted
+++ resolved
@@ -76,15 +76,10 @@
   approx0 = 1E-12
 
   nrm = norm(phi)
-<<<<<<< HEAD
-  if nrm < 1E-18
-    phi = randomITensor(eltype(phi), inds(phi))
-=======
   if nrm < 1E-18 
     phi_ = similar(phi)
     randn!(phi_)
     phi = phi_ 
->>>>>>> 72b0bd9b
     nrm = norm(phi)
   end
   scale!(phi,1.0/nrm)
