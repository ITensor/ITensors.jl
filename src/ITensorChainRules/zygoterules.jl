--- conflicted
+++ resolved
@@ -2,10 +2,7 @@
 
 # Needed for defining the rule for `adjoint(A::ITensor)`
 # which currently doesn't work by overloading `ChainRulesCore.rrule`
-<<<<<<< HEAD
-=======
 # since it is defined in `Zygote`, which takes precedent.
->>>>>>> 9d74e82a
 @adjoint function Base.adjoint(x::Union{ITensor,MPS,MPO})
   y, adjoint_rrule_pullback = rrule(adjoint, x)
   adjoint_pullback(ȳ) = Base.tail(adjoint_rrule_pullback(ȳ))
