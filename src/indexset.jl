
struct IndexSet{N, IndexT<:Index}
  data::NTuple{N, IndexT}
  IndexSet{N, IndexT}(inds) where {N,IndexT} = new{N,IndexT}(inds)
end

"""
    IndexSet{N,IndexT}(inds)
    IndexSet{N,IndexT}(inds::Index...)

Construct an IndexSet of order N and element type IndexT
from a collection of indices (any collection that is convertable to a Tuple).
"""
IndexSet{N, IndexT}(inds::Index...) where {N, IndexT} = IndexSet{N, IndexT}(inds)

"""
    IndexSet{N}(inds)
    IndexSet{N}(inds::Index...)

Construct an IndexSet of order `N` from a collection of indices
(any collection that is convertable to a Tuple).
"""
IndexSet{N}(inds) where {N} = IndexSet{N, eltype(inds)}(inds)

IndexSet{N}(inds::Index...) where {N} = IndexSet{N}(inds)

IndexSet{N}(is::IndexSet{N}) where {N} = is

"""
    IndexSet(inds)
    IndexSet(inds::Index...)

Construct an IndexSet from a collection of indices
(any collection that is convertable to a Tuple).
"""
IndexSet(inds) = IndexSet{length(inds)}(inds)

IndexSet(inds::Index...) = IndexSet(inds)

IndexSet(is::IndexSet) = is

"""
    convert(::Type{IndexSet}, t)

Convert the collection t to an IndexSet,
as long as it can be converted to a Tuple.
"""
Base.convert(::Type{IndexSet}, t) = IndexSet(t)

Base.convert(::Type{IndexSet}, is::IndexSet) = is

Base.convert(::Type{IndexSet{N}}, t) where {N} = IndexSet{N}(t)

Base.convert(::Type{IndexSet{N}}, is::IndexSet{N}) where {N} = is

Base.convert(::Type{IndexSet{N,IndexT}}, t) where {N,IndexT} = IndexSet{N,IndexT}(t)

Base.convert(::Type{IndexSet{N,IndexT}}, is::IndexSet{N,IndexT}) where {N,IndexT} = is

Base.Tuple(is::IndexSet) = Tuple(data(is))

"""
    IndexSet(inds::Vector{<:Index})

Convert a Vector of indices to an IndexSet.

Warning: this is not type stable, since a Vector
is dynamically sized and an IndexSet is statically sized.
Consider using the constructor `IndexSet{N}(inds::Vector)`.
"""
IndexSet(inds::Vector{<:Index}) = IndexSet(inds...)

"""
    IndexSet{N}(inds::Vector{<:Index})

Convert a Vector of indices to an IndexSet of size N.

Type stable conversion of a Vector of indices to an IndexSet
(in contrast to `IndexSet(::Vector{<:Index})`).
"""
IndexSet{N}(inds::Vector{<:Index}) where {N} = IndexSet{N}(inds...)

"""
    not(inds::IndexSet)
    not(inds::Index...)
    not(inds::Tuple{Vararg{<:Index}})

Represents the set of indices not in the specified
IndexSet, for use in pattern matching (i.e. when
searching for an index or priming/tagging specified
indices).
"""
not(is::IndexSet) = Not(is)
not(inds::Index...) = not(IndexSet(inds...))
not(inds::Tuple{Vararg{<:Index}}) = not(IndexSet(inds))

"""
    NDTensors.data(is::IndexSet)

Return the raw storage data for the indices.
Currently the storage is a Tuple.

This is mostly for internal usage, please
contact us if there is functionality you want
availabe for IndexSet.
"""
data(is::IndexSet) = is.data

# This is used in type promotion in the Tensor contraction code
Base.promote_rule(::Type{<:IndexSet},
                  ::Type{Val{N}}) where {N} = IndexSet{N}

NDTensors.ValLength(::Type{<:IndexSet{N}}) where {N} = Val{N}

NDTensors.ValLength(::IndexSet{N}) where {N} = Val(N)

# Convert to an Index if there is only one
function Index(is::IndexSet)
  length(is) != 1 && error("Number of Index in IndexSet ≠ 1")
  return is[1]
end

"""
    getindex(is::IndexSet, n::Int)

Get the Index of the IndexSet in the dimension n.
"""
Base.getindex(is::IndexSet, n) = getindex(data(is), n)

"""
    getindex(is::IndexSet, v::AbstractVector)

Get the indices of the IndexSet in the dimensions
specified in the collection v, returning an IndexSet.

Warning: this function is not type stable.
"""
Base.getindex(is::IndexSet,
              v::AbstractVector) = IndexSet(getindex(data(is), v))

"""
    setindex(is::IndexSet, i::Index, n::Int)

Set the Index of the IndexSet in the dimension n.

This function is mostly for internal use, if you want to
replace the indices of an IndexSet, use the `replaceind`,
`replaceind!`, `replaceinds`, and `replaceinds!` functions,
which check for compatibility of the indices and ensure
the proper Arrow directions.
"""
function Base.setindex(is::IndexSet,
                       i::Index,
                       n::Int)
  return IndexSet(setindex(data(is), i, n))
end

"""
    length(is::IndexSet)

The number of indices in the IndexSet.
"""
Base.length(::IndexSet{N}) where {N} = N

"""
length(::Type{<:IndexSet})

The number of indices in the IndexSet type.
"""
Base.length(::Type{<:IndexSet{N}}) where {N} = N

"""
    size(is::IndexSet)

The size of the IndexSet, the same as `(length(is),)`.

Mostly for internal use for compatability with Base methods,
like for broadcasting.
"""
Base.size(is::IndexSet) = size(data(is))

"""
    axes(is::IndexSet)

The axes of the IndexSet, the same as `(Base.OneTo(length(is)),)`.

Mostly for internal use for compatability with Base methods,
like for broadcasting.
"""
Base.axes(is::IndexSet) = axes(data(is))

NDTensors.dims(is::IndexSet{N}) where {N} = dims(Tuple(is))

NDTensors.dims(is::NTuple{N,<:Index}) where {N} = ntuple(i->dim(is[i]),Val(N))

"""
    dim(is::IndexSet)

Get the product of the dimensions of the indices
of the IndexSet (the total dimension of the space).
"""
NDTensors.dim(is::IndexSet) = dim(Tuple(is))

NDTensors.dim(is::IndexSet{0}) = 1

NDTensors.dim(is::Tuple{Vararg{<:Index}}) = prod(dims(is))

"""
    dim(is::IndexSet, n::Int)

Get the dimension of the Index n of the IndexSet.
"""
NDTensors.dim(is::IndexSet, pos::Int) = dim(is[pos])

"""
    NDTensors.strides(is::IndexSet)

Get the strides of the n-dimensional tensor if it had
this IndexSet.
"""
NDTensors.strides(is::IndexSet) = Base.size_to_strides(1, dims(is)...)

"""
    NDTensors.stride(is::IndexSet. i::Int)

Get the stride of the n-dimensional tensor if it had
this IndexSet in the dimension `i`.
"""
NDTensors.stride(is::IndexSet, k::Int) = NDTensors.strides(is)[k]

"""
    dag(is::IndexSet)

Return a new IndexSet with the indices daggered (flip
all of the arrow directions).
"""
dag(is::IndexSet) = map(i -> dag(i), is)

"""
    iterate(is::IndexSet[, state])

Iterate over the indices of an IndexSet.

# Example
```jldoctest
julia> using ITensors;

julia> i = Index(2);

julia> is = IndexSet(i,i');

julia> for j in is
         println(plev(j))
       end
0
1
```
"""
Base.iterate(is::IndexSet, state) = iterate(data(is), state)

Base.iterate(is::IndexSet) = iterate(data(is))

# To allow for the syntax is[end]
Base.firstindex(::IndexSet) = 1

# To allow for the syntax is[begin]
Base.lastindex(is::IndexSet) = length(is)

"""
    eltype(::IndexSet)

Get the element type of the IndexSet.
"""
Base.eltype(is::IndexSet{N,IndexT}) where {N,IndexT} = IndexT

Base.eltype(::Type{IndexSet{N,IndexT}}) where {N,IndexT} = IndexT

# Needed for findfirst (I think)
Base.keys(is::IndexSet{N}) where {N} = 1:N

# This is to help with some generic programming in the Tensor
# code (it helps to construct an IndexSet(::NTuple{N,Index}) where the 
# only known thing for dispatch is a concrete type such
# as IndexSet{4})
NDTensors.similar_type(::Type{<:IndexSet},
                       ::Val{N}) where {N} = IndexSet{N}

NDTensors.similar_type(::Type{<:IndexSet},
                       ::Type{Val{N}}) where {N} = IndexSet{N}

"""
    sim(is::IndexSet)

Make a new IndexSet with similar indices.

You can also use the broadcast version `sim.(is)`.
"""
sim(is::IndexSet) = map(i -> sim(i), is)

# For generic code in NDTensors
NDTensors.sim(is::IndexSet) = sim(is)

import .NDTensors: mindim
"""
    mindim(is::IndexSet)

Get the minimum dimension of the indices in the index set.

Returns 1 if the IndexSet is empty.
"""
function mindim(is::IndexSet)
  length(is) == 0 && (return 1)
  md = dim(is[1])
  for n in 2:length(is)
    md = min(md, dim(is[n]))
  end
  return md
end

"""
    maxdim(is::IndexSet)

Get the maximum dimension of the indices in the index set.

Returns 1 if the IndexSet is empty.
"""
function maxdim(is::IndexSet)
  length(is) == 0 && (return 1)
  md = dim(is[1])
  for n ∈ 2:length(is)
    md = max(md,dim(is[n]))
  end
  return md
end

# 
# Set operations
#

"""
    ==(is1::IndexSet, is2::IndexSet)

IndexSet equality (order dependent). For order
independent equality use `issetequal` or
`hassameinds`.
"""
function Base.:(==)(A::IndexSet, B::IndexSet)
  length(A) ≠ length(B) && return false
  for (a,b) in zip(A,B)
    a ≠ b && return false
  end
  return true
end

"""
    ITensors.fmatch(pattern) -> ::Function

fmatch is an internal function that
creates a function that accepts an Index.
The function returns true if the Index matches
the provided pattern, and false otherwise.

For example:
```
i = Index(2, "s")
fmatch("s")(i) == true
```
"""
fmatch(is::IndexSet) = in(is)
fmatch(is::Tuple{Vararg{<:Index}}) = fmatch(IndexSet(is))
fmatch(is::Index...) = fmatch(IndexSet(is...))

fmatch(pl::Int) = hasplev(pl)

fmatch(tags::TagSet) = hastags(tags)
fmatch(tags::AbstractString) = fmatch(TagSet(tags))

fmatch(id::IDType) = hasid(id)

fmatch(n::Not) = !fmatch(parent(n))

fmatch(::Nothing) = _ -> true

"""
    ITensors.fmatch(; tags=nothing,
                      plev=nothing,
                      id=nothing) -> ::Function

An internal function that returns a function 
that accepts an Index that checks if the
Index matches the provided conditions.
"""
function fmatch(; tags=nothing,
                  plev=nothing,
                  id=nothing)
  return i -> fmatch(plev)(i) && fmatch(id)(i) && fmatch(tags)(i)
end

"""
    indmatch

Checks if the Index matches the provided conditions.
"""
indmatch(i::Index; kwargs...) = fmatch(; kwargs...)(i)

function Base.setdiff(f::Function,
                      A::IndexSet,
                      Bs::IndexSet...)
  R = eltype(A)[]
  for a ∈ A
    f(a) && all(B -> a ∉ B, Bs) && push!(R, a)
  end
  return R
end

"""
    setdiff(A::IndexSet, Bs::IndexSet...)

Output the IndexSet with Indices in `A` but not in
the IndexSets `Bs`.
"""
Base.setdiff(A::IndexSet,
             Bs::IndexSet...;
             kwargs...) = setdiff(fmatch(; kwargs...), A, Bs...)

function firstsetdiff(f::Function,
                      A::IndexSet,
                      Bs::IndexSet...)
  for a in A
    f(a) && all(B -> a ∉ B, Bs) && return a
  end
  return nothing
end

"""
    firstsetdiff(A::IndexSet, Bs::IndexSet...)

Output the first Index in `A` that is not in the IndexSets `Bs`.
Otherwise, return a default constructed Index.
"""
firstsetdiff(A::IndexSet,
             Bs::IndexSet...;
             kwargs...) = firstsetdiff(fmatch(; kwargs...), A, Bs...)

"""
    intersect(f::Function, A::IndexSet, B::IndexSet)

Output the IndexSet in the intersection of `A` and `B`,
optionally filtering by the function `f`.
"""
function Base.intersect(f::Function, A::IndexSet, B::IndexSet)
  R = eltype(A)[]
  for a in A
    f(a) && a ∈ B && push!(R,a)
  end
  return R
end

"""
    intersect(A::IndexSet, B::IndexSet; kwargs...)

Output the IndexSet in the intersection of `A` and `B`,
optionally filtering by tags, prime level, etc.
"""
Base.intersect(A::IndexSet,
               B::IndexSet;
               kwargs...) = intersect(fmatch(; kwargs...), A, B)

function firstintersect(f::Function, A::IndexSet, B::IndexSet)
  for a in A
    f(a) && a ∈ B && return a
  end
  return nothing
end

"""
    firstintersect(A::IndexSet, B::IndexSet; kwargs...)

Output the Index common to `A` and `B`, optionally
filtering by tags, prime level, etc.
If more than one Index is found, throw an error.
Otherwise, return a default constructed Index.
"""
firstintersect(A::IndexSet,
               B::IndexSet;
               kwargs...) = firstintersect(fmatch(; kwargs...), A, B)

"""
    filter(f::Function, inds::IndexSet)

Filter the IndexSet by the given function (output a new
IndexSet with indices `i` for which `f(i)` returns true).

Note that this function is not type stable, since the number
of output indices is not known at compile time.
"""
Base.filter(f::Function,
            is::IndexSet) = IndexSet(filter(f, Tuple(is)))

Base.filter(is::IndexSet,
            args...; kwargs...) = filter(fmatch(args...;
                                                kwargs...), is)

# To fix ambiguity error with Base function
Base.filter(is::IndexSet,
            tags::String;
            kwargs...) = filter(fmatch(tags; kwargs...),is)

"""
    getfirst(is::IndexSet)

Return the first Index in the IndexSet. If the IndexSet
is empty, return `nothing`.
"""
function getfirst(is::IndexSet)
  length(is) == 0 && return nothing
  return first(is)
end

"""
    getfirst(f::Function, is::IndexSet)

Get the first Index matching the pattern function,
return `nothing` if not found.
"""
function getfirst(f::Function, is::IndexSet)
  for i in is
    f(i) && return i
  end
  return nothing
end

getfirst(is::IndexSet,
         args...; kwargs...) = getfirst(fmatch(args...;
                                               kwargs...),is)

Base.findall(is::IndexSet,
             args...; kwargs...) = findall(fmatch(args...;
                                                  kwargs...), is)

"""
    indexin(ais::IndexSet, bis::IndexSet)

For collections of Indices, returns the first location in 
`bis` for each value in `ais`, as a Tuple.
"""
function Base.indexin(ais::IndexSet,
                      bis::IndexSet)
  return ntuple(i -> findfirst(bis, ais[i]), Val(length(ais)))
end

Base.findfirst(is::IndexSet,
               args...; kwargs...) = findfirst(fmatch(args...;
                                                      kwargs...), is)

"""
    map(f, is::IndexSet)

Apply the function to the elements of the IndexSet,
returning a new IndexSet.
"""
Base.map(f::Function, is::IndexSet) = IndexSet(map(f, data(is)))

#
# Tagging functions
#

function prime(f::Function,
               is::IndexSet,
               args...)
  return map(i -> f(i) ? prime(i,args...) : i, is)
end

"""
    prime(A::IndexSet, plinc, ...)

Increase the prime level of the indices by the specified amount.
Filter which indices are primed using keyword arguments
tags, plev and id.
"""
prime(is::IndexSet,
      plinc::Integer,
      args...; kwargs...) = prime(fmatch(args...; kwargs...),
                                  is, plinc)

prime(f::Function,
      is::IndexSet) = prime(f, is, 1)

prime(is::IndexSet,
      args...;
      kwargs...) = prime(is, 1, args...; kwargs...)

"""
    adjoint(is::IndexSet)

For is' notation.
"""
Base.adjoint(is::IndexSet) = prime(is)

function setprime(f::Function,
                  is::IndexSet,
                  args...)
  return map(i -> f(i) ? setprime(i, args...) : i, is)
end

setprime(is::IndexSet,
         plev::Integer,
         args...; kwargs...) = setprime(fmatch(args...; kwargs...),
                                        is, plev)

noprime(f::Function,
        is::IndexSet,
        args...) = setprime(is, 0, args...; kwargs...)

noprime(is::IndexSet,
        args...;
        kwargs...) = setprime(is, 0, args...; kwargs...)

function _swapprime(f::Function,
                    i::Index,
                    pl1::Int,
                    pl2::Int)
  if f(i)
    if hasplev(i, pl1)
      return setprime(i, pl2)
    elseif hasplev(i, pl2)
      return setprime(i, pl1)
    end
    return i
  end
  return i
end

function swapprime(f::Function,
                   is::IndexSet, 
                   pl1::Int,
                   pl2::Int)
  return map(i -> _swapprime(f, i, pl1, pl2), is)
end

swapprime(is::IndexSet, 
          pl1::Int,
          pl2::Int,
          args...; kwargs...) = swapprime(fmatch(args...; kwargs...),
                                          is, pl1, pl2)

function mapprime(f::Function,
                  is::IndexSet, 
                  pl1::Int,
                  pl2::Int)
  return map(i -> f(i) && hasplev(i, pl1) ? 
                  setprime(i, pl2) : i, is)
end

mapprime(is::IndexSet,
         pl1::Int,
         pl2::Int,
         args...; kwargs...) = mapprime(fmatch(args...; kwargs...),
                                        is, pl1, pl2)

function addtags(f::Function,
                 is::IndexSet,
                 args...)
  return map(i -> f(i) ? addtags(i, args...) : i, is)
end

addtags(is::IndexSet,
        tags,
        args...; kwargs...) = addtags(fmatch(args...; kwargs...),
                                      is, tags)

function settags(f::Function,
                 is::IndexSet,
                 args...)
  return map(i -> f(i) ? settags(i, args...) : i, is)
end

settags(is::IndexSet,
        tags,
        args...;
        kwargs...) = settags(fmatch(args...; kwargs...),
                             is, tags)

function removetags(f::Function,
                    is::IndexSet,
                    args...)
  return map(i -> f(i) ? removetags(i, args...) : i, is)
end

removetags(is::IndexSet,
           tags,
           args...;
           kwargs...) = removetags(fmatch(args...; kwargs...),
                                   is, tags)

function replacetags(f::Function,
                     is::IndexSet,
                     args...)
  return map(i -> f(i) ? replacetags(i, args...) : i, is)
end

replacetags(is::IndexSet,
            tags1,
            tags2,
            args...;
            kwargs...) = replacetags(fmatch(args...; kwargs...),
                                     is, tags1, tags2)

function _swaptags(f::Function,
                   i::Index,
                   tags1,
                   tags2)
  if f(i)
    if hastags(i, tags1)
      return replacetags(i, tags1, tags2)
    elseif hasteags(i, tags2)
      return replacetags(i, tags2, tags1)
    end
    return i
  end
  return i
end

function swaptags(f::Function,
                  is::IndexSet, 
                  tags1,
                  tags2)
  return map(i -> _swaptags(f, i, tags1, tags2), is)
end

swaptags(is::IndexSet,
         tags1,
         tags2,
         args...;
         kwargs...) = swaptags(fmatch(args...; kwargs...),
                               is, tags1, tags2)

function replaceinds(is::IndexSet, inds1, inds2)
  is1 = IndexSet(inds1)
  poss = indexin(is1, is)
  for (j, pos) in enumerate(poss)
    i1 = is[pos]
    i2 = inds2[j]
    space(i1) != space(i2) && error("Indices must have the same spaces to be replaced")
    i2 = setdir(i2, dir(i1))
    is = setindex(is, i2, pos)
  end
  return is
end

<<<<<<< HEAD
function swapinds(is::IndexSet, inds1, inds2)
  (length(inds1) == 1) && (inds1 = ((inds1, )..., ))
  (length(inds2) == 1) && (inds2 = ((inds2, )..., ))
  replaceinds(is, (inds1..., inds2...), (inds2..., inds1...))
end

=======
replaceind(is::IndexSet, i1::Index, i2::Index) = replaceinds(is, (i1,), (i2,))

function swapinds(is::IndexSet, inds1, inds2)
  is1 = IndexSet(inds1)
  is2 = IndexSet(inds2)

  # Temporary indices for swapping
  is2_sim = sim(is2)

  is = replaceinds(is, is1, is2_sim)
  is = replaceinds(is, is2, is1)
  is = replaceinds(is, is2_sim, is2)
  return is
end

swapind(is::IndexSet, i1::Index, i2::Index) = swapinds(is, (i1,), (i2,))

>>>>>>> 4c43782a
NDTensors.dense(::Type{<:IndexSet}) = IndexSet

NDTensors.dense(is::IndexSet) = IndexSet(dense(is...))

NDTensors.dense(inds::Index...) = inds

#
# Helper functions for contracting ITensors
#

function compute_contraction_labels(Ais::IndexSet{NA},
                                    Bis::IndexSet{NB}) where {NA,NB}
  Alabels = MVector{NA,Int}(ntuple(_->0,Val(NA)))
  Blabels = MVector{NB,Int}(ntuple(_->0,Val(NB)))

  ncont = 0
  for i = 1:NA, j = 1:NB
    if Ais[i] == Bis[j]
      Alabels[i] = Blabels[j] = -(1+ncont)
      ncont += 1
    end
  end

  u = ncont
  for i = 1:NA
    if(Alabels[i]==0) Alabels[i] = (u+=1) end
  end
  for j = 1:NB
    if(Blabels[j]==0) Blabels[j] = (u+=1) end
  end

  return (Tuple(Alabels),Tuple(Blabels))
end

function compute_contraction_labels(Cis::IndexSet{NC},
                                    Ais::IndexSet{NA},
                                    Bis::IndexSet{NB}) where {NC,NA,NB}
  Alabels,Blabels = compute_contraction_labels(Ais, Bis)
  Clabels = MVector{NC,Int}(ntuple(_->0,Val(NC)))
  for i = 1:NC
    locA = findfirst(==(Cis[i]), Ais)
    if !isnothing(locA)
      Clabels[i] = Alabels[locA]
    else
      locB = findfirst(==(Cis[i]), Bis)
      Clabels[i] = Blabels[locB]
    end
  end
  return (Tuple(Clabels),Alabels,Blabels)
end

#
# TupleTools
#

"""
    pop(is::IndexSet)

Return a new IndexSet with the last Index removed.
"""
pop(is::IndexSet) = IndexSet(NDTensors.pop(Tuple(is))) 

# Overload the unexported NDTensors version
NDTensors.pop(is::IndexSet) = pop(is)

"""
    popfirst(is::IndexSet)

Return a new IndexSet with the first Index removed.
"""
popfirst(is::IndexSet) = IndexSet(NDTensors.popfirst(Tuple(is))) 

# Overload the unexported NDTensors version
NDTensors.popfirst(is::IndexSet) = popfirst(is)

"""
    push(is::IndexSet, i::Index)

Make a new IndexSet with the Index i inserted
at the end.
"""
push(is::IndexSet,
     i::Index) = IndexSet(NDTensors.push(data(is), i))

# Overload the unexported NDTensors version
NDTensors.push(is::IndexSet,
             i::Index) = push(is, i)

push(is::IndexSet{0},
     i::Index) = IndexSet(i)

# Overload the unexported NDTensors version
NDTensors.push(is::IndexSet{0},
             i::Index) = push(is, i)

"""
    pushfirst(is::IndexSet, i::Index)

Make a new IndexSet with the Index i inserted
at the beginning.
"""
pushfirst(is::IndexSet,
          i::Index) = IndexSet(NDTensors.pushfirst(data(is), i))

# Overload the unexported NDTensors version
NDTensors.pushfirst(is::IndexSet,
                  i::Index) = pushfirst(is, i)

pushfirst(is::IndexSet{0},
          i::Index) = IndexSet(i)

# Overload the unexported NDTensors version
NDTensors.pushfirst(is::IndexSet{0},
                  i::Index) = pushfirst(is, i)

"""
    instertat(is1::IndexSet, is2, pos::Int)

Remove the index at pos and insert the indices
is2 starting at that position.
"""
function insertat(is1::IndexSet,
                  is2,
                  pos::Int)
  return IndexSet(NDTensors.insertat(Tuple(is1),
                                   Tuple(IndexSet(is2)),
                                   pos))
end

# Overload the unexported NDTensors version
NDTensors.insertat(is1::IndexSet,
                   is2,
                   pos::Int) = insertat(is1, is2, pos)

"""
    instertafter(is1::IndexSet, is2, pos)

Insert the indices is2 after position pos.
"""
function insertafter(is::IndexSet, I...)
  return IndexSet(NDTensors.insertafter(Tuple(is), I...))
end

# Overload the unexported NDTensors version
NDTensors.insertafter(is::IndexSet,
                    I...) = insertafter(is, I...)

function deleteat(is::IndexSet, I...)
  return IndexSet(NDTensors.deleteat(Tuple(is),I...))
end

# Overload the unexported NDTensors version
NDTensors.deleteat(is::IndexSet,
                   I...) = deleteat(is, I...)

function getindices(is::IndexSet, I...)
  return IndexSet(NDTensors.getindices(Tuple(is), I...))
end

NDTensors.getindices(is::IndexSet,
                     I...) = getindices(is, I...)

#
# QN functions
#

"""
    setdirs(is::IndexSet, dirs::Arrow...)

Return a new IndexSet with indices `setdir(is[i], dirs[i])`.
"""
function setdirs(is::IndexSet{N}, dirs) where {N}
  return IndexSet(ntuple(i -> setdir(is[i], dirs[i]), Val(N)))
end

"""
    dir(is::IndexSet, i::Index)

Return the direction of the Index `i` in the IndexSet `is`.
"""
function dir(is1::IndexSet, i::Index)
  return dir(getfirst(is1, i))
end

"""
    dirs(is::IndexSet, inds)

Return a tuple of the directions of the indices `inds` in 
the IndexSet `is`.
"""
function dirs(is1::IndexSet, inds)
  return ntuple(i -> dir(is1, inds[i]), Val(length(inds)))
end

hasqns(is::IndexSet) = any(hasqns,is)

"""
    nblocks(::IndexSet, i::Int)

The number of blocks in the specified dimension.
"""
function NDTensors.nblocks(inds::IndexSet, i::Int)
  return nblocks(Tuple(inds),i)
end

function NDTensors.nblocks(inds::IndexSet, is)
  return nblocks(Tuple(inds),is)
end

"""
    nblocks(::IndexSet)

A tuple of the number of blocks in each
dimension.
"""
function NDTensors.nblocks(inds::IndexSet{N}) where {N}
  return ntuple(i->nblocks(inds,i),Val(N))
end

function NDTensors.nblocks(inds::NTuple{N,<:Index}) where {N}
  return nblocks(IndexSet(inds))
end

ndiagblocks(inds) = minimum(nblocks(inds))

# TODO: generic to IndexSet and BlockDims
function eachblock(inds::IndexSet)
  return CartesianIndices(nblocks(inds))
end

# TODO: turn this into an iterator instead
# of returning a Vector
function eachdiagblock(inds::IndexSet{N}) where {N}
  return [ntuple(_->i,Val(N)) for i in 1:ndiagblocks(inds)]
end

"""
    flux(inds::IndexSet, block::Tuple{Vararg{Int}})

Get the flux of the specified block, for example:
```
i = Index(QN(0)=>2, QN(1)=>2)
is = IndexSet(i, dag(i'))
flux(is, (1,1)) == QN(0)
flux(is, (2,1)) == QN(1)
flux(is, (1,2)) == QN(-1)
flux(is, (2,2)) == QN(0)
```
"""
function flux(inds::IndexSet, block)
  qntot = QN()
  for n in 1:length(inds)
    ind = inds[n]
    qntot += qn(ind, block[n])
  end
  return qntot
end

"""
    flux(inds::IndexSet, I::Int...)

Get the flux of the block that the specified
index falls in.
```
i = Index(QN(0)=>2, QN(1)=>2)
is = IndexSet(i, dag(i'))
flux(is, 3, 1) == QN(1)
flux(is, 1, 2) == QN(0)
```
"""
flux(inds::IndexSet,
     vals::Int...) = flux(inds, block(inds, vals...))

"""
    ITensors.block(inds::IndexSet, I::Int...)

Get the block that the specified index falls in.

This is mostly an internal function, and the interface
is subject to change.
```
i = Index(QN(0)=>2, QN(1)=>2)
is = IndexSet(i, dag(i'))
ITensors.block(is, 3, 1) == (2,1)
ITensors.block(is, 1, 2) == (1,1)
```
"""
block(inds::IndexSet,
      vals::Int...) = blockindex(inds, vals...)[2]

function Base.show(io::IO, is::IndexSet)
  for i in is
    print(io, i)
    print(io, " ")
  end
end

#
# Read and write
#

function readcpp(io::IO,::Type{<:IndexSet};kwargs...)
  format = get(kwargs,:format,"v3")
  is = IndexSet()
  if format=="v3"
    size = read(io,Int)
    function readind(io,n)
      i = readcpp(io,Index;kwargs...)
      stride = read(io,UInt64)
      return i
    end
    is = IndexSet(ntuple(n->readind(io,n),size))
  else
    throw(ArgumentError("read IndexSet: format=$format not supported"))
  end
  return is
end

function HDF5.write(parent::Union{HDF5File,HDF5Group},
                    name::AbstractString,
                    is::IndexSet)
  g = g_create(parent,name)
  attrs(g)["type"] = "IndexSet"
  attrs(g)["version"] = 1
  N = length(is)
  write(g,"length",N)
  for n=1:N
    write(g,"index_$n",is[n])
  end
end

function HDF5.read(parent::Union{HDF5File,HDF5Group},
                   name::AbstractString,
                   ::Type{<:IndexSet})
  g = g_open(parent,name)
  if read(attrs(g)["type"]) != "IndexSet"
    error("HDF5 group or file does not contain IndexSet data")
  end
  N = read(g,"length")
  it = ntuple(n->read(g,"index_$n",Index),N)
  return IndexSet(it)
end

import .NDTensors.store
@deprecate store(is::IndexSet) data(is)
<|MERGE_RESOLUTION|>--- conflicted
+++ resolved
@@ -748,32 +748,14 @@
   return is
 end
 
-<<<<<<< HEAD
+replaceind(is::IndexSet, i1::Index, i2::Index) = replaceinds(is, (i1,), (i2,))
+
 function swapinds(is::IndexSet, inds1, inds2)
-  (length(inds1) == 1) && (inds1 = ((inds1, )..., ))
-  (length(inds2) == 1) && (inds2 = ((inds2, )..., ))
-  replaceinds(is, (inds1..., inds2...), (inds2..., inds1...))
-end
-
-=======
-replaceind(is::IndexSet, i1::Index, i2::Index) = replaceinds(is, (i1,), (i2,))
-
-function swapinds(is::IndexSet, inds1, inds2)
-  is1 = IndexSet(inds1)
-  is2 = IndexSet(inds2)
-
-  # Temporary indices for swapping
-  is2_sim = sim(is2)
-
-  is = replaceinds(is, is1, is2_sim)
-  is = replaceinds(is, is2, is1)
-  is = replaceinds(is, is2_sim, is2)
-  return is
+  return replaceinds(is, (inds1..., inds2...), (inds2..., inds1...))
 end
 
 swapind(is::IndexSet, i1::Index, i2::Index) = swapinds(is, (i1,), (i2,))
 
->>>>>>> 4c43782a
 NDTensors.dense(::Type{<:IndexSet}) = IndexSet
 
 NDTensors.dense(is::IndexSet) = IndexSet(dense(is...))
