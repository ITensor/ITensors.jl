--- conflicted
+++ resolved
@@ -497,7 +497,6 @@
               fmatch(tags)(i)
 end
 
-<<<<<<< HEAD
 """
     indmatch
 
@@ -532,8 +531,6 @@
   return r
 end
 
-=======
->>>>>>> bfd1205d
 function Base.setdiff(f::Function,
                       A::IndexSet,
                       Bs::IndexSet...)
