export IndexSet,
       hasindex,
       hasinds,
       hassameinds,
       findindex,
       findinds,
       indexposition,
       swaptags,
       swaptags!,
       swapprime,
       swapprime!,
       mapprime,
       mapprime!,
       commoninds,
       commonindex,
       uniqueinds,
       uniqueindex,
       dims,
       minDim,
       maxDim,
       push,
       permute

<<<<<<< HEAD
struct IndexSet{N}
  inds::MVector{N,Index}
  IndexSet{N}(inds::MVector{N,Index}) where {N} = new{N}(inds)
  IndexSet{N}(inds::NTuple{N,Index}) where {N} = new{N}(inds)
  IndexSet{0}() = new{0}(())
  IndexSet{0}(::Tuple{}) = new{0}(())
=======
struct IndexSet
  inds::Vector{Index}
  IndexSet(inds::Vector{Index}) = new(inds)
>>>>>>> 29e4530e
end
IndexSet(inds::MVector{N,Index}) where {N} = IndexSet{N}(inds)
IndexSet(inds::NTuple{N,Index}) where {N} = IndexSet{N}(inds)

inds(is::IndexSet) = is.inds

# Empty constructor
IndexSet() = IndexSet{0}()
IndexSet(::Tuple{}) = IndexSet()

# Construct of some size
IndexSet{N}() where {N} = IndexSet{N}(ntuple(_->Index(),Val(N)))
IndexSet(::Val{N}) where {N} = IndexSet{N}()

# Construct from various sets of indices
IndexSet{N}(inds::Vararg{Index,N}) where {N} = IndexSet{N}(NTuple{N,Index}(inds))
IndexSet(inds::Vararg{Index,N}) where {N} = IndexSet{N}(inds...)

IndexSet{N}(ivs::NTuple{N,IndexVal}) where {N} = IndexSet{N}(ntuple(i->ind(ivs[i]),Val(N)))
IndexSet(ivs::NTuple{N,IndexVal}) where {N} = IndexSet{N}(ivs)
IndexSet{N}(ivs::Vararg{IndexVal,N}) where {N} = IndexSet{N}(tuple(ivs...))
IndexSet(ivs::Vararg{IndexVal,N}) where {N} = IndexSet{N}(tuple(ivs...))

# Construct from various sets of IndexSets
IndexSet(inds::IndexSet) = inds
IndexSet(inds::IndexSet,i::Index) = IndexSet(inds...,i)
IndexSet(i::Index,inds::IndexSet) = IndexSet(i,inds...)
IndexSet(is1::IndexSet,is2::IndexSet) = IndexSet(is1...,is2...)

# This is used in type promotion in the Tensor contraction code
Base.promote_rule(::Type{<:IndexSet},::Type{Val{N}}) where {N} = IndexSet{N}

ValLength(::Type{IndexSet{N}}) where {N} = Val{N}
ValLength(::IndexSet{N}) where {N} = Val(N)

# TODO: make a version that accepts an arbitrary set of IndexSets
# as well as mixtures of seperate Indices and Tuples of Indices.
# Look at jointuples in the DenseTensor decomposition logic.
IndexSet(inds::NTuple{2,IndexSet}) = IndexSet(inds...)

# Convert to an Index if there is only one
Index(is::IndexSet) = length(is)==1 ? is[1] : error("Number of Index in IndexSet ≠ 1")

function Base.show(io::IO, is::IndexSet)
  for i in is.inds
    print(io,i)
    print(io," ")
  end
end

<<<<<<< HEAD
Base.getindex(is::IndexSet,n::Integer) = getindex(is.inds,n)
Base.setindex!(is::IndexSet,i::Index,n::Integer) = setindex!(is.inds,i,n)
Base.length(is::IndexSet{N}) where {N} = N
Base.length(::Type{IndexSet{N}}) where {N} = N
=======
getindex(is::IndexSet,n::Integer) = getindex(is.inds,n)
setindex!(is::IndexSet,i::Index,n::Integer) = setindex!(is.inds,i,n)
lastindex(is :: IndexSet) = lastindex(is.inds)
length(is::IndexSet) = length(is.inds)
>>>>>>> 29e4530e
order(is::IndexSet) = length(is)
Base.copy(is::IndexSet) = IndexSet(copy(is.inds))
dims(is::IndexSet{N}) where {N} = ntuple(i->dim(is[i]),Val(N))
dim(is::IndexSet) = prod(dim.(is))
dim(is::IndexSet,pos::Integer) = dim(is[pos])

# Optimize this (right own function that extracts dimensions
# with a function)
Base.strides(is::IndexSet) = Base.size_to_strides(1, dims(is)...)
Base.stride(is::IndexSet,k::Integer) = strides(is)[k]

dag(is::IndexSet) = IndexSet(dag.(is.inds))

# Allow iteration
Base.iterate(is::IndexSet{N},state::Int=1) where {N} = state > N ? nothing : (is[state], state+1)

Base.eltype(is::Type{<:IndexSet}) = Index
Base.eltype(is::IndexSet) = eltype(typeof(is))

# Needed for findfirst (I think)
Base.keys(is::IndexSet{N}) where {N} = 1:N

StaticArrays.push(is::IndexSet{N},i::Index) where {N} = IndexSet{N+1}(push(is.inds,i))
StaticArrays.pushfirst(is::IndexSet{N},i::Index) where {N} = IndexSet{N+1}(pushfirst(is.inds,i))

unioninds(is1::IndexSet{N1},is2::IndexSet{N2}) where {N1,N2} = IndexSet{N1+N2}(is1...,is2...)

# This is to help with some generic programming in the Tensor
# code (it helps to construct an IndexSet(::NTuple{N,Index}) where the 
# only known thing for dispatch is a concrete type such
# as IndexSet{4})
StaticArrays.similar_type(::Type{IndsT},::Val{N}) where {IndsT<:IndexSet,N} = IndexSet{N}

sim(is::IndexSet{N}) where {N} = IndexSet{N}(ntuple(i->sim(is[i]),Val(N)))

"""
minDim(is::IndexSet)

Get the minimum dimension of the indices in the index set.

Returns 1 if the IndexSet is empty.
"""
function minDim(is::IndexSet)
  length(is) == 0 && (return 1)
  md = dim(is[1])
  for n ∈ 2:length(is)
    md = min(md,dim(is[n]))
  end
  return md
end

"""
maxDim(is::IndexSet)

Get the maximum dimension of the indices in the index set.

Returns 1 if the IndexSet is empty.
"""
function maxDim(is::IndexSet)
  length(is) == 0 && (return 1)
  md = dim(is[1])
  for n ∈ 2:length(is)
    md = max(md,dim(is[n]))
  end
  return md
end

# 
# Set operations
#

# inds has the index i
function hasindex(inds,i::Index)
  is = IndexSet(inds)
  for j ∈ is
    i==j && return true
  end
  return false
end

# Binds is subset of Ainds
function hasinds(Binds,Ainds)
  Ais = IndexSet(Ainds)
  for i ∈ Ais
    !hasindex(Binds,i) && return false
  end
  return true
end
hasinds(Binds,Ainds::Index...) = hasinds(Binds,IndexSet(Ainds...))

# Set equality (order independent)
function hassameinds(Ainds,Binds)
  Ais = IndexSet(Ainds)
  Bis = IndexSet(Binds)
  return hasinds(Ais,Bis) && length(Ais) == length(Bis)
end

"""
==(is1::IndexSet, is2::IndexSet)

IndexSet quality (order dependent)
"""
function ==(Ais::IndexSet,Bis::IndexSet)
  length(Ais) ≠ length(Bis) && return false
  for i ∈ 1:length(Ais)
    Ais[i] ≠ Bis[i] && return false
  end
  return true
end

# Helper function for uniqueinds
# Return true if the Index is not in any
# of the input sets of indices
function _is_unique_index(j::Index,inds::T) where {T<:Tuple}
  for I in inds
    hasindex(I,j) && return false
  end
  return true
end
# Version taking one ITensor or IndexSet
function _is_unique_index(j::Index,inds)
  hasindex(inds,j) && return false
  return true
end


"""
uniqueinds(Ais,Bis...)

Output the IndexSet with Indices in Ais but not in
the IndexSets Bis.
"""
function uniqueinds(Ainds,Binds)
  Ais = IndexSet(Ainds)
  Cis = IndexSet()
  for j ∈ Ais
    _is_unique_index(j,Binds) && (Cis = push(Cis,j))
  end
  return Cis
end

"""
uniqueindex(Ais,Bis)

Output the Index in Ais but not in the IndexSets Bis.
Otherwise, return a default constructed Index.

In the future, this may throw an error if more than 
one Index is found.
"""
function uniqueindex(Ainds,Binds)
  Ais = IndexSet(Ainds)
  for j ∈ Ais
    _is_unique_index(j,Binds) && return j
  end
  return nothing
end
# This version can check for repeats, but is a bit
# slower because of IndexSet allocation
#uniqueindex(Ais,Bis) = Index(uniqueinds(Ais,Bis)) 

setdiff(Ais::IndexSet,Bis) = uniqueinds(Ais,Bis)

"""
commoninds(Ais,Bis)

Output the IndexSet in the intersection of Ais and Bis
"""
function commoninds(Ainds,Binds)
  Ais = IndexSet(Ainds)
  Cis = IndexSet()
  for i ∈ Ais
    hasindex(Binds,i) && (Cis = push(Cis,i))
  end
  return Cis
end

"""
commonindex(Ais,Bis)

Output the Index common to Ais and Bis.
If more than one Index is found, throw an error.
Otherwise, return a default constructed Index.
"""
function commonindex(Ainds,Binds)
  Ais = IndexSet(Ainds)
  for i ∈ Ais
    hasindex(Binds,i) && return i
  end
  return nothing
end
# This version checks if there are more than one indices
#commonindex(Ais,Bis) = Index(commoninds(Ais,Bis))

"""
findinds(inds,tags)

Output the IndexSet containing the subset of indices
of inds containing the tags in the input tagset.
"""
function findinds(inds,tags)
  is = IndexSet(inds)
  ts = TagSet(tags)
  found_inds = IndexSet()
  for i ∈ is
    if hastags(i,ts)
      found_inds = push(found_inds,i)
    end
  end
  return found_inds
end
"""
findindex(inds,tags)

Output the Index containing the tags in the input tagset.
If more than one Index is found, throw an error.
Otherwise, return a default constructed Index.
"""
function findindex(inds,tags)
  is = IndexSet(inds)
  ts = TagSet(tags)
  for i ∈ is
    if hastags(i,ts)
      return i
    end
  end
  # TODO: should this return `nothing` if no Index is found?
  return nothing
end
# This version checks if there are more than one indices
#findindex(inds, tags) = Index(findinds(inds,tags))

# TODO: Should this return `nothing` like `findfirst`?
# Should this just use `findfirst`?
function indexposition(is::IndexSet,
                       i::Index)
  for (n,j) in enumerate(is)
    if i==j
      return n
    end
  end
  return nothing
end

# From a tag set or index set, find the positions
# of the matching indices as a vector of integers
indexpositions(inds) = collect(1:length(inds))
indexpositions(inds, match::Nothing) = collect(1:length(inds))
#indexpositions(inds, match::Tuple{}) = collect(1:length(inds))
# Version for matching a tag set
function indexpositions(inds, match::T) where {T<:Union{AbstractString,
                                                        Tuple{<:AbstractString,<:Integer},
                                                        TagSet}}
  is = IndexSet(inds)
  tsmatch = TagSet(match)
  pos = Int[]
  for (j,I) ∈ enumerate(is)
    hastags(I,tsmatch) && push!(pos,j)
  end
  return pos
end
# Version for matching a collection of indices
function indexpositions(inds, match)
  is = IndexSet(inds)
  ismatch = IndexSet(match)
  pos = Int[]
  for (j,I) ∈ enumerate(is)
    hasindex(ismatch,I) && push!(pos,j)
  end
  return pos
end
# Version for matching a list of indices
indexpositions(inds, match_inds::Index...) = indexpositions(inds, IndexSet(match_inds...))

#
# Tagging functions
#

function prime!(is::IndexSet, plinc::Integer, match = nothing)
  pos = indexpositions(is, match)
  for jj ∈ pos
    is[jj] = prime(is[jj],plinc)
  end
  return is
end
prime!(is::IndexSet,match=nothing) = prime!(is,1,match)
prime(is::IndexSet, vargs...) = prime!(copy(is), vargs...)
# For is' notation
adjoint(is::IndexSet) = prime(is)

function setprime!(is::IndexSet, plev::Integer, match = nothing)
  pos = indexpositions(is, match)
  for jj ∈ pos
    is[jj] = setprime(is[jj],plev)
  end
  return is
end
setprime(is::IndexSet, vargs...) = setprime!(copy(is), vargs...)

noprime!(is::IndexSet, match = nothing) = setprime!(is, 0, match)
noprime(is::IndexSet, vargs...) = noprime!(copy(is), vargs...)

function swapprime!(is::IndexSet, 
                    pl1::Int,
                    pl2::Int,
<<<<<<< HEAD
                    vargs...) 
  pos = indexpositions(is,vargs...)
  for n in pos
    if plev(is[n])==pl1
      is[n] = setprime(is[n],pl2)
    elseif plev(is[n])==pl2
      is[n] = setprime(is[n],pl1)
    end
  end
  return is
=======
                    match = nothing)
  pl3 = maximum(plev.(is) ∪ [pl1, pl2]) + 1
  mapprime!(is, pl2, pl3, match)
  mapprime!(is, pl1, pl2, match)
  mapprime!(is, pl3, pl1, match)
>>>>>>> 29e4530e
end

swapprime(is::IndexSet,pl1::Int,pl2::Int,vargs...) = swapprime!(copy(is),pl1,pl2,vargs...)

function mapprime!(is::IndexSet,
                   plold::Integer,
                   plnew::Integer,
                   match = nothing)
  pos = indexpositions(is,match)
  for n in pos
    if plev(is[n])==plold 
      is[n] = setprime(is[n],plnew)
    end
  end
  return is
end

function mapprime(is::IndexSet,
                  plold::Integer,
                  plnew::Integer,
                  match=nothing)
  return mapprime!(copy(is),plold,plnew,match)
end


function addtags!(is::IndexSet,
                  tags,
                  match = nothing)
  pos = indexpositions(is, match)
  for jj ∈ pos
    is[jj] = addtags(is[jj],tags)
  end
  return is
end
addtags(is, vargs...) = addtags!(copy(is), vargs...)

function settags!(is::IndexSet,
                  ts,
                  match = nothing)
  pos = indexpositions(is, match)
  for jj ∈ pos
    is[jj] = settags(is[jj],ts)
  end
  return is
end
settags(is, vargs...) = settags!(copy(is), vargs...)

function removetags!(is::IndexSet,
                     tags,
                     match = nothing)
  pos = indexpositions(is, match)
  for jj ∈ pos
    is[jj] = removetags(is[jj],tags)
  end
  return is
end
removetags(is, vargs...) = removetags!(copy(is), vargs...)

function replacetags!(is::IndexSet,
                      tags_old, tags_new,
                      match = nothing)
  pos = indexpositions(is, match)
  for jj ∈ pos
    is[jj] = replacetags(is[jj],tags_old,tags_new)
  end
  return is
end
replacetags(is, vargs...) = replacetags!(copy(is), vargs...)

# TODO: write more efficient version in terms
# of indexpositions like swapprime!
function swaptags!(is::IndexSet,
                   tags1, tags2,
                   match = nothing)
  ts1 = TagSet(tags1)
  ts2 = TagSet(tags2)
  # TODO: add debug check that this "random" tag
  # doesn't clash with ts1 or ts2
  tstemp = TagSet("e43efds")
  plev(ts1) ≥ 0 && (tstemp = setprime(tstemp,431534))
  replacetags!(is, ts1, tstemp, match)
  replacetags!(is, ts2, ts1, match)
  replacetags!(is, tstemp, ts2, match)
  return is
end
swaptags(is, vargs...) = swaptags!(copy(is), vargs...)

#
# Helper functions for contracting ITensors
#

function compute_contraction_labels(Ai::IndexSet{N1},
                                    Bi::IndexSet{N2}) where {N1,N2}
  rA = length(Ai)
  rB = length(Bi)
  Aind = MVector{N1,Int}(ntuple(_->0,Val(N1)))
  Bind = MVector{N2,Int}(ntuple(_->0,Val(N2)))

  ncont = 0
  for i = 1:rA, j = 1:rB
    if Ai[i]==Bi[j]
      Aind[i] = Bind[j] = -(1+ncont)
      ncont += 1
    end
  end

  u = ncont
  for i = 1:rA
    if(Aind[i]==0) Aind[i] = (u+=1) end
  end
  for j = 1:rB
    if(Bind[j]==0) Bind[j] = (u+=1) end
  end

  return (NTuple{N1,Int}(Aind),NTuple{N2,Int}(Bind))
end

# Move this to tensor, since this logic is different
# for contracting different kinds of storage
# Also, generalize this to not just use IndexSet
function contract_inds(Ais::IndexSet{N1},
                       Alabel::NTuple{N1,Int},
                       Bis::IndexSet{N2},
                       Blabel::NTuple{N2,Int}) where {N1,N2}
  ncont = 0
  for i in Alabel
    i < 0 && (ncont += 1)
  end
  NR = N1+N2-2*ncont
  Clabel = Vector{Int}(undef,NR)
  Cis = Vector{Index}(undef,NR)
  u = 1
  @inbounds for i ∈ 1:N1
    if(Alabel[i] > 0) 
      Clabel[u] = Alabel[i]; 
      Cis[u] = Ais[i]; 
      u += 1 
    end
  end
  @inbounds for i ∈ 1:N2
    if(Blabel[i] > 0) 
      Clabel[u] = Blabel[i]; 
      Cis[u] = Bis[i]; 
      u += 1 
    end
  end
  return IndexSet{NR}(Cis...),NTuple{NR,Int}(Clabel)
end

# TODO: implement this in terms of a tuple,
# overload Base.strides and implement strides(inds,j)
# to get the jth stride
# TODO: should the IndexSet store the strides?
function compute_strides(inds::IndexSet)
  r = order(inds)
  stride = zeros(Int, r)
  s = 1
  for i = 1:r
    stride[i] = s
    s *= dim(inds[i])
  end
  return stride
end

<<<<<<< HEAD
#
# More general set functions
#

function permute(is::IndexSet{N},perm) where {N}
  indsp = ntuple(i->is[perm[i]], Val(N))
  return IndexSet(indsp)
end

# Permute some other type by perm
# (for example, tuple, MVector, etc.)
# as long as the constructor accepts a tuple
function permute(is::T,perm) where {T}
  indsp = ntuple(i->is[perm[i]], Val(length(is)))
  return T(indsp)
end

"""
getperm(col1,col2)

Get the permutation that takes collection 2 to collection 1,
such that col2[p].==col1
"""
function getperm(s1::Union{IndexSet{N},NTuple{N}}, s2::Union{IndexSet{N},NTuple{N}}) where {N}
  return ntuple(i->findfirst(==(s1[i]),s2),Val(N))
end

"""
getperm(col1,col2,col3)

Get the permutations that takes collections 2 and 3 to collection 1.
"""
function getperms(s::IndexSet{N},s1::IndexSet{N1},s2::IndexSet{N2}) where {N1,N2,N}
  N1+N2≠N && error("Size of partial sets don't match with total set")
  perm1 = ntuple(i->findfirst(==(s1[i]),s),Val(N1))
  perm2 = ntuple(i->findfirst(==(s2[i]),s),Val(N2))
  isperm((perm1...,perm2...)) || error("Combined permutations are $((perm1...,perm2...)), not a valid permutation")
  return perm1,perm2
end

"""
Determine if s1 and s2 have no overlapping elements.
"""
function isdisjoint(s1,s2)
  for i1 ∈ 1:length(s1)
    for i2 ∈ 1:length(s2)
      s1[i1] == s2[i2] && return false
    end
  end
  return true
end

"""
Determine if P is a trivial permutation. Errors if P is not a valid
permutation.
"""
function is_trivial_permutation(P)
  isperm(P) || error("Input is not a permutation")
  # TODO: use `all(n->P[n]==n,1:length(P))`?
  N = length(P)
  for n = 1:N
    P[n]!=n && return false
  end
  return true
end

function count_unique(labelsT1,labelsT2)
  count = 0
  for l1 ∈ labelsT1
    l1 ∉ labelsT2 && (count += 1)
  end
  return count
end

function count_common(labelsT1,labelsT2)
  count = 0
  for l1 ∈ labelsT1
    l1 ∈ labelsT2 && (count += 1)
  end
  return count
end

function intersect_positions(labelsT1,labelsT2)
  for i1 = 1:length(labelsT1)
    for i2 = 1:length(labelsT2)
      if labelsT1[i1] == labelsT2[i2]
        return i1,i2
      end
    end
  end
  return nothing
end

function is_replacement(labelsT1,labelsT2)
  return count_unique(labelsT1,labelsT2) == 1 &&
         count_common(labelsT1,labelsT2) == 1
end

function is_combiner(labelsT1,labelsT2)
  return count_unique(labelsT1,labelsT2) == 1 &&
         count_common(labelsT1,labelsT2) > 1
end

function is_uncombiner(labelsT1,labelsT2)
  return count_unique(labelsT1,labelsT2) > 1 &&
         count_common(labelsT1,labelsT2) == 1
end
=======
function Base.read(io::IO,::Type{IndexSet};kwargs...)
  format = get(kwargs,:format,"hdf5")
  is = IndexSet()
  if format=="cpp"
    size = read(io,Int)
    resize!(is.inds,size)
    for n=1:size
      i = read(io,Index;kwargs...)
      stride = read(io,UInt64)
      is.inds[n] = i
    end
  else
    throw(ArgumentError("read IndexSet: format=$format not supported"))
  end
  return is
end
>>>>>>> 29e4530e
<|MERGE_RESOLUTION|>--- conflicted
+++ resolved
@@ -21,18 +21,13 @@
        push,
        permute
 
-<<<<<<< HEAD
 struct IndexSet{N}
   inds::MVector{N,Index}
   IndexSet{N}(inds::MVector{N,Index}) where {N} = new{N}(inds)
+  IndexSet{0}(::MVector{0}) = new{0}(())
   IndexSet{N}(inds::NTuple{N,Index}) where {N} = new{N}(inds)
   IndexSet{0}() = new{0}(())
   IndexSet{0}(::Tuple{}) = new{0}(())
-=======
-struct IndexSet
-  inds::Vector{Index}
-  IndexSet(inds::Vector{Index}) = new(inds)
->>>>>>> 29e4530e
 end
 IndexSet(inds::MVector{N,Index}) where {N} = IndexSet{N}(inds)
 IndexSet(inds::NTuple{N,Index}) where {N} = IndexSet{N}(inds)
@@ -42,6 +37,7 @@
 # Empty constructor
 IndexSet() = IndexSet{0}()
 IndexSet(::Tuple{}) = IndexSet()
+IndexSet(::MVector{0}) = IndexSet()
 
 # Construct of some size
 IndexSet{N}() where {N} = IndexSet{N}(ntuple(_->Index(),Val(N)))
@@ -83,17 +79,10 @@
   end
 end
 
-<<<<<<< HEAD
 Base.getindex(is::IndexSet,n::Integer) = getindex(is.inds,n)
 Base.setindex!(is::IndexSet,i::Index,n::Integer) = setindex!(is.inds,i,n)
 Base.length(is::IndexSet{N}) where {N} = N
 Base.length(::Type{IndexSet{N}}) where {N} = N
-=======
-getindex(is::IndexSet,n::Integer) = getindex(is.inds,n)
-setindex!(is::IndexSet,i::Index,n::Integer) = setindex!(is.inds,i,n)
-lastindex(is :: IndexSet) = lastindex(is.inds)
-length(is::IndexSet) = length(is.inds)
->>>>>>> 29e4530e
 order(is::IndexSet) = length(is)
 Base.copy(is::IndexSet) = IndexSet(copy(is.inds))
 dims(is::IndexSet{N}) where {N} = ntuple(i->dim(is[i]),Val(N))
@@ -399,7 +388,6 @@
 function swapprime!(is::IndexSet, 
                     pl1::Int,
                     pl2::Int,
-<<<<<<< HEAD
                     vargs...) 
   pos = indexpositions(is,vargs...)
   for n in pos
@@ -410,13 +398,6 @@
     end
   end
   return is
-=======
-                    match = nothing)
-  pl3 = maximum(plev.(is) ∪ [pl1, pl2]) + 1
-  mapprime!(is, pl2, pl3, match)
-  mapprime!(is, pl1, pl2, match)
-  mapprime!(is, pl3, pl1, match)
->>>>>>> 29e4530e
 end
 
 swapprime(is::IndexSet,pl1::Int,pl2::Int,vargs...) = swapprime!(copy(is),pl1,pl2,vargs...)
@@ -581,7 +562,6 @@
   return stride
 end
 
-<<<<<<< HEAD
 #
 # More general set functions
 #
@@ -689,7 +669,7 @@
   return count_unique(labelsT1,labelsT2) > 1 &&
          count_common(labelsT1,labelsT2) == 1
 end
-=======
+
 function Base.read(io::IO,::Type{IndexSet};kwargs...)
   format = get(kwargs,:format,"hdf5")
   is = IndexSet()
@@ -705,5 +685,4 @@
     throw(ArgumentError("read IndexSet: format=$format not supported"))
   end
   return is
-end
->>>>>>> 29e4530e
+end