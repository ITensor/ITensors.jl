--- conflicted
+++ resolved
@@ -31,16 +31,12 @@
 IndexSet(inds::MVector{N,Index}) where {N} = IndexSet{N}(inds)
 IndexSet(inds::NTuple{N,Index}) where {N} = IndexSet{N}(inds)
 
-<<<<<<< HEAD
 function IndexSet(vi::Vector{Index}) 
   N = length(vi)
   return IndexSet{N}(NTuple{N,Index}(vi))
 end
 
-inds(is::IndexSet) = is.inds
-=======
 Tensors.inds(is::IndexSet) = is.inds
->>>>>>> 34985383
 
 # Empty constructor
 IndexSet() = IndexSet{0}()
@@ -556,166 +552,7 @@
   return (NTuple{N1,Int}(Aind),NTuple{N2,Int}(Bind))
 end
 
-<<<<<<< HEAD
-# Move this to tensor, since this logic is different
-# for contracting different kinds of storage
-# Also, generalize this to not just use IndexSet
-function contract_inds(Ais::IndexSet{N1},
-                       Alabel::NTuple{N1,Int},
-                       Bis::IndexSet{N2},
-                       Blabel::NTuple{N2,Int}) where {N1,N2}
-  ncont = 0
-  for i in Alabel
-    i < 0 && (ncont += 1)
-  end
-  NR = N1+N2-2*ncont
-  Clabel = Vector{Int}(undef,NR)
-  Cis = Vector{Index}(undef,NR)
-  u = 1
-  @inbounds for i ∈ 1:N1
-    if(Alabel[i] > 0) 
-      Clabel[u] = Alabel[i]; 
-      Cis[u] = Ais[i]; 
-      u += 1 
-    end
-  end
-  @inbounds for i ∈ 1:N2
-    if(Blabel[i] > 0) 
-      Clabel[u] = Blabel[i]; 
-      Cis[u] = Bis[i]; 
-      u += 1 
-    end
-  end
-  return IndexSet{NR}(Cis...),NTuple{NR,Int}(Clabel)
-end
-
-# TODO: implement this in terms of a tuple,
-# overload Base.strides and implement strides(inds,j)
-# to get the jth stride
-# TODO: should the IndexSet store the strides?
-function compute_strides(inds::IndexSet)
-  r = order(inds)
-  stride = zeros(Int, r)
-  s = 1
-  for i = 1:r
-    stride[i] = s
-    s *= dim(inds[i])
-  end
-  return stride
-end
-
-#
-# More general set functions
-#
-
-function permute(is::IndexSet{N},perm) where {N}
-  indsp = ntuple(i->is[perm[i]], Val(N))
-  return IndexSet(indsp)
-end
-
-# Permute some other type by perm
-# (for example, tuple, MVector, etc.)
-# as long as the constructor accepts a tuple
-function permute(is::T,perm) where {T}
-  indsp = ntuple(i->is[perm[i]], Val(length(is)))
-  return T(indsp)
-end
-
-"""
-getperm(col1,col2)
-
-Get the permutation that takes collection 2 to collection 1,
-such that col2[p].==col1
-"""
-function getperm(s1::Union{IndexSet{N},NTuple{N}}, s2::Union{IndexSet{N},NTuple{N}}) where {N}
-  return ntuple(i->findfirst(==(s1[i]),s2),Val(N))
-end
-
-"""
-getperm(col1,col2,col3)
-
-Get the permutations that takes collections 2 and 3 to collection 1.
-"""
-function getperms(s::IndexSet{N},s1::IndexSet{N1},s2::IndexSet{N2}) where {N1,N2,N}
-  N1+N2≠N && error("Size of partial sets don't match with total set")
-  perm1 = ntuple(i->findfirst(==(s1[i]),s),Val(N1))
-  perm2 = ntuple(i->findfirst(==(s2[i]),s),Val(N2))
-  isperm((perm1...,perm2...)) || error("Combined permutations are $((perm1...,perm2...)), not a valid permutation")
-  return perm1,perm2
-end
-
-"""
-Determine if s1 and s2 have no overlapping elements.
-"""
-function isdisjoint(s1,s2)
-  for i1 ∈ 1:length(s1)
-    for i2 ∈ 1:length(s2)
-      s1[i1] == s2[i2] && return false
-    end
-  end
-  return true
-end
-
-"""
-Determine if P is a trivial permutation. Errors if P is not a valid
-permutation.
-"""
-function is_trivial_permutation(P)
-  isperm(P) || error("Input is not a permutation")
-  # TODO: use `all(n->P[n]==n,1:length(P))`?
-  N = length(P)
-  for n = 1:N
-    P[n]!=n && return false
-  end
-  return true
-end
-
-function count_unique(labelsT1,labelsT2)
-  count = 0
-  for l1 ∈ labelsT1
-    l1 ∉ labelsT2 && (count += 1)
-  end
-  return count
-end
-
-function count_common(labelsT1,labelsT2)
-  count = 0
-  for l1 ∈ labelsT1
-    l1 ∈ labelsT2 && (count += 1)
-  end
-  return count
-end
-
-function intersect_positions(labelsT1,labelsT2)
-  for i1 = 1:length(labelsT1)
-    for i2 = 1:length(labelsT2)
-      if labelsT1[i1] == labelsT2[i2]
-        return i1,i2
-      end
-    end
-  end
-  return nothing
-end
-
-function is_replacement(labelsT1,labelsT2)
-  return count_unique(labelsT1,labelsT2) == 1 &&
-         count_common(labelsT1,labelsT2) == 1
-end
-
-function is_combiner(labelsT1,labelsT2)
-  return count_unique(labelsT1,labelsT2) == 1 &&
-         count_common(labelsT1,labelsT2) > 1
-end
-
-function is_uncombiner(labelsT1,labelsT2)
-  return count_unique(labelsT1,labelsT2) > 1 &&
-         count_common(labelsT1,labelsT2) == 1
-end
-
-function readCpp(io::IO,::Type{IndexSet};kwargs...)
-=======
 function readcpp(io::IO,::Type{IndexSet};kwargs...)
->>>>>>> 34985383
   format = get(kwargs,:format,"v3")
   is = IndexSet()
   if format=="v3"
@@ -731,7 +568,6 @@
   end
   return is
 end
-<<<<<<< HEAD
 
 function HDF5.write(parent::Union{HDF5File,HDF5Group},
                     name::AbstractString,
@@ -756,6 +592,4 @@
   N = read(g,"length")
   it = ntuple(n->read(g,"index_$n",Index),N)
   return IndexSet(it)
-end
-=======
->>>>>>> 34985383
+end