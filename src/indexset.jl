--- conflicted
+++ resolved
@@ -34,14 +34,13 @@
 IndexSet(inds::SVector{N,<:Index}) where {N} = IndexSet{N}(inds)
 IndexSet(inds::MVector{N,<:Index}) where {N} = IndexSet{N}(inds)
 IndexSet(inds::NTuple{N,<:Index}) where {N} = IndexSet{N}(inds)
-<<<<<<< HEAD
-
+
+# TODO: what is this used for? Should we have this?
+# It is not type stable.
 function IndexSet(vi::Vector{Index}) 
   N = length(vi)
   return IndexSet{N}(NTuple{N,Index}(vi))
 end
-=======
->>>>>>> e84190dc
 
 Tensors.inds(is::IndexSet) = is.inds
 
