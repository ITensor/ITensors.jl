--- conflicted
+++ resolved
@@ -689,25 +689,6 @@
 #  U = reshape(UM,Uinds)
 #  return U,D,spec
 #end
-<<<<<<< HEAD
-
-# eigendecomposition of an order-n tensor according to 
-# positions Lpos and Rpos
-function LinearAlgebra.eigen(T::DenseTensor{<:Number,N,IndsT},
-               Lpos::NTuple{NL,Int},
-               Rpos::NTuple{NR,Int};
-               kwargs...) where {N,IndsT,NL,NR}
-  M = permute_reshape(T,Lpos,Rpos)
-  UM,D = eigen(M;kwargs...)
-  u = ind(UM,2)
-  Linds = similar_type(IndsT,Val{NL})(ntuple(i->inds(T)[Lpos[i]],Val(NL)))
-  Uinds = push(Linds,u)
-  U = reshape(UM,Uinds)
-  return U,D
-end
-=======
->>>>>>> e6d24a19
-
 
 # qr decomposition of an order-n tensor according to 
 # positions Lpos and Rpos
