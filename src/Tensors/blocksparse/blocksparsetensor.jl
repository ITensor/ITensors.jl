export BlockSparseTensor,
       blockview

#
# BlockSparseTensor (Tensor using BlockSparse storage)
#

const BlockSparseTensor{ElT,N,StoreT,IndsT} = Tensor{ElT,N,StoreT,IndsT} where {StoreT<:BlockSparse}

blockoffsets(T::BlockSparseTensor) = blockoffsets(store(T))
nnzblocks(T::BlockSparseTensor) = nnzblocks(store(T))
nnz(T::BlockSparseTensor) = nnz(store(T))

nblocks(T::BlockSparseTensor) = nblocks(inds(T))
blockdims(T::BlockSparseTensor{ElT,N},
          block::Block{N}) where {ElT,N} = blockdims(inds(T),block)
blockdim(T::BlockSparseTensor{ElT,N},
         block::Block{N}) where {ElT,N} = blockdim(inds(T),block)

"""
offset(T::BlockSparseTensor,
       block::Block)

Get the linear offset in the data storage for the specified block.
If the specified block is not non-zero structurally, return nothing.
"""
function offset(T::BlockSparseTensor{ElT,N},
                block::Block{N}) where {ElT,N}
  return offset(blockoffsets(T),block)
end

"""
offset(T::BlockSparseTensor,pos::Int)

Get the offset of the block at position pos
in the block-offsets list.
"""
offset(T::BlockSparseTensor,n::Int) = offset(store(T),n)

"""
blockdim(T::BlockSparseTensor,pos::Int)

Get the block dimension of the block at position pos
in the block-offset list.
"""
blockdim(T::BlockSparseTensor,pos::Int) = blockdim(store(T),pos)

findblock(T::BlockSparseTensor{ElT,N},
          block::Block{N}; sorted=true) where {ElT,N} = findblock(store(T),block; sorted=sorted)

new_block_pos(T::BlockSparseTensor{ElT,N},
              block::Block{N}) where {ElT,N} = new_block_pos(blockoffsets(T),block)

"""
isblocknz(T::BlockSparseTensor,
          block::Block)

Check if the specified block is non-zero
"""
isblocknz(T::BlockSparseTensor{ElT,N},
          block::Block{N}) where {ElT,N} = isblocknz(store(T),block)

function BlockSparseTensor(::Type{ElT},
                           ::UndefInitializer,
                           blockoffsets::BlockOffsets{N},
                           inds) where {ElT<:Number,N}
  nnz_tot = nnz(blockoffsets,inds)
  storage = BlockSparse(ElT,undef,blockoffsets,nnz_tot)
  return Tensor(storage,inds)
end

function BlockSparseTensor(::UndefInitializer,
                           blockoffsets::BlockOffsets{N},
                           inds) where {N}
  return BlockSparseTensor(Float64,undef,blockoffsets,inds)
end

function BlockSparseTensor(::Type{ElT},
                           blockoffsets::BlockOffsets{N},
                           inds) where {ElT<:Number,N}
  nnz_tot = nnz(blockoffsets,inds)
  storage = BlockSparse(ElT,blockoffsets,nnz_tot)
  return Tensor(storage,inds)
end

function BlockSparseTensor(blockoffsets::BlockOffsets,
                           inds)
  return BlockSparseTensor(Float64,blockoffsets,inds)
end

"""
BlockSparseTensor(::UndefInitializer,
                  blocks::Vector{Block{N}},
                  inds)

Construct a block sparse tensor with uninitialized memory
from indices and locations of non-zero blocks.
"""
BlockSparseTensor(::UndefInitializer,
                  blocks::Blocks,
                  inds) = BlockSparseTensor(undef,Float64,blocks,inds)

function BlockSparseTensor(::Type{ElT},
                           ::UndefInitializer,
                           blocks::Blocks,
                           inds) where {ElT}
  blockoffsets,nnz = get_blockoffsets(blocks,inds)
  storage = BlockSparse(ElT,undef,blockoffsets,nnz)
  return Tensor(storage,inds)
end

function BlockSparseTensor(::UndefInitializer,
                           blocks::Blocks{N},
                           inds::Vararg{DimT,N}) where {DimT,N}
  return BlockSparseTensor(undef,blocks,inds)
end

"""
BlockSparseTensor(inds)

Construct a block sparse tensor with no blocks.
"""
function BlockSparseTensor(inds)
  return BlockSparseTensor(BlockOffsets{length(inds)}(),inds)
end

"""
BlockSparseTensor(inds)

Construct a block sparse tensor with no blocks.
"""
function BlockSparseTensor(inds::Vararg{DimT,N}) where {DimT,N}
  return BlockSparseTensor(BlockOffsets{N}(),inds)
end

"""
BlockSparseTensor(blocks::Vector{Block{N}},
                  inds)

Construct a block sparse tensor with the specified blocks.
Defaults to setting structurally non-zero blocks to zero.
"""
<<<<<<< HEAD
function BlockSparseTensor(blocks::Blocks{N},
                           inds) where {N}
=======
BlockSparseTensor(blocks::Vector{Block{N}},
                  inds) where {N} = BlockSparseTensor(Float64,blocks,inds)

function BlockSparseTensor(::Type{ElT},
                           blocks::Vector{Block{N}},
                           inds) where {ElT,N}
>>>>>>> b3d0bb54
  blockoffsets,offset_total = get_blockoffsets(blocks,inds)
  storage = BlockSparse(ElT,blockoffsets,offset_total)
  return Tensor(storage,inds)
end

#function BlockSparseTensor(blocks::Vector{Block{N}},
#                           inds) where {N}
#  blockoffsets,offset_total = get_blockoffsets(blocks,inds)
#  storage = BlockSparse(blockoffsets,offset_total)
#  return Tensor(storage,inds)
#end

"""
BlockSparseTensor(blocks::Vector{Block{N}},
                  inds...)

Construct a block sparse tensor with the specified blocks.
Defaults to setting structurally non-zero blocks to zero.
"""
function BlockSparseTensor(blocks::Blocks{N},
                           inds::Vararg{DimT,N}) where {DimT,N}
  return BlockSparseTensor(blocks,inds)
end

function Base.similar(::BlockSparseTensor{ElT,N},
                      blockoffsets::BlockOffsets{N},
                      inds) where {ElT,N}
  return BlockSparseTensor(ElT,undef,blockoffsets,inds)
end

function Base.similar(::Type{<:BlockSparseTensor{ElT,N}},
                      blockoffsets::BlockOffsets{N},
                      inds) where {ElT,N}
  return BlockSparseTensor(ElT,undef,blockoffsets,inds)
end

# Basic functionality for AbstractArray interface
Base.IndexStyle(::Type{<:BlockSparseTensor}) = IndexCartesian()

# Given a CartesianIndex in the range dims(T), get the block it is in
# and the index within that block
function blockindex(T::BlockSparseTensor{ElT,N},
                    i::Vararg{Int,N}) where {ElT,N}
  # Start in the (1,1,...,1) block
  current_block_loc = @MVector ones(Int,N)
  current_block_dims = blockdims(T,Tuple(current_block_loc))
  block_index = MVector(i)
  for dim in 1:N
    while block_index[dim] > current_block_dims[dim]
      block_index[dim] -= current_block_dims[dim]
      current_block_loc[dim] += 1
      current_block_dims = blockdims(T,Tuple(current_block_loc))
    end
  end
  return Block{N}(block_index),Tuple(current_block_loc)
end

# Special case for scalar BlockSparseTensor
function blockindex(T::BlockSparseTensor{ElT,0}) where {ElT}
  return Block{0}(),()
end

# Get the starting index of the block
function blockstart(T::BlockSparseTensor{ElT,N},
                    block::Block{N}) where {ElT,N}
  start_index = @MVector ones(Int,N)
  for j in 1:N
    ind_j = ind(T,j)
    for block_j in 1:block[j]-1
      start_index[j] += blockdim(ind_j,block_j)
    end
  end
  return CartesianIndex(Tuple(start_index))
end

# Get the ending index of the block
function blockend(T::BlockSparseTensor{ElT,N},
                  block) where {ElT,N}
  end_index = @MVector zeros(Int,N)
  for j in 1:N
    ind_j = ind(T,j)
    for block_j in 1:block[j]
      end_index[j] += blockdim(ind_j,block_j)
    end
  end
  return CartesianIndex(Tuple(end_index))
end

# Get the CartesianIndices for the range of indices
# of the specified
function blockindices(T::BlockSparseTensor{ElT,N},
                      block) where {ElT,N}
  return blockstart(T,block):blockend(T,block)
end

"""
indexoffset(T::BlockSparseTensor,i::Int...) -> offset,block,blockoffset

Get the offset in the data of the specified
CartesianIndex. If it falls in a block that doesn't
exist, return nothing for the offset.
Also returns the block the index is found in and the offset
within the block.
"""
function indexoffset(T::BlockSparseTensor{ElT,N},
                     i::Vararg{Int,N}) where {ElT,N}
  index_within_block,block = blockindex(T,i...)
  block_dims = blockdims(T,block)
  offset_within_block = LinearIndices(block_dims)[CartesianIndex(index_within_block)]
  offset_of_block = offset(T,block)
  offset_of_i = isnothing(offset_of_block) ? nothing : offset_of_block+offset_within_block
  return offset_of_i,block,offset_within_block
end

# TODO: Add a checkbounds
# TODO: write this nicer in terms of blockview?
#       Could write: 
#       block,index_within_block = blockindex(T,i...)
#       return blockview(T,block)[index_within_block]
Base.@propagate_inbounds function Base.getindex(T::BlockSparseTensor{ElT,N},
                                                i::Vararg{Int,N}) where {ElT,N}
  offset,_ = indexoffset(T,i...)
  isnothing(offset) && return zero(ElT)
  return store(T)[offset]
end

Base.@propagate_inbounds function Base.getindex(T::BlockSparseTensor{ElT,0}) where {ElT}
  return store(T)[]
end

# These may not be valid if the Tensor has no blocks
#Base.@propagate_inbounds Base.getindex(T::BlockSparseTensor{<:Number,1},ind::Int) = store(T)[ind]

#Base.@propagate_inbounds Base.getindex(T::BlockSparseTensor{<:Number,0}) = store(T)[1]

# Add the specified block to the BlockSparseTensor
# Insert it such that the blocks remain ordered.
# Defaults to adding zeros.
function addblock!(T::BlockSparseTensor{ElT,N},
                   newblock::Block{N}) where {ElT,N}
  newdim = blockdim(T,newblock)
  newpos = new_block_pos(T,newblock)
  newoffset = 0
  if newpos!=1
    newoffset = offset(T,newpos-1)+blockdim(T,newpos-1)
  end
  # Insert new block into blockoffsets list
  insert!(blockoffsets(T),newpos,BlockOffset{N}(newblock,newoffset))
  # Insert new block into data
  splice!(data(store(T)),newoffset+1:newoffset,zeros(ElT,newdim))
  # Shift the offsets of the block after the inserted one
  for i in newpos+1:nnzblocks(T)
    block_i,offset_i = blockoffsets(T)[i]
    blockoffsets(T)[i] = BlockOffset{N}(block_i,offset_i+newdim)
  end
  return newoffset
end

# TODO: Add a checkbounds
Base.@propagate_inbounds function Base.setindex!(T::BlockSparseTensor{ElT,N},
                                                 val,
                                                 i::Vararg{Int,N}) where {ElT,N}
  offset,block,offset_within_block = indexoffset(T,i...)
  if isnothing(offset)
    offset_of_block = addblock!(T,block)
    offset = offset_of_block+offset_within_block
  end
  store(T)[offset] = val
  return T
end

"""
blockview(T::BlockSparseTensor,block::Block)

Given a specified block, return a Dense Tensor that is a view to the data
in that block
"""
function blockview(T::BlockSparseTensor{ElT,N},
                   block::Block{N}; sorted=true) where {ElT,N}
  pos = findblock(T,block; sorted=sorted)
  return blockview(T,pos)
end

"""
blockview(T::BlockSparseTensor,pos::Int)

Given a specified position in the block-offset list, return a Dense Tensor 
that is a view to the data in that block (to avoid block lookup if the position
is known already).
"""
function blockview(T::BlockSparseTensor,
                   pos::Union{Int,Nothing})
  isnothing(pos) && error("Block must be structurally non-zero to get a view")
  blockoffsetT = offset(T,pos)
  blockT = block(blockoffsets(T)[pos])
  blockdimsT = blockdims(T,blockT)
  dataTslice = @view data(store(T))[blockoffsetT+1:blockoffsetT+prod(blockdimsT)]
  return Tensor(Dense(dataTslice),blockdimsT)
end

# TODO: this is not working right now
#struct EachBlock{ElT,N,StoreT,IndsT}
#  T::BlockSparseTensor{ElT,N,StoreT,IndsT}
#end
#
#function Base.iterate(iter::EachBlock,state=(blockview(iter.T,1),1))
#  block,ind = state
#  ind > nnzblocks(iter.T) && return nothing
#  return blockview(iter.T,ind),ind+1
#end
#
#function eachnzblock(T::BlockSparseTensor)
#  return EachBlock(T)
#end

# convert to Dense
function dense(T::TensorT) where {TensorT<:BlockSparseTensor}
  R = zeros(dense(TensorT),dense(inds(T)))
  for (block,offset) in blockoffsets(T)
    # TODO: make sure this assignment is efficient
    R[blockindices(T,block)] = blockview(T,block)
  end
  return R
end

#
# Operations
#

# TODO: extend to case with different block structures
function Base.:+(T1::BlockSparseTensor,T2::BlockSparseTensor)
  inds(T1) ≠ inds(T2) && error("Cannot add block sparse tensors with different block structure")  
  return Tensor(store(T1)+store(T2),inds(T1))
end

function Base.permutedims(T::BlockSparseTensor{<:Number,N},
                          perm::NTuple{N,Int}) where {N}
  blockoffsetsR,indsR = permutedims(blockoffsets(T),inds(T),perm)
  R = similar(T,blockoffsetsR,indsR)
  permutedims!(R,T,perm)
  return R
end

"""
nzblocks(T::BlockSparse)

Return a vector of the non-zero blocks of the BlockSparse storage.
"""
nzblocks(T::BlockSparse) = nzblocks(blockoffsets(T))

"""
nzblocks(T::BlockSparseTensor)

Return a vector of the non-zero blocks of the BlockSparseTensor.
"""
nzblocks(T::BlockSparseTensor) = nzblocks(store(T))

function _permute_combdims(combdims::NTuple{NC,Int},
                           perm::NTuple{NP,Int}) where {NC,NP}
  res = MVector{NC,Int}(undef)
  iperm = invperm(perm)
  for i in 1:NC
    res[i] = iperm[combdims[i]]
  end
  return Tuple(res)
end

#
# These are functions to help with combining and uncombining
#

# Note that combdims is expected to be contiguous and ordered
# smallest to largest
function combine_dims(blocks::Blocks{N},
                      inds,
                      combdims::NTuple{NC,Int}) where {N,NC}
  nblcks = nblocks(inds,combdims)
  blocks_comb = Blocks{N-NC+1}(undef,nnzblocks(blocks))
  for (i,block) in enumerate(blocks)
    slice = getindices(block,combdims)
    slice_comb = LinearIndices(nblcks)[slice...]
    block_comb = deleteat(block,combdims)
    block_comb = insertafter(block_comb,tuple(slice_comb),minimum(combdims)-1)
    blocks_comb[i] = block_comb
  end
  return blocks_comb
end

# In the dimension dim, permute the blocks
function perm_blocks(blocks::Blocks{N},
                     dim::Int,
                     perm) where {N}
  blocks_perm = Blocks{N}(undef,nnzblocks(blocks))
  iperm = invperm(perm)
  for (i,block) in enumerate(blocks)
    blocks_perm[i] = setindex(block,iperm[block[dim]],dim)
  end
  return blocks_perm
end

# TODO: use that blockcomb is ordered to avoid findfirst
function _number_combined(i::Int,
                          blockcomb::Vector{Int})
  if blockcomb[i] == blockcomb[end]
    start_loc = findfirst(==(blockcomb[end]),blockcomb)
    return length(blockcomb)-start_loc+1
  end
  start_loc = findfirst(==(blockcomb[i]),blockcomb)
  end_loc = findfirst(==(blockcomb[i]+1),blockcomb)-1
  return end_loc-start_loc+1
end

# TODO: use that blockcomb is ordered to avoid findfirst
function _number_combined_shift(i::Int,
                                blockcomb::Vector{Int})
  blockval = blockcomb[i]
  if blockval == 1
    return 0
  end
  ncomb_shift = 0
  for i = 1:blockval-1
    ncomb_shift += findfirst(==(i+1),blockcomb) - findfirst(==(i),blockcomb) - 1
  end
  return ncomb_shift
end

# In the dimension dim, combine the specified blocks
function combine_blocks(blocks::Blocks,
                        dim::Int,
                        blockcomb::Vector{Int})
  blocks_comb = copy(blocks)
  nnz_comb = nnzblocks(blocks)
  i = 1
  while i <= nnz_comb
    block = blocks_comb[i]
    dimval = block[dim]
    ncomb = _number_combined(dimval,blockcomb)
    ncomb_shift = _number_combined_shift(dimval,blockcomb)
    for n = i+1:i+ncomb-1
      deleteat!(blocks_comb,i+1)
    end
    nnz_comb = nnzblocks(blocks_comb)
    blocks_comb[i] = setindex(block,dimval-ncomb_shift,dim)
    i += 1
  end
  return blocks_comb
end

function permutedims_combine(T::BlockSparseTensor{ElT,N},
                             is,
                             perm::NTuple{N,Int},
                             combdims::NTuple{NC,Int},
                             blockperm::Vector{Int},
                             blockcomb::Vector{Int}) where {ElT,N,NC}
  blocks = nzblocks(T)
  blocks_perm = permutedims(blocks,perm)
  combdims_perm = sort(_permute_combdims(combdims,perm))
  indsT = inds(T)
  inds_perm = permute(indsT,perm)
  blocks_perm_comb = combine_dims(blocks_perm,inds_perm,combdims_perm)
  # Now we need to permute and combine the new blocks
  comb_ind_loc = minimum(combdims_perm)
  blocks_perm_comb = perm_blocks(blocks_perm_comb,comb_ind_loc,blockperm)
  inds_to_combine = getindices(inds_perm,combdims_perm)
  ind_comb = ⊗(inds_to_combine...)
  ind_comb = permuteblocks(ind_comb,blockperm)
  inds_perm_comb = deleteat(inds_perm,combdims_perm)
  inds_perm_comb = insertafter(inds_perm_comb,ind_comb,minimum(combdims_perm)-1)
  # Using this sortperm could save some block lookup time
  #offset_perm = sortperm(blocks_perm_comb; lt=isblockless)
  boffs_perm_comb,nnz_perm_comb = get_blockoffsets(blocks_perm_comb,inds_perm_comb)
  storage = BlockSparse(undef,boffs_perm_comb,nnz_perm_comb)
  R = Tensor(storage,inds_perm_comb)
  for (b1,b2) in zip(blocks,blocks_perm_comb)
    bv1 = blockview(T,b1)
    bv2 = blockview(R,b2)
    bv2 = reshape(bv2,permute(size(bv1),perm))
    permutedims!(bv2,bv1,perm)
  end
  blocks_perm_comb = sort(blocks_perm_comb;lt=isblockless)
  blocks_perm_comb = combine_blocks(blocks_perm_comb,comb_ind_loc,blockcomb)
  boffs_perm_comb,_ = get_blockoffsets(blocks_perm_comb,is)
  return Tensor(BlockSparse(data(store(R)),boffs_perm_comb),is)
end

# TODO: optimize by avoiding findfirst
function _number_uncombined(blockval::Int,
                            blockcomb::Vector{Int})
  if blockval == blockcomb[end]
    return length(blockcomb)-findfirst(==(blockval),blockcomb)+1
  end
  return findfirst(==(blockval+1),blockcomb)-findfirst(==(blockval),blockcomb)
end

# TODO: optimize by avoiding findfirst
function _number_uncombined_shift(blockval::Int,
                                  blockcomb::Vector{Int})
  if blockval == 1
    return 0
  end
  ncomb_shift = 0
  for i = 1:blockval-1
    ncomb_shift += findfirst(==(i+1),blockcomb) - findfirst(==(i),blockcomb) - 1
  end
  return ncomb_shift
end

# Uncombine the blocks along the dimension dim
# according to the pattern in blockcomb (for example, blockcomb
# is [1,2,2,3] and dim = 2, so the blocks (1,2),(2,3) get
# split into (1,2),(1,3),(2,4))
function uncombine_blocks(blocks::Blocks{N},
                          dim::Int,
                          blockcomb::Vector{Int}) where {N}
  blocks_uncomb = Blocks{N}()
  ncomb_tot = 0
  for i in 1:length(blocks)
    block = blocks[i]
    blockval = block[dim]
    ncomb = _number_uncombined(blockval,blockcomb)
    ncomb_shift = _number_uncombined_shift(blockval,blockcomb)
    push!(blocks_uncomb,setindex(block,blockval+ncomb_shift,dim))
    for j in 1:ncomb-1
      push!(blocks_uncomb,setindex(block,blockval+ncomb_shift+j,dim))
    end
  end
  return blocks_uncomb
end

function uncombine(T::BlockSparseTensor{<:Number,N},
                   is,
                   combdim::Int,
                   blockperm::Vector{Int},
                   blockcomb::Vector{Int}) where {N,NC}
  ind_uncomb_perm = ⊗(setdiff(is,inds(T))...)
  ind_uncomb = permuteblocks(ind_uncomb_perm,blockperm)
  # Same as inds(T) but with the blocks uncombined
  inds_uncomb = insertat(inds(T),ind_uncomb,combdim)
  inds_uncomb_perm = insertat(inds(T),ind_uncomb_perm,combdim)
  # Uncombine the blocks of T
  blocks_uncomb = uncombine_blocks(nzblocks(T),combdim,blockcomb)
  blocks_uncomb_perm = perm_blocks(blocks_uncomb,combdim,invperm(blockperm))
  boffs_uncomb,_ = get_blockoffsets(blocks_uncomb,inds_uncomb)
  boffs_uncomb_perm,nnz_uncomb_perm = get_blockoffsets(blocks_uncomb_perm,inds_uncomb_perm)
  T_uncomb = Tensor(BlockSparse(data(store(T)),boffs_uncomb),inds_uncomb)
  T_uncomb_perm = Tensor(BlockSparse(undef,boffs_uncomb_perm,nnz_uncomb_perm),inds_uncomb_perm)
  for (b1,b2) in zip(blocks_uncomb,blocks_uncomb_perm)
    bv1 = blockview(T_uncomb,b1)
    bv2 = blockview(T_uncomb_perm,b2)
    copyto!(bv2,bv1)
  end
  return reshape(T_uncomb_perm,is)
end

# TODO: handle case with different element types in R and T
#function permutedims!!(R::BlockSparseTensor{<:Number,N},
#                       T::BlockSparseTensor{<:Number,N},
#                       perm::NTuple{N,Int}) where {N}
#  blockoffsetsTp,indsTp = permute(blockoffsets(T),inds(T),perm)
#  if blockoffsetsTp == blockoffsets(R)
#    R = permutedims!(R,T,perm)
#    return R
#  end
#  R = similar(T,blockoffsetsTp,indsTp)
#  permutedims!(R,T,perm)
#  return R
#end

# TODO: handle case with different element types in R and T
function permutedims!!(R::BlockSparseTensor{<:Number,N},
                       T::BlockSparseTensor{<:Number,N},
                       perm::NTuple{N,Int},
                       f::Function=(r,t)->t) where {N}
  blockoffsetsTp,indsTp = permutedims(blockoffsets(T),inds(T),perm)
  indsTp != inds(R) && error("In permutedims!!, output indices are not permutation of input")
  if blockoffsetsTp == blockoffsets(R)
    R = permutedims!(R,T,perm,f)
    return R
  end
  R = similar(T,blockoffsetsTp,indsTp)
  permutedims!(R,T,perm,f)
  return R
end

function Base.permutedims!(R::BlockSparseTensor{<:Number,N},
                           T::BlockSparseTensor{<:Number,N},
                           perm::NTuple{N,Int},
                           f::Function=(r,t)->t) where {N}
  for (blockT,_) in blockoffsets(T)
    # Loop over non-zero blocks of T/R
    Tblock = blockview(T,blockT)
    Rblock = blockview(R,permute(blockT,perm))
    permutedims!(Rblock,Tblock,perm,f)
  end
  return R
end

#function Base.permutedims!(R::BlockSparseTensor{<:Number,N},
#                           T::BlockSparseTensor{<:Number,N},
#                           perm::NTuple{N,Int},
#                           f::Function) where {N}
#  for (blockT,_) in blockoffsets(T)
#    # Loop over non-zero blocks of T/R
#    Tblock = blockview(T,blockT)
#    Rblock = blockview(R,permute(blockT,perm))
#    permutedims!(Rblock,Tblock,perm,f)
#  end
#  return R
#end

#
# Contraction
#

# TODO: complete this function: determine the output blocks from the input blocks
# Also, save the contraction list (which block-offsets contract with which),
# may not be generic with other contraction functions!
function contraction_output(T1::TensorT1,
                            T2::TensorT2,
                            indsR::IndsR) where {TensorT1<:BlockSparseTensor,
                                                 TensorT2<:BlockSparseTensor,
                                                 IndsR}
  TensorR = contraction_output_type(TensorT1,TensorT2,IndsR)
  return similar(TensorR,blockoffsetsR,indsR)
end

"""
find_matching_positions(t1,t2) -> t1_to_t2

In a tuple of length(t1), store the positions in t2
where the element of t1 is found. Otherwise, store 0
to indicate that the element of t1 is not in t2.

For example, for all t1[pos1] == t2[pos2], t1_to_t2[pos1] == pos2,
otherwise t1_to_t2[pos1] == 0.
"""
function find_matching_positions(t1,t2)
  t1_to_t2 = @MVector zeros(Int,length(t1))
  for pos1 in 1:length(t1)
    for pos2 in 1:length(t2)
      if t1[pos1] == t2[pos2]
        t1_to_t2[pos1] = pos2
      end
    end
  end
  return Tuple(t1_to_t2)
end

function contract_labels(labels1,labels2,labelsR)
  labels1_to_labels2 = find_matching_positions(labels1,labels2)
  labels1_to_labelsR = find_matching_positions(labels1,labelsR)
  labels2_to_labelsR = find_matching_positions(labels2,labelsR)
  return labels1_to_labels2,labels1_to_labelsR,labels2_to_labelsR
end

function are_blocks_contracted(block1::Block{N1},
                               block2::Block{N2},
                               labels1_to_labels2::NTuple{N1,Int}) where {N1,N2}
  for i1 in 1:N1
    i2 = labels1_to_labels2[i1]
    if i2 > 0
      # This dimension is contracted
      if block1[i1] != block2[i2]
        return false
      end
    end
  end
  return true
end

function contract_blocks(block1::Block{N1},
                         labels1_to_labelsR,
                         block2::Block{N2},
                         labels2_to_labelsR,
                         ::Val{NR}) where {N1,N2,NR}
  blockR = @MVector zeros(Int,NR)
  for i1 in 1:N1
    iR = labels1_to_labelsR[i1]
    if iR > 0
      blockR[iR] = block1[i1]
    end
  end
  for i2 in 1:N2
    iR = labels2_to_labelsR[i2]
    if iR > 0
      blockR[iR] = block2[i2]
    end
  end
  return Tuple(blockR)    
end

function contract_blockoffsets(boffs1::BlockOffsets{N1},inds1,labels1,
                               boffs2::BlockOffsets{N2},inds2,labels2,
                               indsR,labelsR) where {N1,N2}
  NR = length(labelsR)
  ValNR = ValLength(labelsR)
  labels1_to_labels2,labels1_to_labelsR,labels2_to_labelsR = contract_labels(labels1,labels2,labelsR)
  blocksR = Block{NR}[]
  contraction_plan = Tuple{Int,Int,Int}[]
  for (pos1,(block1,offset1)) in enumerate(boffs1)
    for (pos2,(block2,offset2)) in enumerate(boffs2)
      if are_blocks_contracted(block1,block2,labels1_to_labels2)
        blockR = contract_blocks(block1,labels1_to_labelsR,
                                 block2,labels2_to_labelsR,
                                 ValNR)
        push!(contraction_plan,(pos1,pos2,0))
        push!(blocksR,blockR)
      end
    end
  end

  sorted_blocksR = sort(blocksR;lt=isblockless)
  unique!(sorted_blocksR)
  blockoffsetsR = BlockOffsets{NR}(undef,length(sorted_blocksR))
  nnzR = 0
  for (i,blockR) in enumerate(sorted_blocksR)
    blockoffsetsR[i] = BlockOffset(blockR,nnzR)
    nnzR += blockdim(indsR,blockR)
  end

  # Now get the locations of the output blocks
  # in the sorted block-offsets list
  for (i,blockR) in enumerate(blocksR)
    posR = findblock(blockoffsetsR,blockR)
    pos1,pos2,_ = contraction_plan[i]
    contraction_plan[i] = (pos1,pos2,posR)
  end

  return blockoffsetsR,contraction_plan
end

function contraction_output(T1::TensorT1,
                            labelsT1,
                            T2::TensorT2,
                            labelsT2,
                            labelsR) where {TensorT1<:BlockSparseTensor,
                                            TensorT2<:BlockSparseTensor}
  indsR = contract_inds(inds(T1),labelsT1,inds(T2),labelsT2,labelsR)
  TensorR = contraction_output_type(TensorT1,TensorT2,typeof(indsR))
  blockoffsetsR,contraction_plan = contract_blockoffsets(blockoffsets(T1),inds(T1),labelsT1,
                                                         blockoffsets(T2),inds(T2),labelsT2,
                                                         indsR,labelsR)
  R = similar(TensorR,blockoffsetsR,indsR)
  return R,contraction_plan
end

function contract(T1::BlockSparseTensor{<:Any,N1},
                  labelsT1,
                  T2::BlockSparseTensor{<:Any,N2},
                  labelsT2,
                  labelsR = contract_labels(labelsT1,labelsT2)) where {N1,N2}
  R,contraction_plan = contraction_output(T1,labelsT1,T2,labelsT2,labelsR)
  R = contract!(R,labelsR,T1,labelsT1,T2,labelsT2,contraction_plan)
  return R
end

function contract!(R::BlockSparseTensor{<:Number,NR},
                   labelsR,
                   T1::BlockSparseTensor{<:Number,N1},
                   labelsT1,
                   T2::BlockSparseTensor{<:Number,N2},
                   labelsT2,
                   contraction_plan) where {N1,N2,NR}
  already_written_to = fill(false,nnzblocks(R))
  # In R .= α .* (T1 * T2) .+ β .* R
  α = 1
  for (pos1,pos2,posR) in contraction_plan
    blockT1 = blockview(T1,pos1)
    blockT2 = blockview(T2,pos2)
    blockR = blockview(R,posR)
    β = 1
    if !already_written_to[posR]
      already_written_to[posR] = true
      # Overwrite the block of R
      β = 0
    end
    contract!(blockR,labelsR,
              blockT1,labelsT1,
              blockT2,labelsT2,
              α,β)
  end
  return R
end

const IntTuple = NTuple{N,Int} where N
const IntOrIntTuple = Union{Int,IntTuple}

function permute_combine(inds::IndsT,
                         pos::Vararg{IntOrIntTuple,N}) where {IndsT,N}
  IndT = eltype(IndsT)
  # Using SizedVector since setindex! doesn't
  # work for MVector when eltype not isbitstype
  newinds = SizedVector{N,IndT}(undef)
  for i ∈ 1:N
    pos_i = pos[i]
    newind_i = inds[pos_i[1]]
    for p in 2:length(pos_i)
      newind_i = newind_i ⊗ inds[pos_i[p]]
    end
    newinds[i] = newind_i
  end
  IndsR = similar_type(IndsT,Val{N})
  indsR = IndsR(Tuple(newinds))
  return indsR
end

"""
Indices are combined according to the grouping of the input,
for example (1,2),3 will combine the first two indices.
"""
function combine(inds::IndsT,
                 com::Vararg{IntOrIntTuple,N}) where {IndsT,N}
  IndT = eltype(IndsT)
  # Using SizedVector since setindex! doesn't
  # work for MVector when eltype not isbitstype
  newinds = SizedVector{N,IndT}(undef)
  i_orig = 1
  for i ∈ 1:N
    newind_i = inds[i_orig]
    i_orig += 1
    for p in 2:length(com[i])
      newind_i = newind_i ⊗ inds[i_orig]
      i_orig += 1
    end
    newinds[i] = newind_i
  end
  IndsR = similar_type(IndsT,Val{N})
  indsR = IndsR(Tuple(newinds))
  return indsR
end

function permute_combine(boffs::BlockOffsets,
                         inds::IndsT,
                         pos::Vararg{IntOrIntTuple,N}) where {IndsT,N}
  perm = tuplecat(pos...)
  boffsp,indsp = permutedims(boffs,inds,perm)
  indsR = combine(indsp,pos...)
  boffsR = reshape(boffsp,indsp,indsR)
  return boffsR,indsR
end

function Base.reshape(boffsT::BlockOffsets{NT},
                      indsT,
                      indsR) where {NT}
  NR = length(indsR)
  boffsR = BlockOffsets{NR}(undef,nnzblocks(boffsT))
  nblocksT = nblocks(indsT)
  nblocksR = nblocks(indsR)
  for (i,(blockT,offsetT)) in enumerate(boffsT)
    blockR = Tuple(CartesianIndices(nblocksR)[LinearIndices(nblocksT)[CartesianIndex(blockT)]])
    boffsR[i] = blockR => offsetT
  end
  return boffsR
end

function Base.reshape(boffsT::BlockOffsets{NT},
                      blocksR::Vector{Block{NR}}) where {NR,NT}
  boffsR = BlockOffsets{NR}(undef,nnzblocks(boffsT))
  # TODO: check blocksR is ordered and are properly reshaped
  # versions of the blocks of boffsT
  for (i,(blockT,offsetT)) in enumerate(boffsT)
    blockR = blocksR[i]
    boffsR[i] = BlockOffset(blockR,offsetT)
  end
  return boffsR
end

function Base.reshape(T::BlockSparse,
                      boffsR::BlockOffsets)
  return BlockSparse(data(T),boffsR)
end

function Base.reshape(T::BlockSparseTensor,
                      boffsR::BlockOffsets,
                      indsR)
  storeR = reshape(store(T),boffsR)
  return Tensor(storeR,indsR)
end

function Base.reshape(T::BlockSparseTensor,
                      indsR)
  # TODO: add some checks that the block dimensions
  # are consistent (e.g. nnzblocks(T) == nnzblocks(R), etc.)
  boffsR = reshape(blockoffsets(T),inds(T),indsR)
  R = reshape(T,boffsR,indsR)
  return R
end

function permute_combine(T::BlockSparseTensor{ElT,NT,IndsT},
                         pos::Vararg{IntOrIntTuple,NR}) where {ElT,NT,IndsT,NR}
  boffsR,indsR = permute_combine(blockoffsets(T),inds(T),pos...)

  perm = tuplecat(pos...)

  length(perm)≠NT && error("Index positions must add up to order of Tensor ($NT)")
  isperm(perm) || error("Index positions must be a permutation")

  if !is_trivial_permutation(perm)
    Tp = permutedims(T,perm)
  else
    Tp = copy(T)
  end
  NR==NT && return Tp
  R = reshape(Tp,boffsR,indsR)
  return R
end

#
# Print block sparse tensors
#

function Base.summary(io::IO,
                      T::BlockSparseTensor{ElT,N}) where {ElT,N}
  println(io,Base.dims2string(dims(T))," ",typeof(T))
  for (dim,ind) in enumerate(inds(T))
    println(io,"Dim $dim: ",ind)
  end
  println("Number of nonzero blocks: ",nnzblocks(T))
end

function Base.show(io::IO,
                   mime::MIME"text/plain",
                   T::BlockSparseTensor)
  summary(io,T)
  println(io)
  for (block,_) in blockoffsets(T)
    blockdimsT = blockdims(T,block)
    # Print the location of the current block
    println(io,"Block: ",block)
    # Print the dimension of the current block
    println(io," ",Base.dims2string(blockdimsT))
    # TODO: replace with a Tensor show method
    # instead of converting to array (for other
    # storage types, like CuArray)
    Tblock = array(blockview(T,block))
    Base.print_array(io,Tblock)
    println(io)
    println(io)
  end
end

Base.show(io::IO, T::BlockSparseTensor) = show(io,MIME("text/plain"),T)
<|MERGE_RESOLUTION|>--- conflicted
+++ resolved
@@ -140,17 +140,12 @@
 Construct a block sparse tensor with the specified blocks.
 Defaults to setting structurally non-zero blocks to zero.
 """
-<<<<<<< HEAD
-function BlockSparseTensor(blocks::Blocks{N},
-                           inds) where {N}
-=======
-BlockSparseTensor(blocks::Vector{Block{N}},
-                  inds) where {N} = BlockSparseTensor(Float64,blocks,inds)
+BlockSparseTensor(blocks::Blocks,
+                  inds) = BlockSparseTensor(Float64,blocks,inds)
 
 function BlockSparseTensor(::Type{ElT},
-                           blocks::Vector{Block{N}},
-                           inds) where {ElT,N}
->>>>>>> b3d0bb54
+                           blocks::Blocks,
+                           inds) where {ElT}
   blockoffsets,offset_total = get_blockoffsets(blocks,inds)
   storage = BlockSparse(ElT,blockoffsets,offset_total)
   return Tensor(storage,inds)
