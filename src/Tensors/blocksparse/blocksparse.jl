--- conflicted
+++ resolved
@@ -64,13 +64,8 @@
 
 # TODO: test this function
 Base.similar(D::BlockSparse,
-<<<<<<< HEAD
-             ::Type{ElT}) where {ElT} = BlockSparse{ElT}(similar(data(D),ElT),
-                                                         blockoffsets(D))
-=======
              ::Type{ElT}) where {ElT} = BlockSparse(similar(data(D),ElT),
                                                     copy(blockoffsets(D)))
->>>>>>> b3d0bb54
 Base.copy(D::BlockSparse) = BlockSparse(copy(data(D)),
                                         copy(blockoffsets(D)))
 
