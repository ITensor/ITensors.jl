export dense,
       dims,
       dim

#
# Tools for working with Dims/Tuples
# TODO: put this in a seperate file
#

# dim and dims are used in the Tensor interface, overload 
# base Dims here
dims(ds::Dims) = ds
dims(::Tuple{}) = ()
dense(ds::Dims) = ds
dense(::Type{DimsT}) where {DimsT<:Dims} = DimsT
dim(ds::Dims) = prod(ds)

<<<<<<< HEAD
dims(::Tuple{}) = ()

Base.ndims(ds::Dims{N}) where {N} = N
=======
Base.ndims(::Dims{N}) where {N} = N
>>>>>>> b3d0bb54
Base.ndims(::Type{Dims{N}}) where {N} = N
Base.ndims(::Tuple{}) = 0
Base.ndims(::Type{Tuple{}}) = 0

# This may be a bad idea to overload?
# Type piracy?
Base.strides(ds::Dims) = Base.size_to_strides(1, dims(ds)...)
Base.copy(ds::Dims) = ds

## TODO: should this be StaticArrays.similar_type?
#Base.promote_rule(::Type{<:Dims},
#                  ::Type{Val{N}}) where {N} = Dims{N}

# This is to help with some generic programming in the Tensor
# code (it helps to construct a Tuple(::NTuple{N,Int}) where the 
# only known thing for dispatch is a concrete type such
# as Dims{4})
StaticArrays.similar_type(::Type{<:Dims},
                          ::Type{Val{N}}) where {N} = Dims{N}
<|MERGE_RESOLUTION|>--- conflicted
+++ resolved
@@ -15,13 +15,9 @@
 dense(::Type{DimsT}) where {DimsT<:Dims} = DimsT
 dim(ds::Dims) = prod(ds)
 
-<<<<<<< HEAD
 dims(::Tuple{}) = ()
 
-Base.ndims(ds::Dims{N}) where {N} = N
-=======
 Base.ndims(::Dims{N}) where {N} = N
->>>>>>> b3d0bb54
 Base.ndims(::Type{Dims{N}}) where {N} = N
 Base.ndims(::Tuple{}) = 0
 Base.ndims(::Type{Tuple{}}) = 0
