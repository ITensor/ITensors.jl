module ITensors

using Random,
      Printf,
      LinearAlgebra,
      StaticArrays # For SmallString

# TODO: move imports to individual files
import Base.adjoint,
       Base.conj,
       Base.convert,
       Base.copy,
       Base.deepcopy,
       Base.copyto!,
       Base.eltype,
       Base.fill!,
       Base.getindex,
       Base.in,
       Base.isapprox,
       Base.isless,
       Base.iterate,
       Base.length,
       Base.push!,
       Base.setindex!,
       Base.eachindex,
       Base.show,
       Base.sum,
       Base.summary,
       Base.similar,
       Base.size,
       Base.ndims,
       Base.!=,
       Base.+,
       Base.-,
       Base.*,
       Base./,
       Base.^,
<<<<<<< HEAD
       Base.setdiff,  # Since setdiff doesn't 
=======
       Base.complex,
       Base.setdiff,  # Since setdiff doesn't
>>>>>>> 05a536ac
                      # work with IndexSet, overload it
       LinearAlgebra.axpby!,
       LinearAlgebra.axpy!,
       LinearAlgebra.dot,
       LinearAlgebra.norm,
       LinearAlgebra.mul!,
       LinearAlgebra.rmul!,
       LinearAlgebra.normalize!,
       Random.randn!

include("smallstring.jl")
include("tagset.jl")
include("index.jl")
include("indexset.jl")
include("storage/tensorstorage.jl")
include("storage/dense.jl")
<<<<<<< HEAD
include("storage/diag.jl")
=======
include("storage/combiner.jl")
>>>>>>> 05a536ac
include("storage/contract.jl")
include("storage/svd.jl")
include("itensor.jl")
include("decomp.jl")
include("iterativesolvers.jl")

###########################################################
# MPS/MPO
#
include("mps/siteset.jl")
include("mps/mps.jl")
include("mps/mpo.jl")
include("mps/sweeps.jl")
include("mps/projmpo.jl")
include("mps/dmrg.jl")
include("mps/autompo.jl")

###########################################################
# Physics
#
include("physics/lattices.jl")
include("physics/sitesets/spinhalf.jl")
include("physics/sitesets/spinone.jl")
include("physics/sitesets/electron.jl")
include("physics/sitesets/tj.jl")

end # module<|MERGE_RESOLUTION|>--- conflicted
+++ resolved
@@ -35,12 +35,7 @@
        Base.*,
        Base./,
        Base.^,
-<<<<<<< HEAD
        Base.setdiff,  # Since setdiff doesn't 
-=======
-       Base.complex,
-       Base.setdiff,  # Since setdiff doesn't
->>>>>>> 05a536ac
                       # work with IndexSet, overload it
        LinearAlgebra.axpby!,
        LinearAlgebra.axpy!,
@@ -57,11 +52,8 @@
 include("indexset.jl")
 include("storage/tensorstorage.jl")
 include("storage/dense.jl")
-<<<<<<< HEAD
 include("storage/diag.jl")
-=======
 include("storage/combiner.jl")
->>>>>>> 05a536ac
 include("storage/contract.jl")
 include("storage/svd.jl")
 include("itensor.jl")
