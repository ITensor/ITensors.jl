--- conflicted
+++ resolved
@@ -38,14 +38,10 @@
        Neither
 
 ## Functions
-<<<<<<< HEAD
 export prime,
        prime!,
        plev,
        tags,
-=======
-export prime!,
->>>>>>> defc935d
        rank,
        order,
        dims,
