--- conflicted
+++ resolved
@@ -107,9 +107,4 @@
 include("physics/site_types/tj.jl")
 include("physics/autompo.jl")
 
-<<<<<<< HEAD
-
-end # module
-=======
-end # module ITensors
->>>>>>> 98b1eaa4
+end # module ITensors