using FileUtils

template_package_name = "PACKAGE"

package_names = [
<<<<<<< HEAD
  "ITensors", "NDTensors", "ITensorVisualizationBase", "ITensorMakie", "ITensorGLMakie"
=======
  "ITensors", "NDTensors", "ITensorUnicodePlots", "ITensorMakie", "ITensorGLMakie"
>>>>>>> 6fbbb950
]

package_ordering = Dict([
  "ITensors" => 1,
  "NDTensors" => 2,
<<<<<<< HEAD
  "ITensorVisualizationBase" => 3,
=======
  "ITensorUnicodePlots" => 3,
>>>>>>> 6fbbb950
  "ITensorMakie" => 4,
  "ITensorGLMakie" => 5,
])

function bug_report_file(package_name::String)
  return "$(package_name)_bug_report.md"
end
function feature_request_file(package_name::String)
  return "$(package_name)_feature_request.md"
end

for package_name in package_names
  @show package_name

  order = lpad(package_ordering[package_name], 2, "0")

  template_bug_report = bug_report_file(template_package_name)
  new_bug_report = order * "_" * bug_report_file(package_name)

  if isfile(new_bug_report)
    println("File $new_bug_report already exists, skipping")
  else
    println("Copying $template_bug_report to $new_bug_report")
    cp(template_bug_report, new_bug_report)

    println("Replace $template_package_name with $package_name in $new_bug_report")
    replace_in_file(new_bug_report, template_package_name => package_name)

    mv(new_bug_report, joinpath("..", new_bug_report); force=true)
  end

  template_feature_request = feature_request_file(template_package_name)
  new_feature_request = order * "_" * feature_request_file(package_name)

  if isfile(new_feature_request)
    println("File $new_feature_request already exists, skipping")
  else
    println("Copying $template_feature_request to $new_feature_request")
    cp(template_feature_request, new_feature_request)

    println("Replace $template_package_name with $package_name in $new_feature_request")
    replace_in_file(new_feature_request, template_package_name => package_name)

    mv(new_feature_request, joinpath("..", new_feature_request); force=true)
  end
end<|MERGE_RESOLUTION|>--- conflicted
+++ resolved
@@ -2,24 +2,10 @@
 
 template_package_name = "PACKAGE"
 
-package_names = [
-<<<<<<< HEAD
-  "ITensors", "NDTensors", "ITensorVisualizationBase", "ITensorMakie", "ITensorGLMakie"
-=======
-  "ITensors", "NDTensors", "ITensorUnicodePlots", "ITensorMakie", "ITensorGLMakie"
->>>>>>> 6fbbb950
-]
+package_names = ["ITensors", "NDTensors", "ITensorMakie", "ITensorGLMakie"]
 
 package_ordering = Dict([
-  "ITensors" => 1,
-  "NDTensors" => 2,
-<<<<<<< HEAD
-  "ITensorVisualizationBase" => 3,
-=======
-  "ITensorUnicodePlots" => 3,
->>>>>>> 6fbbb950
-  "ITensorMakie" => 4,
-  "ITensorGLMakie" => 5,
+  "ITensors" => 1, "NDTensors" => 2, "ITensorMakie" => 3, "ITensorGLMakie" => 4
 ])
 
 function bug_report_file(package_name::String)
