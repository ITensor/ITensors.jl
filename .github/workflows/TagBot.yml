name: TagBot
on:
  schedule:
    - cron: "*/30 * * * *"
jobs:
  TagBot:
    runs-on: ubuntu-latest
    steps:
      - uses: JuliaRegistries/TagBot@v1
        with:
          token: ${{ secrets.GITHUB_TOKEN }}
<<<<<<< HEAD
          ssh: ${{ secrets.DOCUMENTER_KEY }}
=======
          ssh: ${{ secrets.documenter }}
>>>>>>> bbdae63a
<|MERGE_RESOLUTION|>--- conflicted
+++ resolved
@@ -9,8 +9,4 @@
       - uses: JuliaRegistries/TagBot@v1
         with:
           token: ${{ secrets.GITHUB_TOKEN }}
-<<<<<<< HEAD
-          ssh: ${{ secrets.DOCUMENTER_KEY }}
-=======
-          ssh: ${{ secrets.documenter }}
->>>>>>> bbdae63a
+          ssh: ${{ secrets.DOCUMENTER_KEY }}