--- conflicted
+++ resolved
@@ -12,8 +12,4 @@
       - name: CompatHelper.main()
         env:
           GITHUB_TOKEN: ${{ secrets.GITHUB_TOKEN }}
-<<<<<<< HEAD
-        run: julia -e 'using CompatHelper; CompatHelper.main(; subdirs=["", "ITensorGLMakie", "ITensorMakie", "ITensorVisualizationBase", "NDTensors"])'
-=======
-        run: julia -e 'using CompatHelper; CompatHelper.main(; subdirs=["", "ITensorGLMakie", "ITensorMakie", "ITensorUnicodePlots", "NDTensors"])'
->>>>>>> 6fbbb950
+        run: julia -e 'using CompatHelper; CompatHelper.main(; subdirs=["", "ITensorGLMakie", "ITensorMakie", "NDTensors"])'