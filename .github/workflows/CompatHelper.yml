name: CompatHelper
on:
  schedule:
    - cron: '00 00 * * *'
  workflow_dispatch:
jobs:
  CompatHelper:
    runs-on: ubuntu-latest
    steps:
      - name: Pkg.add("CompatHelper")
        run: julia -e 'using Pkg; Pkg.add("CompatHelper")'
      - name: CompatHelper.main()
        env:
          GITHUB_TOKEN: ${{ secrets.GITHUB_TOKEN }}
<<<<<<< HEAD
        run: julia -e 'using CompatHelper; CompatHelper.main(; subdirs=["", "ITensorGLMakie", "NDTensors"])'
=======
        run: julia -e 'using CompatHelper; CompatHelper.main(; subdirs=["", "ITensorGLMakie", "ITensorMakie", "NDTensors"])'
>>>>>>> 259db690
<|MERGE_RESOLUTION|>--- conflicted
+++ resolved
@@ -12,8 +12,4 @@
       - name: CompatHelper.main()
         env:
           GITHUB_TOKEN: ${{ secrets.GITHUB_TOKEN }}
-<<<<<<< HEAD
-        run: julia -e 'using CompatHelper; CompatHelper.main(; subdirs=["", "ITensorGLMakie", "NDTensors"])'
-=======
-        run: julia -e 'using CompatHelper; CompatHelper.main(; subdirs=["", "ITensorGLMakie", "ITensorMakie", "NDTensors"])'
->>>>>>> 259db690
+        run: julia -e 'using CompatHelper; CompatHelper.main(; subdirs=["", "ITensorGLMakie", "NDTensors"])'