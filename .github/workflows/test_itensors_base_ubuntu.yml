name: Run ITensors base tests (Ubuntu)

on:
  push:
    branches:
      - main
    tags: '*'
  pull_request:

jobs:
  test:
    name: Julia ${{ matrix.version }} - ${{ matrix.os }} - ${{ matrix.arch }} - ${{ matrix.threads }} thread(s)
    runs-on: ${{ matrix.os }}
    env:
      JULIA_NUM_THREADS: ${{ matrix.threads }}
    strategy:
      matrix:
        version:
          - '1.6'
          - '1'
        os:
          - ubuntu-latest
        threads:
          - '2'
        arch:
          - x64
        exclude:
          # MacOS not available on x86
          - {os: 'macOS-latest', arch: 'x86'}
    steps:
      - uses: actions/checkout@v2
      - uses: julia-actions/setup-julia@latest
        with:
          version: ${{ matrix.version }}
          arch: ${{ matrix.arch }}
      - name: Install Julia dependencies
        shell:julia {0}
        run: |
          using Pkg;
<<<<<<< HEAD
          Pkg.activate(".")
=======
          pkg"dev ."
>>>>>>> eb8bc224
          pkg"dev ./NDTensors"
      - name: Run the tests
        shell: julia {0}
        run: |
          using Pkg;
          Pkg.activate(".")
          Pkg.test(; coverage=true, test_args=["base"])
      - uses: julia-actions/julia-uploadcodecov@latest
        env:
          CODECOV_TOKEN: ${{ secrets.CODECOV_TOKEN }}<|MERGE_RESOLUTION|>--- conflicted
+++ resolved
@@ -34,21 +34,16 @@
           version: ${{ matrix.version }}
           arch: ${{ matrix.arch }}
       - name: Install Julia dependencies
-        shell:julia {0}
+        shell: julia --project=monorepo {0}
         run: |
           using Pkg;
-<<<<<<< HEAD
-          Pkg.activate(".")
-=======
           pkg"dev ."
->>>>>>> eb8bc224
           pkg"dev ./NDTensors"
       - name: Run the tests
-        shell: julia {0}
+        shell: julia --project=monorepo {0}
         run: |
           using Pkg;
-          Pkg.activate(".")
-          Pkg.test(; coverage=true, test_args=["base"])
+          Pkg.test("ITensors"; coverage=true, test_args=["base"])
       - uses: julia-actions/julia-uploadcodecov@latest
         env:
           CODECOV_TOKEN: ${{ secrets.CODECOV_TOKEN }}