name: Run ITensors base tests (Ubuntu)

on:
  push:
    branches:
      - main
    tags: '*'
  pull_request:

jobs:
  test:
    name: Julia ${{ matrix.version }} - ${{ matrix.os }} - ${{ matrix.arch }} - ${{ matrix.threads }} thread(s)
    runs-on: ${{ matrix.os }}
    env:
      JULIA_NUM_THREADS: ${{ matrix.threads }}
    strategy:
      matrix:
        version:
          - '1.6'
          - '1'
        os:
          - ubuntu-latest
        threads:
          - '2'
        arch:
          - x64
        exclude:
          # MacOS not available on x86
          - {os: 'macOS-latest', arch: 'x86'}
    steps:
      - uses: actions/checkout@v2
      - uses: julia-actions/setup-julia@latest
        with:
          version: ${{ matrix.version }}
          arch: ${{ matrix.arch }}
      - name: Install Julia dependencies and run tests
        shell: julia {0}
        run: |
          using Pkg;
          Pkg.activate(temp=true);
          Pkg.develop(path="./NDTensors");
<<<<<<< HEAD
          Pkg.resolve();
      - name: Run the tests
        shell: julia --project=monorepo {0}
        run: |
          using Pkg;
          # https://github.com/JuliaLang/Pkg.jl/pull/1226
          Pkg.test("ITensors"; coverage=true, test_args=["base"])
=======
          Pkg.develop(path=".");
          Pkg.test("ITensors"; coverage=true, test_args=["base"]);
>>>>>>> 55bac32f
      - uses: julia-actions/julia-uploadcodecov@latest
        env:
          CODECOV_TOKEN: ${{ secrets.CODECOV_TOKEN }}<|MERGE_RESOLUTION|>--- conflicted
+++ resolved
@@ -39,18 +39,8 @@
           using Pkg;
           Pkg.activate(temp=true);
           Pkg.develop(path="./NDTensors");
-<<<<<<< HEAD
-          Pkg.resolve();
-      - name: Run the tests
-        shell: julia --project=monorepo {0}
-        run: |
-          using Pkg;
-          # https://github.com/JuliaLang/Pkg.jl/pull/1226
-          Pkg.test("ITensors"; coverage=true, test_args=["base"])
-=======
           Pkg.develop(path=".");
           Pkg.test("ITensors"; coverage=true, test_args=["base"]);
->>>>>>> 55bac32f
       - uses: julia-actions/julia-uploadcodecov@latest
         env:
           CODECOV_TOKEN: ${{ secrets.CODECOV_TOKEN }}