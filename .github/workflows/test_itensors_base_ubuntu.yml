--- conflicted
+++ resolved
@@ -37,13 +37,8 @@
         shell: julia --project=monorepo {0}
         run: |
           using Pkg;
-<<<<<<< HEAD
-          pkg"dev ."
-          pkg"dev ./NDTensors"
-=======
           Pkg.develop(path=".");
           Pkg.develop(path="./NDTensors");
->>>>>>> b752466a
       - name: Run the tests
         shell: julia --project=monorepo {0}
         run: |
