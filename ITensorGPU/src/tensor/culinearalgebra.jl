
#
# Linear Algebra of order 2 Tensors
#
# Even though CuDenseTensor{_,2} is strided
# and passable to BLAS/LAPACK, it cannot
# be made <: StridedArray

function Base.:*(
  T1::Tensor{ElT1,2,StoreT1,IndsT1}, T2::Tensor{ElT2,2,StoreT2,IndsT2}
) where {ElT1,StoreT1<:CuDense,IndsT1,ElT2,StoreT2<:CuDense,IndsT2}
  RM = matrix(T1) * matrix(T2)
  indsR = IndsT1(ind(T1, 1), ind(T2, 2))
  pT = promote_type(ElT1, ElT2)
  return tensor(Dense(vec(RM)), indsR)
end
#= FIX ME
function LinearAlgebra.exp(T::CuDenseTensor{ElT,2}) where {ElT,IndsT}
  expTM = exp(matrix(T))
  return tensor(Dense(vec(expTM)),inds(T))
end

function expHermitian(T::CuDenseTensor{ElT,2}) where {ElT,IndsT}
  # exp(::Hermitian/Symmetric) returns Hermitian/Symmetric,
  # so extract the parent matrix
  expTM = parent(exp(Hermitian(matrix(T))))
  return tensor(Dense(vec(expTM)),inds(T))
end
=#

# svd of an order-2 tensor
function LinearAlgebra.svd(T::CuDenseTensor{ElT,2,IndsT}; kwargs...) where {ElT,IndsT}
  maxdim::Int = get(kwargs, :maxdim, minimum(dims(T)))
  mindim::Int = get(kwargs, :mindim, 1)
  cutoff::Float64 = get(kwargs, :cutoff, 0.0)
  absoluteCutoff::Bool = get(kwargs, :absoluteCutoff, false)
  doRelCutoff::Bool = get(kwargs, :doRelCutoff, true)
  fastSVD::Bool = get(kwargs, :fastSVD, false)
  # Safer to use `Array`, which ensures
  # no views/aliases are made, since
  # we are using in-place `CUSOLVER.svd!` below.
  aT = Array(T)
  @timeit "CUSOLVER svd" begin
    MU, MS, MV = CUSOLVER.svd!(aT)
  end
  if !(MV isa CuMatrix)
    # Materialize any array wrappers,
    # for now, since `Adjoint` wrappers
    # seem to cause issues throughout
    # CUDA.jl, for example with slicing,
    # reshaping and then copying, etc.
    # TODO: Fix this in a more robust way.
    MV = copy(MV)
  end
  # for consistency with cpu version, 
  # ITensors.jl/NDTensors/src/linearalgebra.jl/svd
  # need conj!(MV)
  conj!(MV)
  P = MS .^ 2
  truncerr, docut, P = truncate!(
    P;
    mindim=mindim,
    maxdim=maxdim,
    cutoff=cutoff,
    absoluteCutoff=absoluteCutoff,
    doRelCutoff=doRelCutoff,
  )
  spec = Spectrum(P, truncerr)
  dS = length(P)
  if dS < length(MS)
    MU = MU[:, 1:dS]
    MS = MS[1:dS]
    MV = MV[:, 1:dS]
  end

  # Make the new indices to go onto U and V
  u = eltype(IndsT)(dS)
  v = eltype(IndsT)(dS)
  Uinds = IndsT((ind(T, 1), u))
  Sinds = IndsT((u, v))
  Vinds = IndsT((ind(T, 2), v))
  U = tensor(Dense(vec(MU)), Uinds)
  Sdata = CUDA.zeros(ElT, dS * dS)
  dsi = diagind(reshape(Sdata, dS, dS), 0)
  Sdata[dsi] = MS
<<<<<<< HEAD
  S = Tensor(Dense(Sdata), Sinds)
  V = Tensor(Dense(vec(copy(MV))), Vinds)
=======
  S = tensor(Dense(Sdata), Sinds)
  V = tensor(Dense(vec(MV)), Vinds)
>>>>>>> 42ecd9fb
  return U, S, V, spec
end

function LinearAlgebra.eigen(
  T::Hermitian{ElT,<:CuDenseTensor{ElT,2,IndsT}}; kwargs...
) where {ElT<:Union{Real,Complex},IndsT}
  ispossemidef::Bool = get(kwargs, :ispossemidef, false)
  maxdim::Int = get(kwargs, :maxdim, minimum(dims(T)))
  mindim::Int = get(kwargs, :mindim, 1)
  cutoff::Float64 = get(kwargs, :cutoff, 0.0)
  absoluteCutoff::Bool = get(kwargs, :absoluteCutoff, false)
  doRelCutoff::Bool = get(kwargs, :doRelCutoff, true)
  @timeit "CUSOLVER eigen" begin
    local DM, UM
    if ElT <: Complex
      DM, UM = CUSOLVER.heevd!('V', 'U', matrix(parent(T)))
    else
      DM, UM = CUSOLVER.syevd!('V', 'U', matrix(parent(T)))
    end
  end
  DM_ = reverse(DM)
  @timeit "truncate" begin
    truncerr, docut, DM = truncate!(
      DM_;
      maxdim=maxdim,
      cutoff=cutoff,
      absoluteCutoff=absoluteCutoff,
      doRelCutoff=doRelCutoff,
    )
  end
  spec = Spectrum(DM, truncerr)
  dD = length(DM)
  dV = reverse(UM; dims=2)
  if dD < size(dV, 2)
    dV = CuMatrix(dV[:, 1:dD])
  end
  # Make the new indices to go onto U and V
  l = eltype(IndsT)(dD)
  r = eltype(IndsT)(dD)
  Vinds = IndsT((dag(ind(T, 2)), dag(r)))
  Dinds = IndsT((l, dag(r)))
  U = tensor(Dense(vec(dV)), Vinds)
  D = tensor(Diag(real.(DM)), Dinds)
  return D, U, spec
end

function LinearAlgebra.qr(T::CuDenseTensor{ElT,2,IndsT}; kwargs...) where {ElT,IndsT}
  QM, RM = qr(matrix(T))
  # Make the new indices to go onto Q and R
  q, r = inds(T)
  q = dim(q) < dim(r) ? sim(q) : sim(r)
  Qinds = IndsT((ind(T, 1), q))
  Rinds = IndsT((q, ind(T, 2)))
  QM = CuMatrix(QM)
  Q = tensor(Dense(vec(QM)), Qinds)
  R = tensor(Dense(vec(RM)), Rinds)
  return Q, R
end

function polar(T::CuDenseTensor{ElT,2,IndsT}) where {ElT,IndsT}
  QM, RM = polar(matrix(T))
  dim = size(QM, 2)
  # Make the new indices to go onto Q and R
  q = eltype(IndsT)(dim)
  # TODO: use push/pushfirst instead of a constructor
  # call here
  Qinds = IndsT((ind(T, 1), q))
  Rinds = IndsT((q, ind(T, 2)))
  Q = tensor(Dense(vec(QM)), Qinds)
  R = tensor(Dense(vec(RM)), Rinds)
  return Q, R
end<|MERGE_RESOLUTION|>--- conflicted
+++ resolved
@@ -83,13 +83,8 @@
   Sdata = CUDA.zeros(ElT, dS * dS)
   dsi = diagind(reshape(Sdata, dS, dS), 0)
   Sdata[dsi] = MS
-<<<<<<< HEAD
   S = Tensor(Dense(Sdata), Sinds)
   V = Tensor(Dense(vec(copy(MV))), Vinds)
-=======
-  S = tensor(Dense(Sdata), Sinds)
-  V = tensor(Dense(vec(MV)), Vinds)
->>>>>>> 42ecd9fb
   return U, S, V, spec
 end
 
