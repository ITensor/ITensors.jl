--- conflicted
+++ resolved
@@ -26,13 +26,8 @@
   @testset "Test2 add CuDense" begin
     for i1 in indices, i2 in indices
       i1 == i2 && continue
-<<<<<<< HEAD
-      A = randomITensor(SType, i1,i2)
-      B = randomITensor(SType, i1,i2)
-=======
       A = randomITensor(SType, i1, i2)
       B = randomITensor(SType, i1, i2)
->>>>>>> f19ccf65
       cuA = cu(A)
       cuB = cu(B)
       C = A + B
@@ -58,13 +53,8 @@
   @testset "Test2 subtract CuDense" begin
     for i1 in indices, i2 in indices
       i1 == i2 && continue
-<<<<<<< HEAD
-      A = randomITensor(SType, i1,i2)
-      B = randomITensor(SType, i1,i2)
-=======
       A = randomITensor(SType, i1, i2)
       B = randomITensor(SType, i1, i2)
->>>>>>> f19ccf65
       cuA = cu(A)
       cuB = cu(B)
       C = A - B
