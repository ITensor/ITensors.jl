<<<<<<< HEAD
if isless(VERSION, v"1.8") && "@v#.#" ∉ LOAD_PATH
=======
if VERSION < v"1.8" && "@v#.#" ∉ LOAD_PATH
>>>>>>> eb8bc224
  push!(LOAD_PATH, "@v#.#")
end

using ITensorGPU, Test, CUDA

println("Running ITensorGPU tests with a runtime CUDA version: $(CUDA.runtime_version())")

CUDA.allowscalar(false)
@testset "ITensorGPU.jl" begin
  #@testset "$filename" for filename in ("test_cucontract.jl",)
  #  println("Running $filename with autotune")
  #  cmd = `$(Base.julia_cmd()) -e 'using Pkg; Pkg.activate(".."); Pkg.instantiate(); include("test_cucontract.jl")'`
  #  run(pipeline(setenv(cmd, "CUTENSOR_AUTOTUNE" => 1); stdout=stdout, stderr=stderr))
  #end
  @testset "$filename" for filename in (
    "test_dmrg.jl",
    "test_cuitensor.jl",
    "test_cudiag.jl",
    "test_cudense.jl",
    "test_cucontract.jl",
    "test_cumpo.jl",
    "test_cumps.jl",
    "test_cuiterativesolvers.jl",
    "test_cutruncate.jl",
    #"test_pastaq.jl",
  )
    println("Running $filename")
    include(filename)
  end
end<|MERGE_RESOLUTION|>--- conflicted
+++ resolved
@@ -1,8 +1,4 @@
-<<<<<<< HEAD
-if isless(VERSION, v"1.8") && "@v#.#" ∉ LOAD_PATH
-=======
 if VERSION < v"1.8" && "@v#.#" ∉ LOAD_PATH
->>>>>>> eb8bc224
   push!(LOAD_PATH, "@v#.#")
 end
 
