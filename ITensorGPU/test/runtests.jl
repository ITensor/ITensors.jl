--- conflicted
+++ resolved
@@ -15,12 +15,8 @@
 using ITensorGPU, Test
 
 CUDA.allowscalar(false)
-<<<<<<< HEAD
-@show CUDA.runtime_version()
-=======
 using Pkg
 Pkg.add("Combinatorics")
->>>>>>> b62cbdfa
 @testset "ITensorGPU.jl" begin
   #@testset "$filename" for filename in ("test_cucontract.jl",)
   #  println("Running $filename with autotune")
