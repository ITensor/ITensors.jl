using ITensors,
      Test

@testset "MPO Basics" begin

  N = 4 
  sites = SiteSet(N,2)
  @test length(MPO()) == 0
  O = MPO(sites)
  @test length(O) == N

  str = split(sprint(show, O), '\n')
  @test str[1] == "MPO"
  @test length(str) == length(O) + 2

  O[1] = ITensor(sites[1], prime(sites[1]))
  @test hasindex(O[1],sites[1])
  @test hasindex(O[1],prime(sites[1]))

  P = copy(O)
  @test hasindex(P[1],sites[1])
  @test hasindex(P[1],prime(sites[1]))

  @testset "inner" begin
    phi = randomMPS(sites)
    K = randomMPO(sites)
    @test maxDim(K) == 1
    psi = randomMPS(sites)
    phidag = dag(phi)
    prime!(phidag)
    phiKpsi = phidag[1]*K[1]*psi[1]
    for j = 2:N
      phiKpsi *= phidag[j]*K[j]*psi[j]
    end
    @test phiKpsi[] ≈ inner(phi,K,psi)

    badsites = SiteSet(N+1,2)
    badpsi = randomMPS(badsites)
    @test_throws DimensionMismatch inner(phi,K,badpsi)
  end
<<<<<<< HEAD

  @testset "Parametric constructor" begin
    O1 = MPO(sites)
    O  = MPO{Dense{Float64}}(O1)
    param(::MPO{T}) where {T} = T
    @test eltype(O.A_) == ITensor{param(O)}
    @test MPO{ITensors.TensorStorage}(O) == O1
  end
    
=======
  
  @testset "applyMPO" begin
    phi = randomMPS(sites)
    K = randomMPO(sites)
    @test maxDim(K) == 1
    psi = randomMPS(sites)
    psi_out = applyMPO(K, psi)
    @test inner(phi,psi_out) ≈ inner(phi,K,psi)
    @test_throws ArgumentError applyMPO(K, psi, method="fakemethod")

    badsites = SiteSet(N+1,2)
    badpsi = randomMPS(badsites)
    @test_throws DimensionMismatch applyMPO(K,badpsi)
  end
  
>>>>>>> 7860401a
  sites = spinHalfSites(N)
  O = MPO(sites,"Sz")
  @test length(O) == N # just make sure this works
 
  @test_throws ArgumentError randomMPO(sites, 2)
end<|MERGE_RESOLUTION|>--- conflicted
+++ resolved
@@ -38,7 +38,6 @@
     badpsi = randomMPS(badsites)
     @test_throws DimensionMismatch inner(phi,K,badpsi)
   end
-<<<<<<< HEAD
 
   @testset "Parametric constructor" begin
     O1 = MPO(sites)
@@ -47,8 +46,7 @@
     @test eltype(O.A_) == ITensor{param(O)}
     @test MPO{ITensors.TensorStorage}(O) == O1
   end
-    
-=======
+
   
   @testset "applyMPO" begin
     phi = randomMPS(sites)
@@ -64,7 +62,6 @@
     @test_throws DimensionMismatch applyMPO(K,badpsi)
   end
   
->>>>>>> 7860401a
   sites = spinHalfSites(N)
   O = MPO(sites,"Sz")
   @test length(O) == N # just make sure this works
