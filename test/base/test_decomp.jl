--- conflicted
+++ resolved
@@ -67,7 +67,6 @@
 end
 is_lower(A::ITensor, r::Index)::Bool = is_upper(r, A)
 
-<<<<<<< HEAD
 #
 #  Makes all columns lineary depenedent but scaled differently.
 #
@@ -82,7 +81,16 @@
   AC = A * CR * CL
   if inds(AC) != IndexSet(cL, cR)
     AC = permute(AC, cL, cR)
-=======
+  end
+  At = NDTensors.tensor(AC)
+  nc = dim(At, 2)
+  @assert nc >= 2
+  for c in 2:nc
+    At[:, c] = At[:, 1] * 1.05^c
+  end
+  return itensor(At) * dag(CL) * dag(CR)
+end
+
 function diag_upper(l::Index, A::ITensor)
   At = NDTensors.tensor(A * combiner(noncommoninds(A, l)...))
   if size(At) == (1,)
@@ -121,65 +129,37 @@
     @test NDTensors.truncate!(a; use_absolute_cutoff=true, cutoff=1e-5) ==
       (1e-13, (0.01 + 1e-13) / 2)
     @test length(a) == 2
->>>>>>> 420241d8
-  end
-  At = tensor(AC)
-  nc = dim(At, 2)
-  @assert nc >= 2
-  for c in 2:nc
-    At[:, c] = At[:, 1] * 1.05^c
-  end
-  return itensor(At) * dag(CL) * dag(CR)
-end
-
-@testset "ITensor Decompositions" begin
-  # @testset "truncate!" begin
-  #   a = [0.1, 0.01, 1e-13]
-  #   @test NDTensors.truncate!(a; use_absolute_cutoff=true, cutoff=1e-5) ==
-  #     (1e-13, (0.01 + 1e-13) / 2)
-  #   @test length(a) == 2
-
-  #   # Negative definite spectrum treated by taking 
-  #   # square (if singular values) or absolute values
-  #   a = [-0.12, -0.1]
-  #   @test NDTensors.truncate!(a) == (0.0, 0.0)
-  #   @test length(a) == 2
-
-  #   a = [-0.1, -0.01, -1e-13]
-  #   @test NDTensors.truncate!(a; use_absolute_cutoff=true, cutoff=1e-5) ==
-  #     (1e-13, (0.01 + 1e-13) / 2)
-  #   @test length(a) == 2
-  # end
-
-  # @testset "factorize" begin
-  #   i = Index(2, "i")
-  #   j = Index(2, "j")
-  #   A = randomITensor(i, j)
-  #   @test_throws ErrorException factorize(A, i; dir="left")
-  #   @test_throws ErrorException factorize(A, i; ortho="fakedir")
-  # end
-
-  # @testset "factorize with eigen_perturbation" begin
-  #   l = Index(4, "l")
-  #   s1 = Index(2, "s1")
-  #   s2 = Index(2, "s2")
-  #   r = Index(4, "r")
-
-  #   phi = randomITensor(l, s1, s2, r)
-
-  #   drho = randomITensor(l', s1', l, s1)
-  #   drho += swapprime(drho, 0, 1)
-  #   drho .*= 1E-5
-
-  #   U, B = factorize(phi, (l, s1); ortho="left", eigen_perturbation=drho)
-  #   @test norm(U * B - phi) < 1E-5
-
-  #   # Not allowed to use eigen_perturbation with which_decomp
-  #   # other than "automatic" or "eigen":
-  #   @test_throws ErrorException factorize(
-  #     phi, (l, s1); ortho="left", eigen_perturbation=drho, which_decomp="svd"
-  #   )
-  # end
+  end
+
+  @testset "factorize" begin
+    i = Index(2, "i")
+    j = Index(2, "j")
+    A = randomITensor(i, j)
+    @test_throws ErrorException factorize(A, i; dir="left")
+    @test_throws ErrorException factorize(A, i; ortho="fakedir")
+  end
+
+  @testset "factorize with eigen_perturbation" begin
+    l = Index(4, "l")
+    s1 = Index(2, "s1")
+    s2 = Index(2, "s2")
+    r = Index(4, "r")
+
+    phi = randomITensor(l, s1, s2, r)
+
+    drho = randomITensor(l', s1', l, s1)
+    drho += swapprime(drho, 0, 1)
+    drho .*= 1E-5
+
+    U, B = factorize(phi, (l, s1); ortho="left", eigen_perturbation=drho)
+    @test norm(U * B - phi) < 1E-5
+
+    # Not allowed to use eigen_perturbation with which_decomp
+    # other than "automatic" or "eigen":
+    @test_throws ErrorException factorize(
+      phi, (l, s1); ortho="left", eigen_perturbation=drho, which_decomp="svd"
+    )
+  end
 
   @testset "QR/RQ/QL/LQ decomp on MPS dense $elt tensor with all possible collections on Q/R/L" for ninds in
                                                                                                     [
