using Combinatorics
using ITensors
using Test

include("util.jl")
include("../examples/gate_evolution/qubit.jl")

@testset "MPS Basics" begin

  N = 10
  sites = [Index(2,"Site") for n in 1:N]
  psi = MPS(sites)
  @test length(psi) == N
  @test length(MPS()) == 0
  @test isnothing(flux(psi))

  str = split(sprint(show, psi), '\n')
  @test str[1] == "MPS"
  @test length(str) == length(psi) + 2

  @test siteind(psi,2) == sites[2]
  @test findfirstsiteind(psi, sites[2]) == 2
  @test findfirstsiteind(psi, sites[4]) == 4
  @test findfirstsiteinds(psi, IndexSet(sites[5])) == 5
  @test hasind(psi[3],linkind(psi,2))
  @test hasind(psi[3],linkind(psi,3))

  @test isnothing(linkind(psi, N))
  @test isnothing(linkind(psi, N+1))
  @test isnothing(linkind(psi, 0))
  @test isnothing(linkind(psi, -1))
  @test linkind(psi, 3) == commonind(psi[3], psi[4])

  psi[1] = ITensor(sites[1])
  @test hasind(psi[1],sites[1])

  @testset "N=1 MPS" begin
    sites1 = [Index(2,"Site,n=1")]
    psi = MPS(sites1)
    @test length(psi) == 1
    @test siteind(psi,1) == sites1[1]
    @test siteinds(psi)[1] == sites1[1]
  end

  @testset "Missing links" begin
    psi = MPS([randomITensor(sites[i]) for i in 1:N])
    @test isnothing(linkind(psi, 1))
    @test isnothing(linkind(psi, 5))
    @test isnothing(linkind(psi, N))
    @test maxlinkdim(psi) == 0
    @test psi ⋅ psi ≈ *(dag(psi)..., psi...)[]
  end

  @testset "productMPS" begin

    @testset "vector of string input" begin
      sites = siteinds("S=1/2", N)
      state = fill("", N)
      for j=1:N
        state[j] = isodd(j) ? "Up" : "Dn"
      end
      psi = productMPS(sites,state)
      for j=1:N
        sign = isodd(j) ? +1.0 : -1.0
        @test (psi[j] * op(sites,"Sz",j) * dag(prime(psi[j],"Site")))[] ≈ sign/2
      end
      @test_throws DimensionMismatch productMPS(sites, fill("", N - 1))
    end

    @testset "String input" begin
      sites = siteinds("S=1/2", N)
      psi = productMPS(sites, "Dn")
      for j=1:N
        sign = -1.0
        @test (psi[j] * op(sites,"Sz",j) * dag(prime(psi[j],"Site")))[] ≈ sign/2
      end
    end

    @testset "Int input" begin
      sites = siteinds("S=1/2", N)
      psi = productMPS(sites, 2)
      for j=1:N
        sign = -1.0
        @test (psi[j] * op(sites,"Sz",j) * dag(prime(psi[j],"Site")))[] ≈ sign/2
      end
    end

    @testset "vector of int input" begin
      sites = siteinds("S=1/2",N)
      state = fill(0,N)
      for j=1:N
        state[j] = isodd(j) ? 1 : 2
      end
      psi = productMPS(sites,state)
      for j=1:N
        sign = isodd(j) ? +1.0 : -1.0
        @test (psi[j]*op(sites,"Sz",j)*dag(prime(psi[j],"Site")))[] ≈ sign/2
      end
    end

    @testset "vector of ivals input" begin
      sites  = siteinds("S=1/2",N)
      states = fill(0,N)
      for j=1:N
        states[j] = isodd(j) ? 1 : 2
      end
      ivals  = [state(sites[n],states[n]) for n in 1:length(sites)]
      psi = productMPS(ivals)
      for j=1:N
        sign = isodd(j) ? +1.0 : -1.0
        @test (psi[j]*op(sites,"Sz",j)*dag(prime(psi[j],"Site")))[] ≈ sign/2
      end

      @testset "ComplexF64 eltype" begin
        sites  = siteinds("S=1/2",N)
        psi = productMPS(ComplexF64,sites,fill(1,N))
        for j=1:N
          @test eltype(psi[j]) <: ComplexF64
        end
      end
    end

    @testset "N=1 case" begin
      site = Index(2,"Site,n=1")
      psi = productMPS([site],[1])
      @test psi[1][1] ≈ 1.0
      @test psi[1][2] ≈ 0.0
      psi = productMPS([site],[2])
      @test psi[1][1] ≈ 0.0
      @test psi[1][2] ≈ 1.0
    end
  end

  @testset "randomMPS with chi==1" begin
    phi = randomMPS(sites)

    @test maxlinkdim(phi) == 1

    @test hasind(phi[1],sites[1])
    @test norm(phi[1])≈1.0

    @test hasind(phi[4],sites[4])
    @test norm(phi[4])≈1.0
  end

  @testset "inner different MPS" begin
    phi = randomMPS(sites)
    psi = randomMPS(sites)
    phipsi = dag(phi[1])*psi[1]
    for j = 2:N
      phipsi *= dag(phi[j])*psi[j]
    end
    @test phipsi[] ≈ inner(phi,psi)
 
    badsites = [Index(2) for n in 1:N+1]
    badpsi = randomMPS(badsites)
    @test_throws DimensionMismatch inner(phi,badpsi)
  end

  @testset "inner same MPS" begin
    psi = randomMPS(sites)
    psidag = dag(psi)
    #ITensors.prime_linkinds!(psidag)
    psipsi = psidag[1]*psi[1]
    for j = 2:N
      psipsi *= psidag[j]*psi[j]
    end
    @test psipsi[] ≈ inner(psi,psi)
  end
  
  @testset "norm MPS" begin
    psi = randomMPS(sites,10)
    psidag = ITensors.sim_linkinds(dag(psi))
    psi² = ITensor(1)
    for j = 1:N
      psi² *= psidag[j] * psi[j]
    end
    @test psi²[] ≈ psi ⋅ psi
    @test sqrt(psi²[]) ≈ norm(psi)
    for j in 1:N
      psi[j] .*= j
    end
    @test norm(psi) ≈ factorial(N)
  end

  @testset "lognorm MPS" begin
    psi = randomMPS(sites,10)
    for j in 1:N
      psi[j] .*= j
    end
    psidag = ITensors.sim_linkinds(dag(psi))
    psi² = ITensor(1)
    for j = 1:N
      psi² *= psidag[j] * psi[j]
    end
    @test psi²[] ≈ psi ⋅ psi
    @test 0.5 * log(psi²[]) ≈ lognorm(psi)
    @test lognorm(psi) ≈ log(factorial(N))
  end

  @testset "scaling MPS" begin
    psi = randomMPS(sites)
    twopsidag = 2.0*dag(psi)
    #ITensors.prime_linkinds!(twopsidag)
    @test inner(twopsidag, psi) ≈ 2.0*inner(psi,psi)
  end
  
  @testset "flip sign of MPS" begin
    psi = randomMPS(sites)
    minuspsidag = -dag(psi)
    #ITensors.primelinkinds!(minuspsidag)
    @test inner(minuspsidag, psi) ≈ -inner(psi,psi)
  end

  @testset "add MPS" begin
    psi = randomMPS(sites)
    phi = deepcopy(psi)
    xi = add(psi, phi)
    @test inner(xi, xi) ≈ 4.0 * inner(psi, psi) 
    # sum of many MPSs
    Ks = [randomMPS(sites) for i in 1:3]
    K12  = add(Ks[1], Ks[2])
    K123 = add(K12, Ks[3])
    @test inner(sum(Ks), K123) ≈ inner(K123,K123)
  end

  @testset "+ MPS" begin
    psi = randomMPS(sites)
    phi = deepcopy(psi)
    xi = psi + phi
    @test inner(xi, xi) ≈ 4.0 * inner(psi, psi) 
    # sum of many MPSs
    Ks = [randomMPS(sites) for i in 1:3]
    K12  = Ks[1] + Ks[2]
    K123 = K12 + Ks[3]
    @test inner(sum(Ks), K123) ≈ inner(K123,K123)
  end

  sites = siteinds(2,N)
  psi = MPS(sites)
  @test length(psi) == N # just make sure this works
  @test length(siteinds(psi)) == N

  psi = randomMPS(sites)
  l0s = linkinds(psi)
  orthogonalize!(psi, N-1)
  ls = linkinds(psi)
  for (l0,l) in zip(l0s,ls)
    @test tags(l0) == tags(l)
  end
  @test ITensors.leftlim(psi) == N-2
  @test ITensors.rightlim(psi) == N
  orthogonalize!(psi, 2)
  @test ITensors.leftlim(psi) == 1
  @test ITensors.rightlim(psi) == 3
  psi = randomMPS(sites)
  ITensors.setrightlim!(psi, N+1) # do this to test qr 
                                  # from rightmost tensor
  orthogonalize!(psi, div(N, 2))
  @test ITensors.leftlim(psi) == div(N, 2) - 1
  @test ITensors.rightlim(psi) == div(N, 2) + 1

  @test isnothing(linkind(MPS(fill(ITensor(), N), 0, N + 1), 1))

  @testset "replacebond!" begin
  # make sure factorization preserves the bond index tags
    psi = randomMPS(sites)
    phi = psi[1]*psi[2]
    bondindtags = tags(linkind(psi,1))
    replacebond!(psi,1,phi)
    @test tags(linkind(psi,1)) == bondindtags

    # check that replacebond! updates llim and rlim properly
    orthogonalize!(psi,5)
    phi = psi[5]*psi[6]
    replacebond!(psi, 5, phi; ortho = "left")
    @test ITensors.leftlim(psi) == 5
    @test ITensors.rightlim(psi) == 7

    phi = psi[5]*psi[6]
    replacebond!(psi, 5, phi; ortho = "right")
    @test ITensors.leftlim(psi) == 4
    @test ITensors.rightlim(psi)==6

    ITensors.setleftlim!(psi, 3)
    ITensors.setrightlim!(psi, 7)
    phi = psi[5]*psi[6]
    replacebond!(psi, 5, phi; ortho = "left")
    @test ITensors.leftlim(psi) == 3
    @test ITensors.rightlim(psi) == 7
  end

end

@testset "orthogonalize! with QNs" begin
  N = 8
  sites = siteinds("S=1/2",N, conserve_qns=true)
  init_state = [isodd(n) ? "Up" : "Dn" for n in 1:N]
  psi0 = productMPS(sites,init_state)
  orthogonalize!(psi0,4)
  @test ITensors.leftlim(psi0) == 3
  @test ITensors.rightlim(psi0) == 5
end

# Helper function for making MPS
function basicRandomMPS(N::Int;dim=4)
  sites = [Index(2,"Site") for n in 1:N]
  M = MPS(sites)
  links = [Index(dim,"n=$(n-1),Link") for n in 1:N+1]
  for n in 1:N
    M[n] = randomITensor(links[n],sites[n],links[n+1])
  end
  M[1] *= delta(links[1])
  M[N] *= delta(links[N+1])
  M[1] /= sqrt(inner(M,M))
  return M
end

@testset "MPS gauging and truncation" begin

  N = 30

  @testset "orthogonalize! method" begin
    c = 12
    M = basicRandomMPS(N)
    orthogonalize!(M,c)

    @test ITensors.leftlim(M) == c-1
    @test ITensors.rightlim(M) == c+1

    # Test for left-orthogonality
    L = M[1]*prime(M[1],"Link")
    l = linkind(M,1)
    @test norm(L-delta(l,l')) < 1E-12
    for j=2:c-1
      L = L*M[j]*prime(M[j],"Link")
      l = linkind(M,j)
      @test norm(L-delta(l,l')) < 1E-12
    end

    # Test for right-orthogonality
    R = M[N]*prime(M[N],"Link")
    r = linkind(M,N-1)
    @test norm(R-delta(r,r')) < 1E-12
    for j in reverse(c+1:N-1)
      R = R*M[j]*prime(M[j],"Link")
      r = linkind(M,j-1)
      @test norm(R-delta(r,r')) < 1E-12
    end

    @test norm(M[c]) ≈ 1.0
  end

  @testset "truncate! method" begin
    M = basicRandomMPS(N;dim=10)
    M0 = copy(M)
    truncate!(M;maxdim=5)

    @test ITensors.rightlim(M) == 2

    # Test for right-orthogonality
    R = M[N]*prime(M[N],"Link")
    r = linkind(M,N-1)
    @test norm(R-delta(r,r')) < 1E-12
    for j in reverse(2:N-1)
      R = R*M[j]*prime(M[j],"Link")
      r = linkind(M,j-1)
      @test norm(R-delta(r,r')) < 1E-12
    end

    @test inner(M,M0) > 0.1
  end


end

@testset "Other MPS methods" begin

  @testset "sample! method" begin
    N = 10
    sites = [Index(3,"Site,n=$n") for n in 1:N]
    psi = makeRandomMPS(sites,chi=3)
    nrm2 = inner(psi,psi)
    psi[1] *= (1.0/sqrt(nrm2))

    s = sample!(psi)

    @test length(s) == N
    for n in 1:N
      @test 1 <= s[n] <= 3
    end

    # Throws becase not orthogonalized to site 1:
    orthogonalize!(psi,3)
    @test_throws ErrorException sample(psi)

    # Throws becase not normalized
    orthogonalize!(psi,1)
    psi[1] *= (5.0/norm(psi[1]))
    @test_throws ErrorException sample(psi)

    # Works when ortho & normalized:
    orthogonalize!(psi,1)
    psi[1] *= (1.0/norm(psi[1]))
    s = sample(psi)
    @test length(s) == N
  end

  @testset "randomMPS with chi > 1" begin
    N = 20
    chi = 8
    sites = siteinds(2,N)
    M = randomMPS(sites,chi)

    @test ITensors.leftlim(M) == 0
    @test ITensors.rightlim(M) == 2

    @test norm(M[1]) ≈ 1.0

    @test maxlinkdim(M) == chi

    # Test for right-orthogonality
    R = M[N]*prime(M[N],"Link")
    r = linkind(M,N-1)
    @test norm(R-delta(r,r')) < 1E-10
    for j in reverse(2:N-1)
      R = R*M[j]*prime(M[j],"Link")
      r = linkind(M,j-1)
      @test norm(R-delta(r,r')) < 1E-10
    end
  end

  @testset "randomMPS from initial state (QN case)" begin
    N = 20
    chi = 8
    sites = siteinds("S=1/2",N;conserve_qns=true)

    # Make flux-zero random MPS
    state = [isodd(n) ? 1 : 2 for n in 1:N]
    M = randomMPS(sites,state,chi)
    @test flux(M) == QN("Sz",0)

    @test ITensors.leftlim(M) == 0
    @test ITensors.rightlim(M) == 2

    @test norm(M[1]) ≈ 1.0
    @test inner(M,M) ≈ 1.0

    @test maxlinkdim(M) == chi

    # Test making random MPS with different flux
    state[1] = 2
    M = randomMPS(sites,state,chi)
    @test flux(M) == QN("Sz",-2)
    state[3] = 2
    M = randomMPS(sites,state,chi)
    @test flux(M) == QN("Sz",-4)
  end

  @testset "swapbondsites" begin
    N = 5
    sites = siteinds("S=1/2", N)
    ψ0 = randomMPS(sites)
    ψ = replacebond(ψ0, 3, ψ0[3] * ψ0[4];
                    swapsites = true,
                    cutoff = 1e-15)
    @test siteind(ψ, 1) == siteind(ψ0, 1)
    @test siteind(ψ, 2) == siteind(ψ0, 2)
    @test siteind(ψ, 4) == siteind(ψ0, 3)
    @test siteind(ψ, 3) == siteind(ψ0, 4)
    @test siteind(ψ, 5) == siteind(ψ0, 5)
    @test prod(ψ) ≈ prod(ψ0)
    @test maxlinkdim(ψ) == 1

    ψ = swapbondsites(ψ0, 4;
                      cutoff = 1e-15)
    @test siteind(ψ, 1) == siteind(ψ0, 1)
    @test siteind(ψ, 2) == siteind(ψ0, 2)
    @test siteind(ψ, 3) == siteind(ψ0, 3)
    @test siteind(ψ, 5) == siteind(ψ0, 4)
    @test siteind(ψ, 4) == siteind(ψ0, 5)
    @test prod(ψ) ≈ prod(ψ0)
    @test maxlinkdim(ψ) == 1
  end

  @testset "map!" begin
    N = 5
    s = siteinds("S=½", N)
    M0 = productMPS(s, "↑")

    # Test map! with limits getting set
    M = orthogonalize(M0, 1)
    @test ITensors.leftlim(M) == 0
    @test ITensors.rightlim(M) == 2
    map!(prime, M)
    @test ITensors.leftlim(M) == 0
    @test ITensors.rightlim(M) == N+1

    # Test map! without limits getting set
    M = orthogonalize(M0, 1)
    map!(prime, M, set_limits = false)
    @test ITensors.leftlim(M) == 0
    @test ITensors.rightlim(M) == 2

    # Test prime! with limits getting set
    M = orthogonalize(M0, 1)
    @test ITensors.leftlim(M) == 0
    @test ITensors.rightlim(M) == 2
    prime!(M, set_limits = true)
    @test ITensors.leftlim(M) == 0
    @test ITensors.rightlim(M) == N+1

    # Test prime! without limits getting set
    M = orthogonalize(M0, 1)
    prime!(M)
    @test ITensors.leftlim(M) == 0
    @test ITensors.rightlim(M) == 2
  end

  @testset "setindex!(::MPS, _, ::Colon)" begin
    N = 4
    s = siteinds("S=½", N)
    ψ = randomMPS(s)
    ϕ = productMPS(s, "↑")
    orthogonalize!(ϕ, 1)
    ψ[:] = ϕ
    @test ITensors.orthocenter(ψ) == 1
    @test inner(ψ, ϕ) ≈ 1

    ψ = randomMPS(s)
    ϕ = productMPS(s, "↑")
    orthogonalize!(ϕ, 1)
    ψ[:] = ITensors.data(ϕ)
    @test ITensors.leftlim(ψ) == 0
    @test ITensors.rightlim(ψ) == N+1
    @test inner(ψ, ϕ) ≈ 1
  end

  @testset "findsite[s](::MPS/MPO, is)" begin
    s = siteinds("S=1/2", 5)
    ψ = randomMPS(s)
    l = linkinds(ψ)

    A = randomITensor(s[4]', s[2]', dag(s[4]), dag(s[2]))

    @test findsite(ψ, s[3]) == 3
    @test findsite(ψ, (s[3], s[5])) == 3
    @test findsite(ψ, l[2]) == 2
    @test findsite(ψ, A) == 2

    @test findsites(ψ, s[3]) == [3]
    @test findsites(ψ, (s[4], s[1])) == [1, 4]
    @test findsites(ψ, l[2]) == [2, 3]
    @test findsites(ψ, (l[2], l[3])) == [2, 3, 4]
    @test findsites(ψ, A) == [2, 4]

    M = randomMPO(s)
    lM = linkinds(M)

    @test findsite(M, s[4]) == 4
    @test findsite(M, s[4]') == 4
    @test findsite(M, (s[4]', s[4])) == 4
    @test findsite(M, (s[4]', s[3])) == 3
    @test findsite(M, lM[2]) == 2
    @test findsite(M, A) == 2

    @test findsites(M, s[4]) == [4]
    @test findsites(M, s[4]') == [4]
    @test findsites(M, (s[4]', s[4])) == [4]
    @test findsites(M, (s[4]', s[3])) == [3, 4]
    @test findsites(M, (lM[2], lM[3])) == [2, 3, 4]
    @test findsites(M, A) == [2, 4]
  end

  @testset "[first]siteind[s](::MPS/MPO, j::Int)" begin
    s = siteinds("S=1/2", 5)
    ψ = randomMPS(s)
    @test firstsiteind(ψ, 3) == s[3]
    @test siteind(ψ, 4) == s[4]
    @test isnothing(siteind(ψ, 4; plev = 1))
    @test siteinds(ψ, 3) == IndexSet(s[3])
    @test siteinds(ψ, 3; plev = 1) == IndexSet()

    M = randomMPO(s)
    @test noprime(firstsiteind(M, 4)) == s[4]
    @test firstsiteind(M, 4; plev = 0) == s[4]
    @test firstsiteind(M, 4; plev = 1) == s[4]'
    @test siteind(M, 4) == s[4]
    @test siteind(M, 4; plev = 0) == s[4]
    @test siteind(M, 4; plev = 1) == s[4]'
    @test isnothing(siteind(M, 4; plev = 2))
    @test siteinds(M, 3) == IndexSet(s[3], s[3]')
    @test siteinds(M, 3; plev = 1) == IndexSet(s[3]')
    @test siteinds(M, 3; plev = 0) == IndexSet(s[3])
    @test siteinds(M, 3; tags = "n=2") == IndexSet()
  end

  @testset "movesites $N sites" for N in 1:7
    s0 = siteinds("S=1/2", N)
    for perm in permutations(1:N)
      s = s0[perm]
      ψ = productMPS(s, rand(("↑", "↓"), N))
      ns′ = [findfirst(==(i), s0) for i in s]
      @test ns′ == perm
      ψ′ = movesites(ψ, 1:N .=> ns′; cutoff = 1e-15)
      if N == 1
        @test maxlinkdim(ψ′) == 0
      else
        @test maxlinkdim(ψ′) == 1
      end
      for n in 1:N
        @test s0[n] == siteind(ψ′, n)
      end
      @test prod(ψ) ≈ prod(ψ′)
    end
  end

  @testset "Construct MPS from ITensor" begin
    N = 5
    s = siteinds("S=1/2", N)
    l = [Index(3, "left_$n") for n in 1:2]
    r = [Index(3, "right_$n") for n in 1:2]

    #
    # MPS
    #

    A = randomITensor(s...)
    ψ = MPS(A, s)
    @test prod(ψ) ≈ A
    @test ITensors.orthocenter(ψ) == N
    @test maxlinkdim(ψ) == 4

    ψ0 = productMPS(s, "↑")
    A = prod(ψ0)
    ψ = MPS(A, s; cutoff = 1e-15)
    @test prod(ψ) ≈ A
    @test ITensors.orthocenter(ψ) == N
    @test maxlinkdim(ψ) == 1

    ψ0 = randomMPS(s, 2)
    A = prod(ψ0)
    ψ = MPS(A, s; cutoff = 1e-15, orthocenter = 2)
    @test prod(ψ) ≈ A
    @test ITensors.orthocenter(ψ) == 2
    @test maxlinkdim(ψ) == 2

    A = randomITensor(s..., l[1], r[1])
    ψ = MPS(A, s, leftinds = l[1], orthocenter = 3)
    ls = linkinds(ψ)
    @test hassameinds(ψ[1], (l[1], s[1], ls[1]))
    @test hassameinds(ψ[N], (r[1], s[N], ls[N - 1]))
    @test prod(ψ) ≈ A
    @test ITensors.orthocenter(ψ) == 3
    @test maxlinkdim(ψ) == 12

    A = randomITensor(s..., l..., r...)
    ψ = MPS(A, s, leftinds = l)
    ls = linkinds(ψ)
    @test hassameinds(ψ[1], (l..., s[1], ls[1]))
    @test hassameinds(ψ[N], (r..., s[N], ls[N - 1]))
    @test prod(ψ) ≈ A
    @test ITensors.orthocenter(ψ) == N
    @test maxlinkdim(ψ) == 36
  end

  @testset "Set range of MPS tensors" begin
    N = 5
    s = siteinds("S=1/2", N)
    ψ0 = randomMPS(s, 3)

    ψ = orthogonalize(ψ0, 2)
    A = prod(ITensors.data(ψ)[2:N-1])
    randn!(A)
    ϕ = MPS(A, s[2:N-1], orthocenter = 1)
    ψ[2:N-1] = ϕ
    @test prod(ψ) ≈ ψ[1] * A * ψ[N]
    @test maxlinkdim(ψ) == 4
    @test ITensors.orthocenter(ψ) == 2

    ψ = orthogonalize(ψ0, 1)
    A = prod(ITensors.data(ψ)[2:N-1])
    randn!(A)
    @test_throws AssertionError ψ[2:N-1] = A

    ψ = orthogonalize(ψ0, 2)
    A = prod(ITensors.data(ψ)[2:N-1])
    randn!(A)
    ψ[2:N-1, orthocenter = 3] = A
    @test prod(ψ) ≈ ψ[1] * A * ψ[N]
    @test maxlinkdim(ψ) == 4
    @test ITensors.orthocenter(ψ) == 3
  end

  @testset "movesites reverse sites" begin
    N = 6
    s = siteinds("S=1/2", N)
    ψ0 = randomMPS(s)
    ψ = movesites(ψ0, 1:N .=> reverse(1:N))
    for n in 1:N
      @test siteind(ψ, n) == s[N-n+1]
    end
  end

<<<<<<< HEAD
  @testset "movesites subsets of sites" begin
    N = 6
    s = siteinds("S=1/2", N)
    ψ = randomMPS(s)

    for i in 1:N, j in 1:N
      ns = [i, j]
      !allunique(ns) && continue
      min_ns = minimum(ns)
      ns′ = collect(min_ns:min_ns+length(ns)-1)
      ψ′ = movesites(ψ, ns .=> ns′; cutoff = 1e-15)
      @test siteind(ψ′, min_ns) == siteind(ψ, i)
      @test siteind(ψ′, min_ns+1) == siteind(ψ, j)
      @test maxlinkdim(ψ′) == 1
      ψ̃ = movesites(ψ′, ns′ .=> ns; cutoff = 1e-15)
      for n in 1:N
        @test siteind(ψ̃, n) == siteind(ψ, n)
      end
      @test maxlinkdim(ψ̃) == 1
    end

    for i in 1:N, j in 1:N, k in 1:N
      ns = [i, j, k]
      !allunique(ns) && continue
      min_ns = minimum(ns)
      ns′ = collect(min_ns:min_ns+length(ns)-1)
      ψ′ = movesites(ψ, ns .=> ns′; cutoff = 1e-15)
      @test siteind(ψ′, min_ns) == siteind(ψ, i)
      @test siteind(ψ′, min_ns+1) == siteind(ψ, j)
      @test siteind(ψ′, min_ns+2) == siteind(ψ, k)
      @test maxlinkdim(ψ′) == 1
      ψ̃ = movesites(ψ′, ns′ .=> ns; cutoff = 1e-15)
      for n in 1:N
        @test siteind(ψ̃, n) == siteind(ψ, n)
      end
      @test maxlinkdim(ψ̃) == 1
    end

    for i in 1:N, j in 1:N, k in 1:N, l in 1:N
      ns = [i, j, k, l]
      !allunique(ns) && continue
      min_ns = minimum(ns)
      ns′ = collect(min_ns:min_ns+length(ns)-1)
      ψ′ = movesites(ψ, ns .=> ns′; cutoff = 1e-15)
      @test siteind(ψ′, min_ns) == siteind(ψ, i)
      @test siteind(ψ′, min_ns+1) == siteind(ψ, j)
      @test siteind(ψ′, min_ns+2) == siteind(ψ, k)
      @test siteind(ψ′, min_ns+3) == siteind(ψ, l)
      @test maxlinkdim(ψ′) == 1
      ψ̃ = movesites(ψ′, ns′ .=> ns; cutoff = 1e-15)
      for n in 1:N
        @test siteind(ψ̃, n) == siteind(ψ, n)
      end
      @test maxlinkdim(ψ̃) == 1
    end

    for i in 1:N, j in 1:N, k in 1:N, l in 1:N, m in 1:N
      ns = [i, j, k, l, m]
      !allunique(ns) && continue
      min_ns = minimum(ns)
      ns′ = collect(min_ns:min_ns+length(ns)-1)
      ψ′ = movesites(ψ, ns .=> ns′; cutoff = 1e-15)
      for n in 1:length(ns)
        @test siteind(ψ′, min_ns+n-1) == siteind(ψ, ns[n])
      end
      @test maxlinkdim(ψ′) == 1
      ψ̃ = movesites(ψ′, ns′ .=> ns; cutoff = 1e-15)
      for n in 1:N
        @test siteind(ψ̃, n) == siteind(ψ, n)
      end
      @test maxlinkdim(ψ̃) == 1
    end

  end

  @testset "product(::Vector{ITensor}, ::MPS)" begin
    N = 6
    s = siteinds("Qubit", N)

    I  = [op("I", s, n) for n in 1:N]
    X = [op("X", s, n) for n in 1:N]
    Y = [op("Y", s, n) for n in 1:N]
    Z = [op("Z", s, n) for n in 1:N]
    H = [op("H", s, n) for n in 1:N]
    CX = [op("CX", s, n, m) for n in 1:N, m in 1:N]
    CY = [op("CY", s, n, m) for n in 1:N, m in 1:N]
    CZ = [op("CZ", s, n, m) for n in 1:N, m in 1:N]
    CCNOT = [op("CCNOT", s, n, m, k) for n in 1:N, m in 1:N, k in 1:N]
    CSWAP = [op("CSWAP", s, n, m, k) for n in 1:N, m in 1:N, k in 1:N]
    CCCNOT = [op("CCCNOT", s, n, m, k, l) for n in 1:N, m in 1:N, k in 1:N, l in 1:N]

    v0 = [setelt(state(s, n, "0")) for n in 1:N]
    v1 = [setelt(state(s, n, "1")) for n in 1:N]

    # Single qubit
    @test product(I[1], v0[1]) ≈ v0[1]
    @test product(I[1], v1[1]) ≈ v1[1]

    @test product(H[1], H[1]) ≈ I[1]
    @test product(H[1], v0[1]) ≈ 1/sqrt(2) * (v0[1] + v1[1])
    @test product(H[1], v1[1]) ≈ 1/sqrt(2) * (v0[1] - v1[1])

    @test product(X[1], v0[1]) ≈ v1[1]
    @test product(X[1], v1[1]) ≈ v0[1]

    @test product(Y[1], v0[1]) ≈  im*v1[1]
    @test product(Y[1], v1[1]) ≈ -im*v0[1]

    @test product(Z[1], v0[1]) ≈  v0[1]
    @test product(Z[1], v1[1]) ≈ -v1[1]

    @test product(X[1], X[1]) ≈ I[1]
    @test product(Y[1], Y[1]) ≈ I[1]
    @test product(Z[1], Z[1]) ≈ I[1]
    @test -im * product([Y[1], X[1]], Z[1]) ≈ I[1]

    @test dag(X[1]) ≈ -product([X[1], Y[1]], Y[1])
    @test dag(Y[1]) ≈ -product([Y[1], Y[1]], Y[1])
    @test dag(Z[1]) ≈ -product([Z[1], Y[1]], Y[1])

    @test product(X[1], Y[1]) - product(Y[1], X[1]) ≈ 2*im*Z[1]
    @test product(Y[1], Z[1]) - product(Z[1], Y[1]) ≈ 2*im*X[1]
    @test product(Z[1], X[1]) - product(X[1], Z[1]) ≈ 2*im*Y[1]

    @test product([Y[1], X[1]], v0[1]) - product([X[1], Y[1]], v0[1]) ≈ 2*im*product(Z[1], v0[1])
    @test product([Y[1], X[1]], v1[1]) - product([X[1], Y[1]], v1[1]) ≈ 2*im*product(Z[1], v1[1])
    @test product([Z[1], Y[1]], v0[1]) - product([Y[1], Z[1]], v0[1]) ≈ 2*im*product(X[1], v0[1])
    @test product([Z[1], Y[1]], v1[1]) - product([Y[1], Z[1]], v1[1]) ≈ 2*im*product(X[1], v1[1])
    @test product([X[1], Z[1]], v0[1]) - product([Z[1], X[1]], v0[1]) ≈ 2*im*product(Y[1], v0[1])
    @test product([X[1], Z[1]], v1[1]) - product([Z[1], X[1]], v1[1]) ≈ 2*im*product(Y[1], v1[1])

    #
    # 2-qubit
    #

    @test product(I[1] * I[2], v0[1] * v0[2]) ≈ v0[1] * v0[2]

    @test product(CX[1,2], v0[1] * v0[2]) ≈ v0[1] * v0[2]
    @test product(CX[1,2], v0[1] * v1[2]) ≈ v0[1] * v1[2]
    @test product(CX[1,2], v1[1] * v0[2]) ≈ v1[1] * v1[2]
    @test product(CX[1,2], v1[1] * v1[2]) ≈ v1[1] * v0[2]

    @test product(CY[1,2], v0[1] * v0[2]) ≈       v0[1] * v0[2]
    @test product(CY[1,2], v0[1] * v1[2]) ≈       v0[1] * v1[2]
    @test product(CY[1,2], v1[1] * v0[2]) ≈  im * v1[1] * v1[2]
    @test product(CY[1,2], v1[1] * v1[2]) ≈ -im * v1[1] * v0[2]

    @test product(CZ[1,2], v0[1] * v0[2]) ≈  v0[1] * v0[2]
    @test product(CZ[1,2], v0[1] * v1[2]) ≈  v0[1] * v1[2]
    @test product(CZ[1,2], v1[1] * v0[2]) ≈  v1[1] * v0[2]
    @test product(CZ[1,2], v1[1] * v1[2]) ≈ -v1[1] * v1[2]

    #
    # 3-qubit
    #

    @test product(CCNOT[1,2,3], v0[1] * v0[2] * v0[3]) ≈ v0[1] * v0[2] * v0[3]
    @test product(CCNOT[1,2,3], v0[1] * v0[2] * v1[3]) ≈ v0[1] * v0[2] * v1[3]
    @test product(CCNOT[1,2,3], v0[1] * v1[2] * v0[3]) ≈ v0[1] * v1[2] * v0[3]
    @test product(CCNOT[1,2,3], v0[1] * v1[2] * v1[3]) ≈ v0[1] * v1[2] * v1[3]
    @test product(CCNOT[1,2,3], v1[1] * v0[2] * v0[3]) ≈ v1[1] * v0[2] * v0[3]
    @test product(CCNOT[1,2,3], v1[1] * v0[2] * v1[3]) ≈ v1[1] * v0[2] * v1[3]
    @test product(CCNOT[1,2,3], v1[1] * v1[2] * v0[3]) ≈ v1[1] * v1[2] * v1[3]
    @test product(CCNOT[1,2,3], v1[1] * v1[2] * v1[3]) ≈ v1[1] * v1[2] * v0[3]

    @test product(CSWAP[1,2,3], v0[1] * v0[2] * v0[3]) ≈ v0[1] * v0[2] * v0[3]
    @test product(CSWAP[1,2,3], v0[1] * v0[2] * v1[3]) ≈ v0[1] * v0[2] * v1[3]
    @test product(CSWAP[1,2,3], v0[1] * v1[2] * v0[3]) ≈ v0[1] * v1[2] * v0[3]
    @test product(CSWAP[1,2,3], v0[1] * v1[2] * v1[3]) ≈ v0[1] * v1[2] * v1[3]
    @test product(CSWAP[1,2,3], v1[1] * v0[2] * v0[3]) ≈ v1[1] * v0[2] * v0[3]
    @test product(CSWAP[1,2,3], v1[1] * v0[2] * v1[3]) ≈ v1[1] * v1[2] * v0[3]
    @test product(CSWAP[1,2,3], v1[1] * v1[2] * v0[3]) ≈ v1[1] * v0[2] * v1[3]
    @test product(CSWAP[1,2,3], v1[1] * v1[2] * v1[3]) ≈ v1[1] * v1[2] * v1[3]

    #
    # Apply to an MPS
    #

    ψ = productMPS(s, "0")
    @test prod(product(X[1], ψ)) ≈ prod(productMPS(s, n -> n==1 ? "1" : "0"))
    @test prod(product(X[1], product(X[2], ψ))) ≈ prod(productMPS(s, n -> n==1 || n==2 ? "1" : "0"))
    @test prod(product(X[1] * X[2], ψ)) ≈ prod(productMPS(s, n -> n==1 || n==2 ? "1" : "0"))
    @test prod(product([X[2], X[1]], ψ)) ≈ prod(productMPS(s, n -> n==1 || n==2 ? "1" : "0"))
    @test prod(product(CX[1,2], ψ)) ≈ prod(productMPS(s, "0"))
    @test prod(product(CX[1,2], product(X[1], ψ))) ≈ prod(productMPS(s, n -> n==1 || n==2 ? "1" : "0"))
    @test prod(product(product(CX[1,2], X[1]), ψ)) ≈ prod(productMPS(s, n -> n==1 || n==2 ? "1" : "0"))
    @test prod(product([X[1], CX[1,2]], ψ)) ≈ prod(productMPS(s, n -> n==1 || n==2 ? "1" : "0"))

    for i in 1:N, j in 1:N
      !allunique((i, j)) && continue
      # Don't move sites back
      CXij_ψ = product([X[i], CX[i,j]], ψ; move_sites_back = false, cutoff = 1e-15)
      @test maxlinkdim(CXij_ψ) == 1
      @test prod(CXij_ψ) ≈ prod(productMPS(s, n -> n==i || n==j ? "1" : "0"))

      # Move sites back
      CXij_ψ = product([X[i], CX[i,j]], ψ)
      for n in 1:N
        @test siteind(CXij_ψ, n) == siteind(ψ, n)
      end
      @test prod(CXij_ψ) ≈ prod(productMPS(s, n -> n==i || n==j ? "1" : "0"))
    end

    for i in 1:N, j in 1:N, k in 1:N
      ns = (i,j,k)
      !allunique(ns) && continue
      # Don't move sites back
      CCNOTijk_ψ = product([X[j], X[i], CCNOT[ns...]], ψ; move_sites_back = false, cutoff = 1e-15)
      @test maxlinkdim(CCNOTijk_ψ) == 1
      @test prod(CCNOTijk_ψ) ≈ prod(productMPS(s, n -> n ∈ ns ? "1" : "0"))

      # Move sites back
      CCNOTijk_ψ = product([X[j], X[i], CCNOT[ns...]], ψ, cutoff = 1e-15)
      @test maxlinkdim(CCNOTijk_ψ) == 1
      for n in 1:N
        @test siteind(CCNOTijk_ψ, n) == siteind(ψ, n)
      end
      @test prod(CCNOTijk_ψ) ≈ prod(productMPS(s, n -> n ∈ ns ? "1" : "0"))
    end

    for i in 1:N, j in 1:N, k in 1:N, l in 1:N
      ns = (i,j,k,l)
      !allunique(ns) && continue
      # Don't move sites back
      CCCNOTijkl_ψ = product([X[i], X[j], X[k], CCCNOT[ns...]], ψ;
                            move_sites_back = false, cutoff = 1e-15)
      @test maxlinkdim(CCCNOTijkl_ψ) == 1
      @test prod(CCCNOTijkl_ψ) ≈ prod(productMPS(s, n -> n ∈ ns ? "1" : "0"))

      # Move sites back
      CCCNOTijkl_ψ = product([X[i], X[j], X[k], CCCNOT[ns...]], ψ, cutoff = 1e-15)
      @test maxlinkdim(CCCNOTijkl_ψ) == 1
      for n in 1:N
        @test siteind(CCCNOTijkl_ψ, n) == siteind(ψ, n)
      end
      @test prod(CCCNOTijkl_ψ) ≈ prod(productMPS(s, n -> n ∈ ns ? "1" : "0"))
    end
  end

  @testset "product" begin

    @testset "Contraction order of operations" begin
      s = siteind("Qubit")
      @test product(ops([s], [("Y", 1), ("X", 1)]), setelt(s => 1)) ≈ itensor(op_matrix("X") * op_matrix("Y") * [1; 0], s)
      @test product(ops([s], [("Y", 1), ("Z", 1)]), setelt(s => 1)) ≈ itensor(op_matrix("Z") * op_matrix("Y") * [1; 0], s)
      @test product(ops([s], [("X", 1), ("Y", 1)]), setelt(s => 1)) ≈ itensor(op_matrix("Y") * op_matrix("X") * [1; 0], s)
    end

    @testset "Simple on-site state evolution" begin
      N = 3

      pos =
        [
         ("Z", 3),
         ("Y", 2),
         ("X", 1)
        ]

      s = siteinds("Qubit", N)
      gates = ops(s, pos)
      ψ0 = productMPS(s, "0")

      # Apply the gates
      ψ = product(gates, ψ0)

      # Move site 1 to position 3
      ψ′ = movesite(ψ, 1 => 3)
      @test siteind(ψ′, 1) == s[2]
      @test siteind(ψ′, 2) == s[3]
      @test siteind(ψ′, 3) == s[1]
      @test prod(ψ) ≈ prod(ψ′)

      # Move the site back
      ψ′′ = movesite(ψ′, 3 => 1)
      @test siteind(ψ′′, 1) == s[1]
      @test siteind(ψ′′, 2) == s[2]
      @test siteind(ψ′′, 3) == s[3]
      @test prod(ψ) ≈ prod(ψ′′)
    end

    @testset "More complex evolution" begin
      N = 7

      osX = [("X", n) for n in 1:N]

      osZ = [("Z", n) for n in 1:N]

      osRand = [("randn", n) for n in 1:N]

      osSw = [("SWAP", n, n+1) for n in 1:N-2]

      osCx = [("CX", n, n+3) for n in 1:N-3]

      osT = [("CCX", n, n+1, n+3) for n in 1:N-3]

      osRx = [("Rx", n, (θ = π,)) for n in 1:N]

      osXX = [("XX", (n, n+1), (ϕ = π/8,)) for n in 1:N-1]

      os_noise = [("noise", n, n+2, n+4) for n in 1:N-4]

      os = vcat(osRand, osX, osXX, osSw, osRx, osZ, osCx, osT)
      s = siteinds("Qubit", N)
      gates = ops(os, s)

      @testset "Pure state evolution" begin
        ψ0 = productMPS(s, "0")
        ψ = product(gates, ψ0; cutoff = 1e-15)
        @test maxlinkdim(ψ) == 8
        prodψ = product(gates, prod(ψ0))
        @test prod(ψ) ≈ prodψ
      end

      M0 = MPO(s, "Id")
      maxdim = prod(dim(siteinds(M0, j)) for j in 1:N)

      @testset "Mixed state evolution" begin
        M = product(gates, M0; cutoff = 1e-15, maxdim = maxdim)
        @test maxlinkdim(M) == 24
        sM0 = siteinds(M0)
        sM = siteinds(M)
        for n in 1:N
          @test hassameinds(sM[n], sM0[n])
        end
        @set_warn_order 15 begin
          prodM = product(gates, prod(M0))
          @test prod(M) ≈ prodM rtol = 1e-12
        end
      end

      @testset "Mixed state noisy evolution" begin
        prepend!(os, os_noise)
        gates = ops(os, s)
        M = product(gates, M0; apply_dag = true,
                    cutoff = 1e-15, maxdim = maxdim)
        @test maxlinkdim(M) == 64
        sM0 = siteinds(M0)
        sM = siteinds(M)
        for n in 1:N
          @test hassameinds(sM[n], sM0[n])
        end
        @set_warn_order 16 begin
          prodM = product(gates, prod(M0); apply_dag = true)
          @test prod(M) ≈ prodM rtol = 1e-7
        end
      end

      @testset "Mixed state noisy evolution" begin
        prepend!(os, os_noise)
        gates = ops(os, s)
        M = product(gates, M0;
                    apply_dag = true, cutoff = 1e-15, maxdim = maxdim-1)
        @test maxlinkdim(M) == 64
        sM0 = siteinds(M0)
        sM = siteinds(M)
        for n in 1:N
          @test hassameinds(sM[n], sM0[n])
        end
        @set_warn_order 16 begin
          prodM = product(gates, prod(M0); apply_dag = true)
          @test prod(M) ≈ prodM rtol = 1e-7
        end
      end

    end

    @testset "Gate evolution open system" begin
      N = 8
      osX = [("X", n) for n in 1:N]
      osZ = [("Z", n) for n in 1:N]
      osSw = [("SWAP", n, n+2) for n in 1:N-2]
      osCx = [("CX", n, n+3) for n in 1:N-3]
      osT = [("CCX", n, n+1, n+3) for n in 1:N-3]
      osRx = [("Rx", n, (θ = π,)) for n in 1:N]
      os_noise = [("noise", n, n+2, n+4) for n in 1:N-4]
      os = vcat(osX, osSw, osRx, osZ, osCx, osT, os_noise)
      
      s = siteinds("Qubit", N)
      gates = ops(os, s)
      
      M0 = MPO(s, "Id")
      
      # Apply the gates
      
      s0 = siteinds(M0)
      
      M = apply(gates, M0; apply_dag = true, cutoff = 1e-15, maxdim = 500)
      
      s = siteinds(M)
      for n in 1:N
        @assert hassameinds(s[n], s0[n])
      end
            
      @set_warn_order 18 begin
        prodM = apply(gates, prod(M0); apply_dag = true)
        @test prod(M) ≈ prodM rtol = 1e-8
      end
    end

    @testset "Gate evolution state" begin
      N = 10

      osRand = [("randn", n) for n in 1:N]
      osX = [("X", n) for n in 1:N]
      osZ = [("Z", n) for n in 1:N]
      osSw = [("SWAP", n, n+1) for n in 1:N-1]
      osCx = [("CX", n, n+1) for n in 1:N-1]
      osRand = [("randn", n, n+1) for n in 1:N-1]
      osT = [("CCX", n, n+2, n+4) for n in 1:N-4]
      os = vcat(osRand, osX, osSw, osZ, osCx, osT)
      
      s = siteinds("Qubit", N)
      gates = ops(os, s)
      
      ψ0 = productMPS(s, "0")
      
      # Apply the gates
      ψ = apply(gates, ψ0; cutoff = 1e-15, maxdim = 100)
      
      prodψ = apply(gates, prod(ψ0))
      @test prod(ψ) ≈ prodψ
    end

    @testset "With fermions" begin
      N = 3

      s = siteinds("Fermion", N; conserve_qns = true)
      
      # Ground state |000⟩
      ψ000 = productMPS(s, "0")
      
      # Start state |011⟩
      ψ011 = productMPS(s, n -> n == 2 || n == 3 ? "1" : "0")
      
      # Reference state |110⟩
      ψ110 = productMPS(s, n -> n == 1 || n == 2 ? "1" : "0")
      
      function ITensors.op(::OpName"CdagC",
                           ::SiteType,
                           s1::Index, s2::Index)
        return op("Cdag", s1) * op("C", s2)
      end
      
      os = [("CdagC", 1, 3)]
      Os = ops(os, s)
      
      # Results in -|110⟩
      ψ1 = product(Os, ψ011, cutoff = 1e-15)
      
      @test inner(ψ1, ψ110) == -1
      
      a = AutoMPO()
      a += "Cdag", 1, "C", 3
      H = MPO(a, s)
      
      # Results in -|110⟩
      ψ2 = noprime(contract(H, ψ011, cutoff = 1e-15))
      
      @test inner(ψ2, ψ110) == -1
    end

    @testset "Spinless fermion (gate evolution)" begin
      N = 10

      s = siteinds("Fermion", N; conserve_qns = true)
      
      # Starting state
      ψ0 = productMPS(s, n -> isodd(n) ? "0" : "1")
      
      t = 1.0
      U = 1.0
      ampo = AutoMPO()
      for b in 1:N-1
        ampo .+= -t, "Cdag", b,   "C", b+1
        ampo .+= -t, "Cdag", b+1, "C", b
        ampo .+=  U, "N",    b,   "N", b+1
      end
      H = MPO(ampo, s)
      
      sweeps = Sweeps(6)
      maxdim!(sweeps,10,20,40)
      cutoff!(sweeps,1E-12)
      energy, ψ0 = dmrg(H, ψ0, sweeps; outputlevel = 0)
      
      function ITensors.op(::OpName"CdagC",
                           ::SiteType,
                           s1::Index, s2::Index)
        return op("Cdag", s1) * op("C", s2)
      end

      function ITensors.op(::OpName"CCCC", ::SiteType,
                           s1::Index, s2::Index,
                           s3::Index, s4::Index)
        return -1 * op("Cdag", s1) *
                    op("Cdag", s2) *
                    op("C", s3) *
                    op("C", s4)
      end

      for i in 1:N-1, j in i+1:N
        G1 = op("CdagC", s, i, j)

        @disable_warn_order begin
          G2 = op("Cdag", s, i)
          for n in i+1:j-1
            G2 *= op("F", s, n)
          end
          G2 *= op("C", s, j)
        end

        ampo = AutoMPO()
        ampo += "Cdag", i, "C", j
        G3 = MPO(ampo, s)

        A_OP = prod(product(G1, ψ0, cutoff = 1e-16))

        A_OPS = noprime(G2 * prod(ψ0))

        A_MPO = noprime(prod(contract(G3, ψ0; cutoff = 1e-16)))

        @test A_OP ≈ A_OPS
        @test A_OP ≈ A_MPO
      end

      for i in 1:N-3, j in i+1:N-2, k in j+1:N-1, l in k+1:N
        G1 = op("CCCC", s, i, j, k, l)
        @disable_warn_order begin
          G2 = -1 * op("Cdag", s, i)
          for n in i+1:j-1
            G2 *= op("F", s, n)
          end
          G2 *= op("Cdag", s, j)
          for n in j+1:k-1
            G2 *= op("Id", s, n)
          end
          G2 *= op("C", s, k)
          for n in k+1:l-1
            G2 *= op("F", s, n)
          end
          G2 *= op("C", s, l)

          ampo = AutoMPO()
          ampo += "Cdag", i, "Cdag", j, "C", k, "C", l
          G3 = MPO(ampo, s)

          A_OP = prod(product(G1, ψ0; cutoff = 1e-16))

          A_OPS = noprime(G2 * prod(ψ0))

          A_MPO = noprime(prod(contract(G3, ψ0; cutoff = 1e-16)))
        end
        @test A_OPS ≈ A_OP rtol = 1e-12
      end

    end

    @testset "Spinful Fermions (Electron) gate evolution" begin
      N = 8
      s = siteinds("Electron", N; conserve_qns = true)
      ψ0 = randomMPS(s, n -> isodd(n) ? "↑" : "↓")
      t = 1.0
      U = 1.0
      ampo = AutoMPO()
      for b in 1:N-1
        ampo .+= -t, "Cdagup", b,   "Cup", b+1
        ampo .+= -t, "Cdagup", b+1, "Cup", b
        ampo .+= -t, "Cdagdn", b,   "Cdn", b+1
        ampo .+= -t, "Cdagdn", b+1, "Cdn", b
      end
      for n in 1:N
        ampo .+= U, "Nupdn", n
      end
      H = MPO(ampo, s)
      sweeps = Sweeps(6)
      maxdim!(sweeps,10,20,40)
      cutoff!(sweeps,1E-12)
      energy, ψ = dmrg(H, ψ0, sweeps; outputlevel = 0)

      ITensors.op(::OpName"CCup",
                  ::SiteType"Electron",
                  s1::Index, s2::Index) =
        op("Adagup*F", s1) * op("Aup", s2)

      for i in 1:N-1, j in i+1:N
        ampo = AutoMPO()
        ampo += "Cdagup", i, "Cup", j
        G1 = MPO(ampo, s)
        G2 = op("CCup", s, i, j)
        A_MPO = prod(noprime(contract(G1, ψ; cutoff = 1e-16)))
        A_OP = prod(product(G2, ψ; cutoff = 1e-16))
        @test A_MPO ≈ A_OP
      end
    end

  end
  
=======
  @testset "dense conversion of MPS" begin
    N = 4
    s = siteinds("S=1/2",N,conserve_qns=true)
    QM = randomMPS(s,["Up","Dn","Up","Dn"],4)
    qsz1 = scalar(QM[1]*op("Sz",s[1])*dag(prime(QM[1],"Site")))

    M = dense(QM)
    @test !hasqns(M[1])
    sz1 = scalar(M[1]*op("Sz",removeqns(s[1]))*dag(prime(M[1],"Site")))
    @test sz1 ≈ qsz1
  end

>>>>>>> 29b5a18a
end

nothing<|MERGE_RESOLUTION|>--- conflicted
+++ resolved
@@ -702,7 +702,6 @@
     end
   end
 
-<<<<<<< HEAD
   @testset "movesites subsets of sites" begin
     N = 6
     s = siteinds("S=1/2", N)
@@ -1299,7 +1298,6 @@
 
   end
   
-=======
   @testset "dense conversion of MPS" begin
     N = 4
     s = siteinds("S=1/2",N,conserve_qns=true)
@@ -1312,7 +1310,6 @@
     @test sz1 ≈ qsz1
   end
 
->>>>>>> 29b5a18a
 end
 
 nothing