--- conflicted
+++ resolved
@@ -209,8 +209,6 @@
   f = x -> prime(x; plev=1)[1, 1]
   args = (A,)
   @test_throws ErrorException f'(args...)
-<<<<<<< HEAD
-=======
 
   W = itensor([1 1] / √2, i)
   f = x -> inner(W', exp(x), W)
@@ -224,19 +222,6 @@
     rtol=1e-3,
     atol=1e-3,
   )
-end
-
-@testset "MPS rrules" begin
-  s = siteinds("S=1/2", 2)
-  ψ = randomMPS(s)
-
-  args = (ψ,)
-  f = x -> inner(x', x')
-  # TODO: Need to make MPS type compatible with FiniteDifferences.
-  #test_rrule(ZygoteRuleConfig(), f, args...; rrule_f=rrule_via_ad, check_inferred=false)
-  d_args = gradient(f, args...)
-  @test norm(d_args[1] - 2 * args[1]) ≈ 0 atol = 1e-13
->>>>>>> cb30e5a8
 
   f = x -> inner(V', exp(x), V)
   args = (A,)
