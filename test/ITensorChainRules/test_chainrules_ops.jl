using ITensors
using Test

using ChainRulesCore: rrule_via_ad

include("utils/chainrulestestutils.jl")

using Zygote: ZygoteRuleConfig, gradient

@testset "ChainRules rrules: Ops" begin
  s = siteinds("S=1/2", 4)

  x = 2.4
  V = randomITensor(s[1], s[2])

  f = function (x)
    y = ITensor(Op("Ry", 1; θ=x), s)
    return y[1, 1]
  end
  args = (x,)
  test_rrule(
    ZygoteRuleConfig(),
    f,
    args...;
    rrule_f=rrule_via_ad,
    check_inferred=false,
    rtol=1.0e-7,
    atol=1.0e-7,
  )

  f = function (x)
    y = exp(ITensor(Op("Ry", 1; θ=x), s))
    return y[1, 1]
  end
  args = (x,)
  test_rrule(
    ZygoteRuleConfig(),
    f,
    args...;
    rrule_f=rrule_via_ad,
    check_inferred=false,
    rtol=1.0e-7,
    atol=1.0e-7,
  )

<<<<<<< HEAD
  # This test is currently broken in Julia 1.9
  if VERSION > v"1.8"
    @test_skip begin
      f = function (x)
        y = Op("Ry", 1; θ=x) + Op("Ry", 1; θ=x)
        return y[1].params.θ
      end
      args = (x,)
      test_rrule(
        ZygoteRuleConfig(),
        f,
        args...;
        rrule_f=rrule_via_ad,
        check_inferred=false,
        rtol=1.0e-7,
        atol=1.0e-7,
      )
    end
  else
=======
  function sometimes_broken_test()
>>>>>>> b752466a
    f = function (x)
      y = Op("Ry", 1; θ=x) + Op("Ry", 1; θ=x)
      return y[1].params.θ
    end
    args = (x,)
    test_rrule(
      ZygoteRuleConfig(),
      f,
      args...;
      rrule_f=rrule_via_ad,
      check_inferred=false,
      rtol=1.0e-7,
      atol=1.0e-7,
    )
<<<<<<< HEAD
=======
    return nothing
  end

  @static if VERSION > v"1.8"
    @test_skip sometimes_broken_test()
  else
    sometimes_broken_test()
>>>>>>> b752466a
  end

  f = function (x)
    y = ITensor(Op("Ry", 1; θ=x) + Op("Ry", 1; θ=x), s)
    return y[1, 1]
  end
  args = (x,)
  test_rrule(
    ZygoteRuleConfig(),
    f,
    args...;
    rrule_f=rrule_via_ad,
    check_inferred=false,
    rtol=1.0e-7,
    atol=1.0e-7,
  )

  f = function (x)
    y = exp(ITensor(Op("Ry", 1; θ=x) + Op("Ry", 1; θ=x), s))
    return y[1, 1]
  end
  args = (x,)
  test_rrule(
    ZygoteRuleConfig(),
    f,
    args...;
    rrule_f=rrule_via_ad,
    check_inferred=false,
    rtol=1.0e-7,
    atol=1.0e-7,
  )

  f = function (x)
    y = ITensor(exp(Op("Ry", 1; θ=x) + Op("Ry", 1; θ=x)), s)
    return y[1, 1]
  end
  args = (x,)
  test_rrule(
    ZygoteRuleConfig(),
    f,
    args...;
    rrule_f=rrule_via_ad,
    check_inferred=false,
    rtol=1.0e-7,
    atol=1.0e-7,
  )

  f = function (x)
    y = ITensor(2 * Op("Ry", 1; θ=x), s)
    return y[1, 1]
  end
  args = (x,)
  test_rrule(
    ZygoteRuleConfig(),
    f,
    args...;
    rrule_f=rrule_via_ad,
    check_inferred=false,
    rtol=1.0e-7,
    atol=1.0e-7,
  )

  f = function (x)
    y = ITensor(2 * (Op("Ry", 1; θ=x) + Op("Ry", 1; θ=x)), s)
    return y[1, 1]
  end
  args = (x,)
  test_rrule(
    ZygoteRuleConfig(),
    f,
    args...;
    rrule_f=rrule_via_ad,
    check_inferred=false,
    rtol=1.0e-7,
    atol=1.0e-7,
  )

  f = function (x)
    y = ITensor(Op("Ry", 1; θ=x) * Op("Ry", 2; θ=x), s)
    return y[1, 1]
  end
  args = (x,)
  test_rrule(
    ZygoteRuleConfig(),
    f,
    args...;
    rrule_f=rrule_via_ad,
    check_inferred=false,
    rtol=1.0e-7,
    atol=1.0e-7,
  )

  f = function (x)
    y = ITensor(exp(-x * Op("X", 1) * Op("X", 2)), s)
    return norm(y)
  end
  args = (x,)
  test_rrule(ZygoteRuleConfig(), f, args...; rrule_f=rrule_via_ad, check_inferred=false)

  f = function (x)
    y = exp(-x * Op("X", 1) * Op("X", 2))
    y *= exp(-x * Op("X", 1) * Op("X", 2))
    U = ITensor(y, s)
    return norm(U)
  end
  args = (x,)
  test_rrule(ZygoteRuleConfig(), f, args...; rrule_f=rrule_via_ad, check_inferred=false)

  U1(θ) = Op("Ry", 1; θ)
  U2(θ) = Op("Ry", 2; θ)

  f = function (x)
    return ITensor(U1(x), s)[1, 1]
  end
  args = (x,)
  test_rrule(ZygoteRuleConfig(), f, args...; rrule_f=rrule_via_ad, check_inferred=false)

  f = function (x)
    return ITensor(U1(x) * U2(x), s)[1, 1]
  end
  args = (x,)
  test_rrule(ZygoteRuleConfig(), f, args...; rrule_f=rrule_via_ad, check_inferred=false)

  f = function (x)
    return ITensor(1.2 * U1(x), s)[1, 1]
  end
  args = (x,)
  test_rrule(ZygoteRuleConfig(), f, args...; rrule_f=rrule_via_ad, check_inferred=false)

  f = function (x)
    return ITensor(exp(1.2 * U1(x)), s)[1, 1]
  end
  args = (x,)
  test_rrule(ZygoteRuleConfig(), f, args...; rrule_f=rrule_via_ad, check_inferred=false)

  f = function (x)
    return ITensor(exp(x * U1(1.2)), s)[1, 1]
  end
  args = (x,)
  test_rrule(ZygoteRuleConfig(), f, args...; rrule_f=rrule_via_ad, check_inferred=false)

  function H(x1, x2)
    os = Ops.OpSum()
    os += x1 * Op("X", 1)
    os += x2 * Op("X", 2)
    return os
  end

  # These are broken in versions of Zygote after 0.6.43,
  # See: https://github.com/FluxML/Zygote.jl/issues/1304
  @test_skip begin
    f = function (x)
      return ITensor(exp(1.5 * H(x, x); alg=Trotter{1}(1)), s)[1, 1]
    end
    args = (x,)
    test_rrule(ZygoteRuleConfig(), f, args...; rrule_f=rrule_via_ad, check_inferred=false)

    f = function (x)
      return ITensor(exp(1.5 * H(x, x); alg=Trotter{2}(1)), s)[1, 1]
    end
    args = (x,)
    test_rrule(ZygoteRuleConfig(), f, args...; rrule_f=rrule_via_ad, check_inferred=false)

    f = function (x)
      return ITensor(exp(1.5 * H(x, x); alg=Trotter{2}(2)), s)[1, 1]
    end
    args = (x,)
    test_rrule(ZygoteRuleConfig(), f, args...; rrule_f=rrule_via_ad, check_inferred=false)

    f = function (x)
      return ITensor(exp(x * H(x, x); alg=Trotter{2}(2)), s)[1, 1]
    end
    args = (x,)
    test_rrule(ZygoteRuleConfig(), f, args...; rrule_f=rrule_via_ad, check_inferred=false)
  end

  f = function (x)
    y = -x * (Op("X", 1) * Op("X", 2) + Op("Z", 1) * Op("Z", 2))
    U = ITensor(y, s)
    return norm(U * V)
  end
  args = (x,)
  test_rrule(ZygoteRuleConfig(), f, args...; rrule_f=rrule_via_ad, check_inferred=false)

  f = function (x)
    y = exp(-x * (Op("X", 1) * Op("X", 2) + Op("Z", 1) * Op("Z", 2)); alg=Trotter{1}(1))
    U = ITensor(y, s)
    return norm(U * V)
  end
  args = (x,)
  test_rrule(ZygoteRuleConfig(), f, args...; rrule_f=rrule_via_ad, check_inferred=false)

  ## XXX: Fix
  f = function (x)
    y = exp(-x * Op("X", 1) * Op("X", 2))
    y *= exp(-x * Op("X", 1) * Op("X", 2))
    U = Prod{ITensor}(y, s)
    return norm(U(V))
  end
  args = (x,)
  test_rrule(ZygoteRuleConfig(), f, args...; rrule_f=rrule_via_ad, check_inferred=false)

  ## XXX: Fix
  f = function (x)
    y = exp(-x * (Op("X", 1) + Op("Z", 1) + Op("Z", 1)); alg=Trotter{1}(1))
    U = Prod{ITensor}(y, s)
    return norm(U(V))
  end
  args = (x,)
  test_rrule(ZygoteRuleConfig(), f, args...; rrule_f=rrule_via_ad, check_inferred=false)
end<|MERGE_RESOLUTION|>--- conflicted
+++ resolved
@@ -43,29 +43,7 @@
     atol=1.0e-7,
   )
 
-<<<<<<< HEAD
-  # This test is currently broken in Julia 1.9
-  if VERSION > v"1.8"
-    @test_skip begin
-      f = function (x)
-        y = Op("Ry", 1; θ=x) + Op("Ry", 1; θ=x)
-        return y[1].params.θ
-      end
-      args = (x,)
-      test_rrule(
-        ZygoteRuleConfig(),
-        f,
-        args...;
-        rrule_f=rrule_via_ad,
-        check_inferred=false,
-        rtol=1.0e-7,
-        atol=1.0e-7,
-      )
-    end
-  else
-=======
   function sometimes_broken_test()
->>>>>>> b752466a
     f = function (x)
       y = Op("Ry", 1; θ=x) + Op("Ry", 1; θ=x)
       return y[1].params.θ
@@ -80,8 +58,6 @@
       rtol=1.0e-7,
       atol=1.0e-7,
     )
-<<<<<<< HEAD
-=======
     return nothing
   end
 
@@ -89,7 +65,6 @@
     @test_skip sometimes_broken_test()
   else
     sometimes_broken_test()
->>>>>>> b752466a
   end
 
   f = function (x)
