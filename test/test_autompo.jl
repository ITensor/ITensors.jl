using ITensors,
      Test,
      Random


include("util.jl")

function setElt(iv::IndexVal)::ITensor
  T = ITensor(ind(iv))
  T[iv] = 1.0
  return T
end

<<<<<<< HEAD
function makeRandomMPS(sites,
                       chi::Int=4)::MPS
  N = length(sites)
  v = Vector{ITensor}(undef, N)
  l = [Index(chi, "Link,l=$n") for n=1:N-1]
  for n=1:N
    s = sites[n]
    if n == 1
      v[n] = ITensor(l[n], s)
    elseif n == N
      v[n] = ITensor(l[n-1], s)
    else
      v[n] = ITensor(l[n-1], l[n], s)
    end
    randn!(v[n])
    normalize!(v[n])
  end
  return MPS(N,v,0,N+1)
end
=======
>>>>>>> f2bdfecd

function isingMPO(sites)::MPO
  H = MPO(sites)
  N = length(H)
  link = fill(Index(),N+1)
  for n=1:N+1
    link[n] = Index(3,"Link,Ising,l=$(n-1)")
  end
  for n=1:N
    s = sites[n]
    ll = link[n]
    rl = link[n+1]
    H[n] = ITensor(dag(ll),dag(s),s',rl)
    H[n] += setElt(ll[1])*setElt(rl[1])*op(sites,"Id",n)
    H[n] += setElt(ll[3])*setElt(rl[3])*op(sites,"Id",n)
    H[n] += setElt(ll[2])*setElt(rl[1])*op(sites,"Sz",n)
    H[n] += setElt(ll[3])*setElt(rl[2])*op(sites,"Sz",n)
  end
  LE = ITensor(link[1]); LE[3] = 1.0;
  RE = ITensor(dag(link[N+1])); RE[1] = 1.0;
  H[1] *= LE
  H[N] *= RE
  return H
end

function heisenbergMPO(sites,
                       h::Vector{Float64},
                       onsite::String="Sz")::MPO
  H = MPO(sites)
  N = length(H)
  link = fill(Index(),N+1)
  for n=1:N+1
    link[n] = Index(5,"Link,Heis,l=$(n-1)")
  end
  for n=1:N
    s = sites[n]
    ll = link[n]
    rl = link[n+1]
    H[n] = ITensor(ll,s,s',rl)
    H[n] += setElt(ll[1])*setElt(rl[1])*op(sites,"Id",n)
    H[n] += setElt(ll[5])*setElt(rl[5])*op(sites,"Id",n)
    H[n] += setElt(ll[2])*setElt(rl[1])*op(sites,"S+",n)
    H[n] += setElt(ll[3])*setElt(rl[1])*op(sites,"S-",n)
    H[n] += setElt(ll[4])*setElt(rl[1])*op(sites,"Sz",n)
    H[n] += setElt(ll[5])*setElt(rl[2])*op(sites,"S-",n)*0.5
    H[n] += setElt(ll[5])*setElt(rl[3])*op(sites,"S+",n)*0.5
    H[n] += setElt(ll[5])*setElt(rl[4])*op(sites,"Sz",n)
    H[n] += setElt(ll[5])*setElt(rl[1])*op(sites,onsite,n)*h[n]
  end
  H[1] *= setElt(link[1][5])
  H[N] *= setElt(link[N+1][1])
  return H
end

function NNheisenbergMPO(sites,
                         J1::Float64,
                         J2::Float64)::MPO
  H = MPO(sites)
  N = length(H)
  link = fill(Index(),N+1)
  for n=1:N+1
    link[n] = Index(8,"Link,H,l=$(n-1)")
  end
  for n=1:N
    s = sites[n]
    ll = link[n]
    rl = link[n+1]
    H[n] = ITensor(ll,s,s',rl)
    H[n] += setElt(ll[1])*setElt(rl[1])*op(sites,"Id",n)
    H[n] += setElt(ll[8])*setElt(rl[8])*op(sites,"Id",n)

    H[n] += setElt(ll[2])*setElt(rl[1])*op(sites,"S-",n)
    H[n] += setElt(ll[5])*setElt(rl[2])*op(sites,"Id",n)
    H[n] += setElt(ll[8])*setElt(rl[2])*op(sites,"S+",n)*J1/2
    H[n] += setElt(ll[8])*setElt(rl[5])*op(sites,"S+",n)*J2/2

    H[n] += setElt(ll[3])*setElt(rl[1])*op(sites,"S+",n)
    H[n] += setElt(ll[6])*setElt(rl[3])*op(sites,"Id",n)
    H[n] += setElt(ll[8])*setElt(rl[3])*op(sites,"S-",n)*J1/2
    H[n] += setElt(ll[8])*setElt(rl[6])*op(sites,"S-",n)*J2/2

    H[n] += setElt(ll[4])*setElt(rl[1])*op(sites,"Sz",n)
    H[n] += setElt(ll[7])*setElt(rl[4])*op(sites,"Id",n)
    H[n] += setElt(ll[8])*setElt(rl[4])*op(sites,"Sz",n)*J1
    H[n] += setElt(ll[8])*setElt(rl[7])*op(sites,"Sz",n)*J2
  end
  H[1] *= setElt(link[1][8])
  H[N] *= setElt(link[N+1][1])
  return H
end

function threeSiteIsingMPO(sites,
                           h::Vector{Float64})::MPO
  H = MPO(sites)
  N = length(H)
  link = fill(Index(),N+1)
  for n=1:N+1
    link[n] = Index(4,"Link,l=$(n-1)")
  end
  for n=1:N
    s = sites[n]
    ll = link[n]
    rl = link[n+1]
    H[n] = ITensor(ll,s,s',rl)
    H[n] += setElt(ll[1])*setElt(rl[1])*op(sites,"Id",n)
    H[n] += setElt(ll[4])*setElt(rl[4])*op(sites,"Id",n)
    H[n] += setElt(ll[2])*setElt(rl[1])*op(sites,"Sz",n)
    H[n] += setElt(ll[3])*setElt(rl[2])*op(sites,"Sz",n)
    H[n] += setElt(ll[4])*setElt(rl[3])*op(sites,"Sz",n)
    H[n] += setElt(ll[4])*setElt(rl[1])*op(sites,"Sx",n)*h[n]
  end
  H[1] *= setElt(link[1][4])
  H[N] *= setElt(link[N+1][1])
  return H
end

@testset "AutoMPO" begin

  N = 10

  @testset "Show MPOTerm" begin
    ampo = AutoMPO()
    add!(ampo,"Sz",1,"Sz",2)
    @test sprint(show,terms(ampo)[1]) == "\"Sz\"(1)\"Sz\"(2)"
  end

  @testset "Show AutoMPO" begin
    ampo = AutoMPO()
    add!(ampo,"Sz",1,"Sz",2)
    add!(ampo,"Sz",2,"Sz",3)
    expected_string = "AutoMPO:\n  \"Sz\"(1)\"Sz\"(2)\n  \"Sz\"(2)\"Sz\"(3)\n"
    @test sprint(show,ampo) == expected_string
  end

  @testset "Single creation op" begin
    ampo = AutoMPO()
    add!(ampo,"Cdagup",3)
    sites = electronSites(N)
    W = toMPO(ampo,sites)
    psi = makeRandomMPS(sites)
    cdu_psi = copy(psi)
    cdu_psi[3] = noprime(cdu_psi[3]*op(sites,"Cdagup",3))
    @test inner(psi,W,psi) ≈ inner(cdu_psi,psi)
  end

  @testset "Ising" begin
    ampo = AutoMPO()
    for j=1:N-1
      add!(ampo,"Sz",j,"Sz",j+1)
    end
    sites = spinHalfSites(N)
    Ha = toMPO(ampo,sites)
    He = isingMPO(sites)
    psi = makeRandomMPS(sites)
    Oa = inner(psi,Ha,psi)
    Oe = inner(psi,He,psi)
    @test Oa ≈ Oe
  end

  @testset "Ising-Different Order" begin
    ampo = AutoMPO()
    for j=1:N-1
      add!(ampo,"Sz",j+1,"Sz",j)
    end
    sites = spinHalfSites(N)
    Ha = toMPO(ampo,sites)
    He = isingMPO(sites)
    psi = makeRandomMPS(sites)
    Oa = inner(psi,Ha,psi)
    Oe = inner(psi,He,psi)
    @test Oa ≈ Oe
  end

  @testset "Heisenberg" begin
    ampo = AutoMPO()
    h = rand(N) #random magnetic fields
    for j=1:N-1
      add!(ampo,"Sz",j,"Sz",j+1)
      add!(ampo,0.5,"S+",j,"S-",j+1)
      add!(ampo,0.5,"S-",j,"S+",j+1)
    end
    for j=1:N
      add!(ampo,h[j],"Sz",j)
    end

    sites = spinHalfSites(N)
    Ha = toMPO(ampo,sites)
    He = heisenbergMPO(sites,h)
    psi = makeRandomMPS(sites)
    Oa = inner(psi,Ha,psi)
    Oe = inner(psi,He,psi)
    @test Oa ≈ Oe
  end


  @testset "Multiple Onsite Ops" begin
    sites = spinOneSites(N)
    ampo1 = AutoMPO()
    for j=1:N-1
      add!(ampo1,"Sz",j,"Sz",j+1)
      add!(ampo1,0.5,"S+",j,"S-",j+1)
      add!(ampo1,0.5,"S-",j,"S+",j+1)
    end
    for j=1:N
      add!(ampo1,"Sz*Sz",j)
    end
    Ha1 = toMPO(ampo1,sites)

    ampo2 = AutoMPO()
    for j=1:N-1
      add!(ampo2,"Sz",j,"Sz",j+1)
      add!(ampo2,0.5,"S+",j,"S-",j+1)
      add!(ampo2,0.5,"S-",j,"S+",j+1)
    end
    for j=1:N
      add!(ampo2,"Sz",j,"Sz",j)
    end
    Ha2 = toMPO(ampo2,sites)

    He = heisenbergMPO(sites,ones(N),"Sz*Sz")
    psi = makeRandomMPS(sites)
    Oe = inner(psi,He,psi)
    Oa1 = inner(psi,Ha1,psi)
    @test Oa1 ≈ Oe
    Oa2 = inner(psi,Ha2,psi)
    @test Oa2 ≈ Oe
  end

  @testset "Three-site ops" begin
    ampo = AutoMPO()
    # To test version of add! taking a coefficient
    add!(ampo,1.0,"Sz",1,"Sz",2,"Sz",3)
    @test length(terms(ampo)) == 1
    for j=2:N-2
      add!(ampo,"Sz",j,"Sz",j+1,"Sz",j+2)
    end
    h = ones(N)
    for j=1:N
      add!(ampo,h[j],"Sx",j)
    end
    sites = spinHalfSites(N)
    Ha = toMPO(ampo,sites)
    He = threeSiteIsingMPO(sites,h)
    psi = makeRandomMPS(sites)
    Oa = inner(psi,Ha,psi)
    Oe = inner(psi,He,psi)
    @test Oa ≈ Oe
  end

  @testset "Next-neighbor Heisenberg" begin
    ampo = AutoMPO()
    J1 = 1.0
    J2 = 0.5
    for j=1:N-1
      add!(ampo,J1,  "Sz",j,"Sz",j+1)
      add!(ampo,J1*0.5,"S+",j,"S-",j+1)
      add!(ampo,J1*0.5,"S-",j,"S+",j+1)
    end
    for j=1:N-2
      add!(ampo,J2,  "Sz",j,"Sz",j+2)
      add!(ampo,J2*0.5,"S+",j,"S-",j+2)
      add!(ampo,J2*0.5,"S-",j,"S+",j+2)
    end
    sites = spinHalfSites(N)
    Ha = toMPO(ampo,sites)

    He = NNheisenbergMPO(sites,J1,J2)
    psi = makeRandomMPS(sites)
    Oa = inner(psi,Ha,psi)
    Oe = inner(psi,He,psi)
    @test Oa ≈ Oe
    #@test maxLinkDim(Ha) == 8
  end

end<|MERGE_RESOLUTION|>--- conflicted
+++ resolved
@@ -10,29 +10,6 @@
   T[iv] = 1.0
   return T
 end
-
-<<<<<<< HEAD
-function makeRandomMPS(sites,
-                       chi::Int=4)::MPS
-  N = length(sites)
-  v = Vector{ITensor}(undef, N)
-  l = [Index(chi, "Link,l=$n") for n=1:N-1]
-  for n=1:N
-    s = sites[n]
-    if n == 1
-      v[n] = ITensor(l[n], s)
-    elseif n == N
-      v[n] = ITensor(l[n-1], s)
-    else
-      v[n] = ITensor(l[n-1], l[n], s)
-    end
-    randn!(v[n])
-    normalize!(v[n])
-  end
-  return MPS(N,v,0,N+1)
-end
-=======
->>>>>>> f2bdfecd
 
 function isingMPO(sites)::MPO
   H = MPO(sites)
