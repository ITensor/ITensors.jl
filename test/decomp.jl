--- conflicted
+++ resolved
@@ -11,11 +11,6 @@
     if i[1] > i[2] + dc
       if abs(At[i]) > 0.0 #row>col is lower triangle
         return false
-<<<<<<< HEAD
-=======
-      else
-        nzeros += 1
->>>>>>> 0f8c0926
       end
     end
   end
@@ -138,17 +133,8 @@
     )
   end
 
-<<<<<<< HEAD
   # Julia 1.6 makes it very difficult to split the exceedingly long line of code.
   @testset "QR/RQ/QL/LQ decomp on MPS dense $elt tensor with all possible collections on Q/R/L" for ninds in [0,1,2,3], elt in [Float64,ComplexF64]
-=======
-  @testset "QR/RQ/QL/LQ decomp on MPS dense $elt tensor with all possible collections on Q/R/L" for ninds in
-                                                                                                    [
-      0, 1, 2, 3
-    ],
-    elt in [Float64, ComplexF64]
-
->>>>>>> 0f8c0926
     l = Index(5, "l")
     s = Index(2, "s")
     r = Index(5, "r")
@@ -165,12 +151,8 @@
       @test is_upper(q, R) #specify the left index
     end
 
-<<<<<<< HEAD
     #Julia 1.6 seems to be very erratic about seeing exported symbols like rq.
     R, Q, q = ITensors.rq(A, Ainds[1:ninds]) 
-=======
-    R, Q, q = ITensors.rq(A, Ainds[1:ninds])
->>>>>>> 0f8c0926
     @test length(inds(R)) == ninds + 1 #+1 to account for new rq,Link index.
     @test length(inds(Q)) == 3 - ninds + 1
     @test A ≈ Q * R atol = 1e-13 #With ITensors R*Q==Q*R
@@ -204,7 +186,6 @@
     end
   end
 
-<<<<<<< HEAD
   # Julia 1.6 makes it very difficult to split the exceedingly long line of code.
   @testset "Rank revealing QR/RQ/QL/LQ decomp on MPS dense $elt tensor" for ninds in [1,2,3], elt in [Float64,ComplexF64]
     l = Index(5, "l")
@@ -239,11 +220,6 @@
  
   @testset "QR/RQ dense on MP0 tensor with all possible collections on Q,R" for ninds in
                                                                              [0, 1, 2, 3, 4]
-=======
-  @testset "QR/RQ dense on MP0 tensor with all possible collections on Q,R" for ninds in [
-    0, 1, 2, 3, 4
-  ]
->>>>>>> 0f8c0926
     l = Index(5, "l")
     s = Index(2, "s")
     r = Index(10, "r")
@@ -255,11 +231,7 @@
     @test A ≈ Q * R atol = 1e-13
     @test Q * dag(prime(Q, q)) ≈ δ(Float64, q, q') atol = 1e-13
 
-<<<<<<< HEAD
     R, Q, q = ITensors.rq(A, Ainds[1:ninds]) 
-=======
-    R, Q, q = ITensors.rq(A, Ainds[1:ninds])
->>>>>>> 0f8c0926
     @test length(inds(R)) == ninds + 1 #+1 to account for new rq,Link index.
     @test length(inds(Q)) == 4 - ninds + 1
     @test A ≈ Q * R atol = 1e-13 #With ITensors R*Q==Q*R
@@ -288,13 +260,8 @@
     # Also fails with error in permutedims so below we use norm(a-b)≈ 0.0 instead.
     # @test dense(Q*dag(prime(Q, q))) ≈ δ(Float64, q, q') atol = 1e-13
     @test norm(dense(Q * dag(prime(Q, q))) - δ(Float64, q, q')) ≈ 0.0 atol = 1e-13
-<<<<<<< HEAD
     expected_Rflux=[QN()      ,QN("Sz",0),QN("Sz",0),QN("Sz",0),QN("Sz",0)]
     expected_Qflux=[QN("Sz",0),QN("Sz",0),QN("Sz",0),QN("Sz",0),QN()]
-=======
-    expected_Rflux = [QN(), QN("Sz", 0), QN("Sz", 0), QN("Sz", 0), QN("Sz", 0)]
-    expected_Qflux = [QN("Sz", 0), QN("Sz", 0), QN("Sz", 0), QN("Sz", 0), QN()]
->>>>>>> 0f8c0926
     R, Q, q = ITensors.rq(A, Ainds[1:ninds]) #calling  qr(A) triggers not supported error.
     @test length(inds(R)) == ninds + 1 #+1 to account for new rq,Link index.
     @test length(inds(Q)) == 3 - ninds + 1
@@ -327,13 +294,8 @@
     # @test dense(Q*dag(prime(Q, q))) ≈ δ(Float64, q, q') atol = 1e-13
     @test norm(dense(Q * dag(prime(Q, q))) - δ(Float64, q, q')) ≈ 0.0 atol = 1e-13
 
-<<<<<<< HEAD
     expected_Qflux=[QN()      ,QN("Sz",0),QN("Sz",0),QN("Sz",0),QN("Sz",0)]
     expected_Rflux=[QN("Sz",0),QN("Sz",0),QN("Sz",0),QN("Sz",0),QN()]
-=======
-    expected_Qflux = [QN(), QN("Sz", 0), QN("Sz", 0), QN("Sz", 0), QN("Sz", 0)]
-    expected_Rflux = [QN("Sz", 0), QN("Sz", 0), QN("Sz", 0), QN("Sz", 0), QN()]
->>>>>>> 0f8c0926
     R, Q, q = ITensors.rq(A, Ainds[1:ninds]) #calling  qr(A) triggers not supported error.
     @test length(inds(R)) == ninds + 1 #+1 to account for new rq,Link index.
     @test length(inds(Q)) == 4 - ninds + 1
@@ -352,13 +314,8 @@
     @test min(diag(R)...) > 0.0
     @test A ≈ Q * R atol = 1e-13
     @test Q * dag(prime(Q, q)) ≈ δ(Float64, q, q') atol = 1e-13
-<<<<<<< HEAD
     R, Q, q = ITensors.rq(A, r;positive=true) 
     @test min(diag(R)...)>0.0
-=======
-    R, Q, q = ITensors.rq(A, r; positive=true)
-    @test min(diag(R)...) > 0.0
->>>>>>> 0f8c0926
     @test A ≈ Q * R atol = 1e-13
     @test Q * dag(prime(Q, q)) ≈ δ(Float64, q, q') atol = 1e-13
   end
@@ -371,13 +328,8 @@
     Q, R, q = qr(A, l, s, s'; positive=true)
     @test min(diag(R)...) > 0.0
     @test A ≈ Q * R atol = 1e-13
-<<<<<<< HEAD
     R, Q, q = ITensors.rq(A, r;positive=true) 
     @test min(diag(R)...)>0.0
-=======
-    R, Q, q = ITensors.rq(A, r; positive=true)
-    @test min(diag(R)...) > 0.0
->>>>>>> 0f8c0926
     @test A ≈ Q * R atol = 1e-13
   end
 
@@ -406,13 +358,8 @@
       @test norm(dense(Q * dag(prime(Q, q))) - δ(Float64, q, q')) ≈ 0.0 atol = 1e-13
 
       R, Q, q = ITensors.rq(W, ilr)
-<<<<<<< HEAD
       @test flux(Q)==QN("Sz",0)
       @test flux(R)==QN("Sz",0)
-=======
-      @test flux(Q) == QN("Sz", 0)
-      @test flux(R) == QN("Sz", 0)
->>>>>>> 0f8c0926
       @test W ≈ Q * R atol = 1e-13
       @test norm(dense(Q * dag(prime(Q, q))) - δ(Float64, q, q')) ≈ 0.0 atol = 1e-13
     end
@@ -521,11 +468,8 @@
       @test blockdim(u, b) == blockdim(i, b) || blockdim(u, b) >= min_blockdim
     end
   end
-<<<<<<< HEAD
 
  
-=======
->>>>>>> 0f8c0926
 end
 
 nothing