using ITensors, Test

@testset "ITensors.jl" begin
    @testset "$filename" for filename in (
        "Tensors/runtests.jl",
        "tagset.jl",
        "smallstring.jl",
        "index.jl",
        "indexset.jl",
        "itensor_dense.jl",
        "itensor_diag.jl",
        "contract.jl",
        "combiner.jl",
        "trg.jl",
        "ctmrg.jl",
        "iterativesolvers.jl",
        "dmrg.jl",
        "tag_types.jl",
        "phys_site_types.jl",
        "decomp.jl",
        "lattices.jl",
        "mps.jl",
        "mpo.jl",
        "autompo.jl",
        "svd.jl",
        "qn.jl",
        "readme.jl",
<<<<<<< HEAD
        "examples.jl",
=======
        "readwrite.jl",
>>>>>>> 200e15e1
    )
      println("Running $filename")
      include(filename)
    end
end
nothing<|MERGE_RESOLUTION|>--- conflicted
+++ resolved
@@ -24,12 +24,9 @@
         "autompo.jl",
         "svd.jl",
         "qn.jl",
+        "readwrite.jl",
         "readme.jl",
-<<<<<<< HEAD
         "examples.jl",
-=======
-        "readwrite.jl",
->>>>>>> 200e15e1
     )
       println("Running $filename")
       include(filename)
