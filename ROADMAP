--- conflicted
+++ resolved
@@ -1,12 +1,10 @@
 ## Misc To Do
 
-<<<<<<< HEAD
 + Add truncate! function to globally truncate MPS
-=======
+
 + Read/write of ITensors and other objects, using HDF5 format
 
 + Add docstrings (see mps/dmrg.jl for an example)
->>>>>>> 6deacc3e
 
 + Could ITensor getindex, setindex! be simplified?
   - map expression is a bit hard to parse
