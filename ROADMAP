## Misc To Do

Bug: UInt64 == Tag runs, but doesn't work properly. Should it even run?

<<<<<<< HEAD
=======
+ Rename Davidson function if not using the diagonal preconditioner.

>>>>>>> 3cce6749
+ Further optimization of SmallString & TagSet
  - ensure extra conversions aren't happening
  - could convert(IntSmallString,SmallString) generate more efficient assembly?

+ Read/write of ITensors and other objects, using HDF5 format

+ Add docstrings (see mps/dmrg.jl for an example)

+ Could ITensor getindex, setindex! be simplified?
  - map expression is a bit hard to parse
  - could args be IndexVal... instead of Union{IndexVal,AbstractVector{IndexVal}...}?
  
+ Add noise term support to DMRG

+ Add copyright notice on top of files (see C++ version)

+ davidson improvements
  - evaluate logic (cyclic permutation of order of steps in main for loop?)
  - improve definitions and handling of parameters such as miniter, maxiter

+ MPS/MPO algorithms
  - errorMPOProd
  - rename nmultMPO to multMPO

+ Additional DMRG algorithms:
  - Vector of MPOs
  - orthogonalize against previous MPS
  - supply boundary environment tensors

+ Boson site set

+ QN Index

+ QN block-sparse tensors (with separate block-sparse library as discussed)

+ QN version of AutoMPO

+ Fermion support for AutoMPO (possibly through auto fermionic signs)

+ Move AutoMPO & physics site sets into separate ITensor physics package?

+ Fancier AutoMPO interface?
  Ideas:
  1. ampo += "J Sz_{i} Sz_{i+1}" (using Meta.parse and eval)
  2. ampo += J*"Sz"(i)*"Sz"(i+1) (using operator overloading)
  3. define a macro @autompo or similar

+ Slicing of ITensors


## Performance Issues

## Design Questions

+ What version number to use? 1.0? 

+ Switch to same version git branch naming scheme as the C++ repo uses

+ Should we rename methods like storage_svd etc. to just svd?
  Arguments for changing:
    - could use storage objects better in generic algorithms
      (e.g. put a Dense{Float64} object into a Krylov library routine)
    - hard to draw line between which functions are "storage_func" or just "func"
  Arguments for status quo:
    - makes code more readable in some ways
    - easier to see which methods to overload to make a new storage type
      (but we can address this by listing such methods in the docs)

## Optimization Ideas

+ Mimic "small vector" / "InfArray" optimization used in C++ ITensor.
  This optimization makes IndexSets not allocate on the heap until 
  the number of indices exceeds a certain size. Use a stack-allocated / non-allocating
  fixed-size array or tuple to hold indices below that size.

+ Instead of indexpositions returning a Vector{Int}, it could 
  act like a generator in python. (In Julia how is this implemented?
  Do you return an iterable struct?)

## Final Release Checks

+ Apply license text to all source files (see appendix of LICENSE file)
+ Make sure installation is clean on a brand new Julia install (no libraries at all)
+ Ensure dependencies are the true minimum amount<|MERGE_RESOLUTION|>--- conflicted
+++ resolved
@@ -2,11 +2,9 @@
 
 Bug: UInt64 == Tag runs, but doesn't work properly. Should it even run?
 
-<<<<<<< HEAD
-=======
+
 + Rename Davidson function if not using the diagonal preconditioner.
 
->>>>>>> 3cce6749
 + Further optimization of SmallString & TagSet
   - ensure extra conversions aren't happening
   - could convert(IntSmallString,SmallString) generate more efficient assembly?
