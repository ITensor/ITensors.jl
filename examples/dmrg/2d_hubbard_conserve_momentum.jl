--- conflicted
+++ resolved
@@ -1,29 +1,17 @@
 using ITensors
+using Random
 
 include(joinpath(ITensors.examples_dir(), "src", "electronk.jl"))
 include(joinpath(ITensors.examples_dir(), "src", "hubbard.jl"))
-<<<<<<< HEAD
 
-function main(; Nx::Int = 6,
-                Ny::Int = 3,
-                U::Float64 = 4.0,
-                t::Float64 = 1.0,
-                maxdim::Int = 3000,
-                conserve_ky = true,
-                use_splitblocks = true)
-  @show Threads.nthreads()
-  @show ITensors.using_threaded_blocksparse()
-
-=======
-
-function main(; Nx::Int = 6, Ny::Int = 3, U::Float64 = 4.0, t::Float64 = 1.0,
-                maxdim::Int = 3000, conserve_ky = true, use_splitblocks = true,
+function main(; Nx::Int = 6, Ny::Int = 3, U::Float64 = 4.0,
+                t::Float64 = 1.0, maxdim::Int = 3000,
+                conserve_ky = true, use_splitblocks = true,
                 seed = 1234)
   Random.seed!(seed)
   @show Threads.nthreads()
   @show ITensors.using_threaded_blocksparse()
 
->>>>>>> 0a8c093c
   N = Nx * Ny
 
   sweeps = Sweeps(10)
@@ -33,10 +21,8 @@
   noise!(sweeps, 1e-6, 1e-7, 1e-8, 0.0)
   @show sweeps
 
-  sites = siteinds("ElecK", N;
-                   conserve_qns = true,
-                   conserve_ky = conserve_ky,
-                   modulus_ky = Ny)
+  sites = siteinds("ElecK", N; conserve_qns = true,
+                   conserve_ky = conserve_ky, modulus_ky = Ny)
 
   ampo = hubbard(Nx = Nx, Ny = Ny, t = t, U = U, ky = true) 
   H = MPO(ampo, sites)
